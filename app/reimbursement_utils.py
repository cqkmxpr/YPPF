--- conflicted
+++ resolved
@@ -39,11 +39,7 @@
     # 首先上锁
     with transaction.atomic():
         if application is not None:
-<<<<<<< HEAD
-            application = Reimbursement.objects.select_related().get(id=application.id)
-=======
             application = Reimbursement.objects.select_related("pos__organization").get(id=application.id)
->>>>>>> 16804bf2
             org = application.pos.organization
 
         # 首先确定申请状态
@@ -94,25 +90,16 @@
                     reimb_YQP = float(request.POST.get('YQP'))
                     if reimb_YQP < 0:
                         return wrong("申请失败，报销的元气值不能为负值！")
-<<<<<<< HEAD
-                except:
-                    return wrong("元气值不能为空，请完整填写。")
-=======
                     if int(reimb_YQP * 10) / 10 != reimb_YQP:
                         return wrong("元气值最高精度为0.1，请重新输入！")
                 except:
                     return wrong("元气值为空或输入有误，请输入非负数。")
->>>>>>> 16804bf2
 
                 # 如果是新建申请,
                 if post_type == "new_submit":
                     #元气值合法性检查，新建和重新修改时的合法性检查不同
                     if reimb_YQP > YQP:
-<<<<<<< HEAD
-                        return wrong("申请失败，报销的元气值不能超过组织当前元气值！")
-=======
                         return wrong("申请失败，账户元气值不足！")
->>>>>>> 16804bf2
                     # 筛选出该组织未报销的活动
                     activities=utils.get_unreimb_activity(me)
                     try:
@@ -158,11 +145,7 @@
                     #元气值合法性检查
 
                     if org.YQPoint<(reimb_YQP-application.amount):
-<<<<<<< HEAD
-                        return wrong("申请失败，报销的元气值不能超过组织当前元气值！")
-=======
                         return wrong("申请失败，账户元气值不足！")
->>>>>>> 16804bf2
 
                     # 修改组织元气值
                     org.YQPoint-=(reimb_YQP-application.amount)
