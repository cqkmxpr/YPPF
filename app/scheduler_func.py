from threading import current_thread
from django.db.models import F
from django.http import JsonResponse, HttpResponse, QueryDict  # Json响应
from django.shortcuts import render, redirect  # 网页render & redirect
from django.urls import reverse
from datetime import datetime, timedelta, timezone, time, date
from django.db import transaction  # 原子化更改数据库

from app.models import Organization, NaturalPerson, YQPointDistribute, TransferRecord, User, Activity, Participant, Notification
from app.wechat_send import publish_notifications
from app.forms import YQPointDistributionForm
from boottest.hasher import MySHA256Hasher
from app.notification_utils import bulk_notification_create
from boottest import local_dict

from random import sample
from numpy.random import choice

from app.scheduler import scheduler, register_job

from urllib import parse, request as urllib2
import json

def distribute_YQPoint_to_users(proposer, recipients, YQPoints, trans_time):
    '''
        内容：
        由proposer账户(默认为一个组织账户)，向每一个在recipients中的账户中发起数额为YQPoints的转账
        并且自动生成默认为ACCEPTED的转账记录以便查阅

        这里的recipients期待为一个Queryset，要么全为自然人，要么全为组织
        proposer默认为一个组织账户
    '''
    try:
        assert proposer.YQPoint >= recipients.count() * YQPoints
    except:
        # 说明此时proposer账户的元气值不足
        print(f"由{proposer}向自然人{recipients[:3]}...等{recipients.count()}个用户发放元气值失败，原因可能是{proposer}的元气值剩余不足")
    try:
        is_nperson = isinstance(recipients[0], NaturalPerson) # 不为自然人则为组织
    except:
        print("没有转账对象！")
        return
    # 更新元气值
    recipients.update(YQPoint=F('YQPoint') + YQPoints)
    proposer.YQPoint -= recipients.count() * YQPoints
    proposer.save()
    # 生成转账记录
    trans_msg = f"{proposer}向您发放了{YQPoints}元气值，请查收！"
    transfer_list = [TransferRecord(
            proposer=proposer.organization_id,
            recipient=(recipient.person_id if is_nperson else recipient.organization_id),
            amount=YQPoints,
            start_time=trans_time,
            finish_time=trans_time,
            message=trans_msg,
            status=TransferRecord.TransferStatus.ACCEPTED
    ) for recipient in recipients]
    TransferRecord.objects.bulk_create(transfer_list)
    

def distribute_YQPoint(distributer):
    '''
        调用distribute_YQPoint_to_users, 给大家发放元气值
        这个函数的内容：根据distributer，找到发放对象，调用函数完成发放，（统计时间）

        distributer应该为一个YQPointDistribute类的实例
    '''
    trans_time = distributer.start_time

    # 没有问题，找到要发放元气值的人和组织
    per_to_dis = NaturalPerson.objects.activated().filter(
        YQPoint__lte=distributer.per_max_dis_YQP)
    org_to_dis = Organization.objects.activated().filter(
        YQPoint__lte=distributer.org_max_dis_YQP).exclude(oname="元培学院")
    # 由学院账号给大家发放
    YPcollege = Organization.objects.get(oname="元培学院")

    distribute_YQPoint_to_users(proposer=YPcollege, recipients=per_to_dis, YQPoints=distributer.per_YQP, trans_time=trans_time)
    distribute_YQPoint_to_users(proposer=YPcollege, recipients=org_to_dis, YQPoints=distributer.org_YQP, trans_time=trans_time)
    end_time = datetime.now()
    
    debug_msg = f"已向{per_to_dis.count()}个自然人和{org_to_dis.count()}个组织转账，用时{(end_time - trans_time).seconds}s,{(end_time - trans_time).microseconds}microsecond\n"
    print(debug_msg)


def add_YQPoints_distribute(dtype):
    '''
    内容：
        用于注册已知type=dtype的发放元气值的实例
        每种类型（临时发放、每周发放、每两周发放）都必须只有一个正在应用的实例;
        在注册时，如果已经有另一个正在进行的、类型相同的定时任务，会覆盖

        暂时还没写怎么取消
    '''
    try:
        distributer = YQPointDistribute.objects.get(type=dtype, status=True)
    except Exception as e:
        print(f"按类型{dtype}注册任务失败，原因可能是没有状态为YES或者有多个状态为YES的发放实例\n" + str(e))
    if dtype == YQPointDistribute.DistributionType.TEMPORARY:
        # 说明此时是临时发放
        scheduler.add_job(distribute_YQPoint, "date", id="temporary_YQP_distribute", 
                        run_date=distributer.start_time, args = [distributer])
    else:
        # 说明此时是定期发放
        scheduler.add_job(distribute_YQPoint, "interval", id=f"{dtype}weeks_interval_YQP_distribute", 
                        weeks=distributer.type, next_run_time=distributer.start_time, args=[distributer])


def all_YQPoint_Distributions(request):
    '''
        一个页面，展现当前所有的YQPointDistribute类
    '''
    context = dict()
    context['YQPoint_Distributions'] = YQPointDistribute.objects.all()
    return render(request, "YQP_Distributions.html", context)


def YQPoint_Distribution(request, dis_id):
    '''
        显示，也可以更改已经存在的YQPointDistribute类
        更改后，如果应用状态status为True，会完成该任务的注册

        如果之前有相同类型的实例存在，注册会失败！
    ''' 
    dis = YQPointDistribute.objects.get(id=dis_id)
    dis_form = YQPointDistributionForm(instance=dis)
    if request.method == 'POST':
        post_dict = QueryDict(request.POST.urlencode(), mutable=True)
        post_dict["start_time"] = post_dict["start_time"].replace("T", " ")
        dis_form = YQPointDistributionForm(post_dict, instance=dis)
        if dis_form.is_valid():
            dis_form.save()
            if dis.status == True:
                # 在这里注册scheduler
                try:
                    add_YQPoints_distribute(dis.type)
                except:
                    print("注册定时任务失败，可能是有多个status为Yes的实例")
    context = dict()
    context["dis"] = dis
    context["dis_form"] = dis_form
    context["start_time"] = str(dis.start_time).replace(" ", "T")
    return render(request, "YQP_Distribution.html", context)


def new_YQP_distribute(request):
    '''
        创建新的发放instance，如果status为True,会尝试注册
    '''
    if not request.user.is_superuser:
        message =  "请先以超级账户登录后台后再操作！"
        return render(request, "debugging.html", {"message": message})
    dis = YQPointDistribute()
    dis_form = YQPointDistributionForm()
    if request.method == 'POST':
        post_dict = QueryDict(request.POST.urlencode(), mutable=True)
        post_dict["start_time"] = post_dict["start_time"].replace("T", " ")
        dis_form = YQPointDistributionForm(post_dict, instance=dis)
        print(dis_form)
        print(dis_form.is_valid())
        if dis_form.is_valid():
            print("valid")
            dis_form.save()
            if dis.status == True:
                # 在这里注册scheduler
                try:
                    add_YQPoints_distribute(dis.type)
                except:
                    print("注册定时任务失败，可能是有多个status为Yes的实例")
        return redirect("YQPoint_Distributions")
    return render(request, "new_YQP_distribution.html", {"dis_form": dis_form})


def YQPoint_Distributions(request):
    if not request.user.is_superuser:
        message =  "请先以超级账户登录后台后再操作！"
        return render(request, "debugging.html", {"message": message})
    dis_id = request.GET.get("dis_id", "") 
    if dis_id == "":
        return all_YQPoint_Distributions(request)
    elif dis_id == "new":
        return new_YQP_distribute(request)
    else:
        dis_id = int(dis_id)
        return YQPoint_Distribution(request, dis_id)


"""
使用方式：

scheduler.add_job(changeActivityStatus, "date", 
    id=f"activity_{aid}_{to_status}", run_date, args)

注意：
    1、当 cur_status 不为 None 时，检查活动是否为给定状态
    2、一个活动每一个目标状态最多保留一个定时任务

允许的状态变换：
    2、报名中 -> 等待中
    3、等待中 -> 进行中
    4、进行中 -> 已结束

活动变更为进行中时，更新报名成功人员状态
"""
def changeActivityStatus(aid, cur_status, to_status):
    # print(f"Change Activity Job works: aid: {aid}, cur_status: {cur_status}, to_status: {to_status}\n")
    # with open("/Users/liuzhanpeng/working/yp/YPPF/logs/error.txt", "a+") as f:
    #     f.write(f"aid: {aid}, cur_status: {cur_status}, to_status: {to_status}\n")
    #     f.close()
    try:
        with transaction.atomic():
            activity = Activity.objects.select_for_update().get(id=aid)
            if cur_status is not None:
                assert cur_status == activity.status
            if cur_status == Activity.Status.APPLYING:
                assert to_status == Activity.Status.WAITING
            elif cur_status == Activity.Status.WAITING:
                assert to_status == Activity.Status.PROGRESSING
            elif cur_status == Activity.Status.PROGRESSING:
                assert to_status == Activity.Status.END
            else:
                raise ValueError

            activity.status = to_status
    
            if to_status == Activity.Status.WAITING:
                if activity.bidding:
                    """
                    投点时使用
                    if activity.source == Activity.YQPointSource.COLLEGE:
                        draw_lots(activity)
                    else:
                        weighted_draw_lots(activity)
                    """
                    draw_lots(activity)


            # 活动变更为进行中时，修改参与人参与状态
            elif to_status == Activity.Status.PROGRESSING:
                if activity.need_checkin:
                    Participant.objects.filter(
                        activity_id=aid, 
                        status=Participant.AttendStatus.APLLYSUCCESS
                    ).update(status=Participant.AttendStatus.UNATTENDED)
                else:
                    Participant.objects.filter(
                        activity_id=aid, 
                        status=Participant.AttendStatus.APLLYSUCCESS
                    ).update(status=Participant.AttendStatus.ATTENDED)

            # 结束，计算积分    
            else:
                hours = (activity.end - activity.start).seconds / 3600
                participants = Participant.objects.filter(activity_id=aid, status=Participant.AttendStatus.ATTENDED)
                NaturalPerson.objects.filter(id__in=participants.values_list('person_id', flat=True)).update(bonusPoint=F('bonusPoint') + hours)

            activity.save()


    except Exception as e:
        # print(e)



        # TODO send message to admin to debug
        # with open("/Users/liuzhanpeng/working/yp/YPPF/logs/error.txt", "a+") as f:
        #     f.write(str(e) + "\n")
        #     f.close()
        pass


"""
需要在 transaction 中使用
所有涉及到 activity 的函数，都应该先锁 activity
"""
def draw_lots(activity):
    participants_applying = Participant.objects.filter(activity_id=activity.id, status=Participant.AttendStatus.APPLYING)
    l = len(participants_applying)

    participants_applySuccess = Participant.objects.filter(activity_id=activity.id, status=Participant.AttendStatus.APLLYSUCCESS)
    engaged = len(participants_applySuccess)

    leftQuota = activity.capacity - engaged

    if l <= leftQuota:
        Participant.objects.filter(
            activity_id=activity.id, 
            status__in=[Participant.AttendStatus.APPLYING, Participant.AttendStatus.APLLYFAILED]
        ).update(status=Participant.AttendStatus.APLLYSUCCESS)
    else:
        lucky_ones = sample(range(l), leftQuota)
        for i, participant in enumerate(Participant.objects.select_for_update().filter(
            activity_id=activity.id, 
            status__in=[Participant.AttendStatus.APPLYING, Participant.AttendStatus.APLLYFAILED]
        )):
            if i in lucky_ones:
                participant.status = Participant.AttendStatus.APLLYSUCCESS
            else:
                participant.status = Participant.AttendStatus.APLLYFAILED
            participant.save()

"""
投点情况下的抽签，暂时不用
需要在 transaction 中使用
def weighted_draw_lots(activity):
    participants = Participant.objects().select_for_update().filter(activity_id=activity.id, status=Participant.AttendStatus.APPLYING)
    l = len(participants)

    if l <= activity.capacity:
        for participant in participants:
            participant.status = Participant.AttendStatus.APLLYSUCCESS
            participant.save()
    else:
        weights = []
        for participant in participants:
            records = TransferRecord.objects(),filter(corres_act=activity, status=TransferRecord.TransferStatus.ACCEPTED, person_id=participant.proposer)
            weight = 0
            for record in records:
                weight += record.amount
            weights.append(weight)
        total_weight = sum(weights)
        d = [weight/total_weight for weight in weights]
        lucky_ones = choice(l, activity.capacity, replacement=False, p=weights)
        for i, participant in enumerate(participants):
            if i in lucky_ones:
                participant.status = Participant.AttendStatus.APLLYSUCCESS
            else:
                participant.status = Participant.AttendStatus.APLLYFAILED
            participant.save()
"""



"""
使用方式：

scheduler.add_job(notifyActivityStart, "date", 
    id=f"activity_{aid}_{start_notification}", run_date, args)

"""
def notifyActivity(aid:int, msg_type:str, msg=""):
    try:
        activity = Activity.objects.get(id=aid)
        if msg_type == "newActivity":
            msg = f"您关注的组织{activity.organization_id.oname}发布了新的活动：{activity.title}。\n"
            msg += f"开始时间: {activity.start.strftime('%y-%m-%d %H:%M')}\n"
            msg += f"活动地点: {activity.location}\n"
            subscribers = NaturalPerson.objects.activated().exclude(
                id__in=activity.organization_id.unsubscribers.all()
            )
            receivers = [subscriber.person_id for subscriber in subscribers]
        elif msg_type == "remind":
            msg = f"您参与的活动 <{activity.title}> 即将开始。\n"
            msg += f"开始时间: {activity.start.strftime('%y-%m-%d %H:%M')}\n"
            msg += f"活动地点: {activity.location}\n"
            participants = Participant.objects.filter(activity_id=aid, status=Participant.AttendStatus.APLLYSUCCESS)
            receivers = [participant.person_id.person_id for participant in participants]
        elif msg_type == 'modification_sub':
            subscribers = NaturalPerson.objects.activated().exclude(
                id__in=activity.organization_id.unsubscribers.all()
            )
            receivers = [subscriber.person_id for subscriber in subscribers]
        elif msg_type == 'modification_par':
            participants = Participant.objects.filter(
                activity_id=aid, 
                status__in=[Participant.AttendStatus.APLLYSUCCESS, Participant.AttendStatus.APPLYING]
            )
            receivers = [participant.person_id.person_id for participant in participants]
        elif msg_type == "modification_sub_ex_par":
            participants = Participant.objects.filter(
                activity_id=aid, 
                status__in=[Participant.AttendStatus.APLLYSUCCESS, Participant.AttendStatus.APPLYING]
            )
            subscribers = NaturalPerson.objects.activated().exclude(
                id__in=activity.organization_id.unsubscribers.all()
            )
            receivers =  list(set(subscribers) - set([participant.person_id for participant in participants]))
            receivers = [receiver.person_id for receiver in receivers]
        # 应该用不到了，调用的时候分别发给 par 和 sub
        # 主要发给两类用户的信息往往是不一样的
        elif msg_type == 'modification_all':
            participants = Participant.objects.filter(
                activity_id=aid, 
                status__in=[Participant.AttendStatus.APLLYSUCCESS, Participant.AttendStatus.APPLYING]
            )
            subscribers = NaturalPerson.objects.activated().exclude(
                id__in=activity.organization_id.unsubscribers.all()
            )
            receivers = set([participant.person_id for participant in participants]) | set(subscribers)
            receivers = [receiver.person_id for receiver in receivers]
        else:
            raise ValueError
        success, _ = bulk_notification_create(
            receivers=list(receivers),
            sender=activity.organization_id.organization_id,
            typename=Notification.Type.NEEDREAD,
            title=Notification.Title.ACTIVITY_INFORM,
            content=msg,
            URL=f"/viewActivity/{aid}",
            relate_instance=activity,
            publish_to_wechat=True
        )
        assert success

    except Exception as e:
        # print(f"Notification {msg} failed. Exception: {e}")
        # TODO send message to admin to debug
        pass



<<<<<<< HEAD
=======
try:
    default_weather = local_dict['default_weather']
except:
    default_weather = None

>>>>>>> c2289279
@register_job(scheduler, 'interval', id="get weather per hour", hours=1)
def get_weather():
    # weather = urllib2.urlopen("http://www.weather.com.cn/data/cityinfo/101010100.html").read()
    try:
        city = "Beijing"
        key = local_dict["weather_api_key"]
        lang = "zh_cn"
        url = f"https://api.openweathermap.org/data/2.5/weather?q={city}&appid={key}&lang={lang}"
        load_json = json.loads(urllib2.urlopen(url, timeout=5).read()) # 这里面信息太多了，不太方便传到前端
        weather_dict = {
            "modify_time": datetime.now().__str__(),
            "description": load_json["weather"][0]["description"],
            "temp": str(round(float(load_json["main"]["temp"]) - 273.15)),
            "temp_feel": str(round(float(load_json["main"]["feels_like"]) - 273.15)),
            "icon": load_json["weather"][0]["icon"]
        }
        with open("weather.json", "w") as weather_json:
            json.dump(weather_dict, weather_json)
    except KeyError as e:
        print(str(e))
        print("在get_weather中出错，原因可能是local_dict中缺少weather_api_key")
        return None
    except Exception as e:
        # 相当于超时
        # TODO: 增加天气超时的debug
        print("任务超时")
<<<<<<< HEAD
        return None
=======
        return default_weather
>>>>>>> c2289279
    else:
        return weather_dict<|MERGE_RESOLUTION|>--- conflicted
+++ resolved
@@ -409,14 +409,11 @@
 
 
 
-<<<<<<< HEAD
-=======
 try:
     default_weather = local_dict['default_weather']
 except:
     default_weather = None
 
->>>>>>> c2289279
 @register_job(scheduler, 'interval', id="get weather per hour", hours=1)
 def get_weather():
     # weather = urllib2.urlopen("http://www.weather.com.cn/data/cityinfo/101010100.html").read()
@@ -443,10 +440,6 @@
         # 相当于超时
         # TODO: 增加天气超时的debug
         print("任务超时")
-<<<<<<< HEAD
-        return None
-=======
         return default_weather
->>>>>>> c2289279
     else:
         return weather_dict