--- conflicted
+++ resolved
@@ -395,15 +395,6 @@
 
 
 
-<<<<<<< HEAD
-@register_job(scheduler, 'interval', id="get weather per 3 minutes", seconds=10)
-def get_weather():
-    # weather = urllib2.urlopen("http://www.weather.com.cn/data/cityinfo/101010100.html").read()
-    current_weather = Weather.objects.get_activated()
-    current_weather.weather_json = json.loads(urllib2.urlopen("http://www.weather.com.cn/data/cityinfo/101010100.html").read())
-    print(current_weather.weather_json)
-    current_weather.save()
-=======
 @register_job(scheduler, 'interval', id="get weather per 3 minutes", minutes=3)
 def get_weather():
     # weather = urllib2.urlopen("http://www.weather.com.cn/data/cityinfo/101010100.html").read()
@@ -419,5 +410,4 @@
     except:
         # 相当于超时
         # TODO: 增加天气超时的debug
-        print("任务超时")
->>>>>>> 1163e95d
+        print("任务超时")