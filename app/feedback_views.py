from app.views_dependency import *
from app.models import (
    Feedback,
    NaturalPerson,
    Organization,
    OrganizationType,

    Feedback,
    FeedbackType,
)
from app.utils import (
    get_person_or_org,
)
<<<<<<< HEAD
from app.comment_utils import addComment, showComment
from django.db import transaction


@login_required(redirect_field_name="origin")
@utils.check_user_access(redirect_url="/logout/")
# @log.except_captured(EXCEPT_REDIRECT, source='views[viewActivity]', record_user=True)
def viewFeedback(request, fid):
    """
    1. 使用 GET 方法访问，展示该反馈的详情页。
    2. 使用 POST 方法访问，可以添加评论以及修改状态。
    """
    # 查找fid对应的反馈条目
    fid = int(fid)
    feedback = Feedback.objects.get(id=fid)

    valid, user_type, html_display = utils.check_user_type(request.user)
    me = utils.get_person_or_org(request.user, user_type)

    # 添加评论和修改活动状态
    if request.method == "POST" and request.POST:
        option = request.POST.get("option")
        # 添加评论
        if option == "comment":
            # 确定通知消息的发送人，互相发送给对方
            if user_type == "Person" and feedback.person == me:
                receiver = feedback.org
            elif user_type == "Organization" and feedback.org == me:
                receiver = feedback.person
            # TODO: 当评论者是其他人的时候（公开反馈），要向哪些人发送通知提醒？
            # 之前评论过的学生/老师可以收到提醒吗？
            # 暂时没有发送任何消息提醒，addComment函数不支持向多人发送提醒
            else:
                receiver = None
            addComment(request, feedback, receiver)
        # 以下为调整反馈的状态
        # 一、公开反馈信息
        elif option == "public":
            # 组织选择公开反馈
            if user_type == "Organization" and feedback.org == me:
                with transaction.atomic():
                    feedback = Feedback.objects.select_for_update().get(id=fid)
                    feedback.org_public = True
                    # 若老师没有强制隐藏，发布者也选择公开反馈，则修改公开状态
                    if (
                        feedback.public_status != Feedback.PublicStatus.FORCE_PRIVATE
                        and feedback.publisher_public == True
                    ):
                        feedback.public_status = Feedback.PublicStatus.PUBLIC
                    feedback.save()
            # 发布者（个人）选择公开反馈
            elif user_type == "Person" and feedback.person == me:
                with transaction.atomic():
                    feedback = Feedback.objects.select_for_update().get(id=fid)
                    feedback.publisher_public = True
                    # 若老师没有强制隐藏，若组织也选择公开反馈，则修改公开状态
                    if (
                        feedback.public_status != Feedback.PublicStatus.FORCE_PRIVATE
                        and feedback.org_public == True
                    ):
                        feedback.public_status = Feedback.PublicStatus.PUBLIC
                    feedback.save()
            # 其他人没有公开反馈权限
            else:
                redirect(message_url(wrong("没有公开该反馈的权限！")))
        # 二、隐藏反馈信息
        elif option == "private":
            # 组织选择隐藏反馈
            if user_type == "Organization" and feedback.org == me:
                with transaction.atomic():
                    feedback = Feedback.objects.select_for_update().get(id=fid)
                    feedback.org_public = False
                    # 此时若老师没有强制隐藏，则隐藏反馈状态
                    if feedback.public_status != Feedback.PublicStatus.FORCE_PRIVATE:
                        feedback.public_status = Feedback.PublicStatus.PRIVATE
                    feedback.save()
            # 发布者（个人）选择隐藏反馈
            elif user_type == "Person" and feedback.person == me:
                with transaction.atomic():
                    feedback = Feedback.objects.select_for_update().get(id=fid)
                    feedback.publisher_public = False
                    # 此时若老师没有强制隐藏，则隐藏反馈状态
                    if feedback.public_status != Feedback.PublicStatus.FORCE_PRIVATE:
                        feedback.public_status = Feedback.PublicStatus.PRIVATE
                    feedback.save()
            # 教师选择隐藏反馈
            elif (
                user_type == "Person" and me.identity == NaturalPerson.Identity.TEACHER
            ):
                with transaction.atomic():
                    feedback = Feedback.objects.select_for_update().get(id=fid)
                    # 教师为强制隐藏
                    feedback.public_status = Feedback.PublicStatus.FORCE_PRIVATE
                    feedback.save()
            # 其他人没有隐藏反馈权限
            else:
                redirect(message_url(wrong("没有隐藏该反馈的权限！")))
        # 三、修改已读状态
        elif option == "read":
            # 只有组织可以修改已读状态
            if user_type == "Organization" and feedback.org == me:
                with transaction.atomic():
                    feedback = Feedback.objects.select_for_update().get(id=fid)
                    feedback.read_status = Feedback.ReadStatus.READ
                    feedback.save()
            # 其他人没有标记已读权限
            else:
                redirect(message_url(wrong("没有修改已读状态的权限！")))
        # 四、修改解决状态
        elif option == "solve":
            print(request.POST)
            # 只有组织可以修改解决状态
            if user_type == "Organization" and feedback.org == me:
                with transaction.atomic():
                    feedback = Feedback.objects.select_for_update().get(id=fid)
                    # 修改为已解决
                    if request.POST["solve_status"] == "solve":
                        feedback.solve_status = Feedback.SolveStatus.SOLVED
                    # 修改为无法解决
                    elif request.POST["solve_status"] == "unsolvable":
                        feedback.solve_status = Feedback.SolveStatus.UNSOLVABLE
                    feedback.save()
            # 其他人没有修改解决状态权限
            else:
                redirect(message_url(wrong("没有修改解决状态的权限！")))

    # 使用 GET 方法访问，展示页面
    # 首先确定不同用户对反馈的评论和修改权限
    commentable = False
    make_public = False
    make_private = False
    read_editable = False
    solve_editable = False
    # 当前登录用户为发布者
    if user_type == "Person" and feedback.person == me:
        login_identity = "publisher"
        commentable = True
        # 发布者可修改自身公开状态
        if feedback.publisher_public:
            make_private = True
        else:
            make_public = True
    # 当前登录用户为老师
    elif user_type == "Person" and me.identity == NaturalPerson.Identity.TEACHER:
        login_identity = "teacher"
        commentable = True
        # 老师只有隐藏反馈权限
        if feedback.public_status == Feedback.PublicStatus.PUBLIC:
            make_private = True
    # 当前登录用户为发布者和老师以外的个人
    elif user_type == "Person":
        # 检查当前个人是否具有访问权限，只有公开反馈有访问权限
        if feedback.public_status == Feedback.PublicStatus.PUBLIC:
            login_identity = "student"
            commentable = True
        else:
            return redirect(message_url(wrong("该反馈尚未公开，没有访问该反馈的权限！")))
    # 当前登录用户为受反馈小组
    elif user_type == "Organization":
        # 检查当前小组是否具有访问权限，只有被反馈小组有权限
        if feedback.org == me:
            login_identity = "org"
            commentable = True
            read_editable = True
            solve_editable = True
            # 组织可修改自身公开状态
            if feedback.org_public:
                make_private = True
            else:
                make_public = True
        else:
            return redirect(message_url(wrong("非受反馈小组没有访问该反馈的权限")))
    # 其他用户（好像也没有除小组和个人以外的用户？先写上else保证不会遗漏）
    # 暂时不开放任何权限
    else:
        redirect(message_url(wrong("没有访问该反馈的权限")))

    bar_display = utils.get_sidebar_and_navbar(request.user, navbar_name="反馈信息")
    title = feedback.title
    comments = showComment(feedback)
    return render(request, "feedback_info.html", locals())

=======
from app.feedback_utils import (
    update_feedback,
    make_relevant_notification,
)

__all__ = [
    'feedbackWelcome',
    'modifyFeedback',
]
>>>>>>> e8eb104b


@login_required(redirect_field_name='origin')
@utils.check_user_access(redirect_url="/logout/")
@log.except_captured(source='feedback_views[feedbackWelcome]', record_user=True)
def feedbackWelcome(request):
    '''
    【我要留言】的初始化页面，呈现反馈提醒、选择反馈类型
    '''
    valid, user_type, html_display = utils.check_user_type(request.user)
    me = get_person_or_org(request.user)
    my_messages.transfer_message_context(request.GET, html_display)

    feedback_type_list = list(FeedbackType.objects.all())
    
    bar_display = utils.get_sidebar_and_navbar(
        request.user, navbar_name="我要留言"
    )
    return render(request, "feedback_welcome.html", locals())
<<<<<<< HEAD
=======


@login_required(redirect_field_name='origin')
@utils.check_user_access(redirect_url="/logout/")
@log.except_captured(source='feedback_views[modifyFeedback]', record_user=True)
def modifyFeedback(request):
    '''
    反馈表单填写、修改与提交的视图函数
    '''
    valid, user_type, html_display = utils.check_user_type(request.user)
    me = get_person_or_org(request.user)
    
    # 设置feedback为None, 如果非None则自动覆盖
    feedback = None
    # TODO: 一个选择反馈类型的表单，将反馈类型传到此处！
    feedback_type = "书院课程反馈"

    # 根据是否有newid来判断是否是第一次
    feedback_id = request.GET.get("feedback_id")

    # 获取前端页面中可能存在的提示
    my_messages.transfer_message_context(request.GET, html_display)

    if feedback_id is not None: # 如果存在对应反馈
        try:   # 尝试读取已有的Feedback存档
            feedback = Feedback.objects.get(id=feedback_id)
            # 接下来检查是否有权限check这个条目，应该是本人/对应组织
            assert (feedback.person == me) or (feedback.org == me)
        except: #恶意跳转
            return redirect(message_url(wrong("您没有权限访问该网址！")))
        is_new_feedback = False # 前端使用量, 表示是已有的反馈还是新的

    else:
        # 如果不存在id, 是一个新建反馈页面。
        feedback = None
        is_new_feedback = True

    '''
        至此，如果是新反馈那么feedback为None，否则为对应反馈
        feedback = None只有在个人新建反馈的时候才可能出现，对应为is_new_feedback
        接下来POST
    '''

    if request.method == "POST":
        context = update_feedback(feedback, me, request)

        if context["warn_code"] == 2:   # 成功修改
            feedback = Feedback.objects.get(id=context["feedback_id"])
            is_new_application = False  # 状态变更
            # 处理通知相关的操作
            try:
                feasible_post = [
                    "directly_submit",
                    "submit_draft",
                ]
                if request.POST.get('post_type') in feasible_post:
                    make_relevant_notification(feedback, request.POST, me)
            except:
                return redirect(message_url(
                                wrong("返回了未知类型的post_type，请注意检查！"),
                                request.path))

        elif context["warn_code"] != 1: # 没有返回操作提示
            return redirect(message_url(
                            wrong("在处理反馈中出现了未预见状态，请联系管理员处理！"),
                            request.path))

        # 准备用户提示量
        my_messages.transfer_message_context(context, html_display)

        # 为了保证稳定性，完成POST操作后同意全体回调函数，进入GET状态
        if feedback is None:
            return redirect(message_url(context, '/modifyFeedback/'))
        else:
            return redirect(message_url(context, f'/modifyFeedback/?feedback_id={feedback.id}'))

    # ———————— 完成Post操作, 接下来开始准备前端呈现 ————————

    # 首先是写死的前端量
    org_type_list = {
        otype.otype_name:{
            'value'   : otype.otype_name,
            'display' : otype.otype_name,  # 前端呈现的使用量
            'disabled' : False,  # 是否禁止选择这个量
            'selected' : False   # 是否默认选中这个量
        }
        for otype in OrganizationType.objects.all()
    }
    
    org_list = {
        org.oname:{
            'value'   : org.oname,
            'display' : org.oname,  # 前端呈现的使用量
            'disabled' : False,  # 是否禁止选择这个量
            'selected' : False   # 是否默认选中这个量
        }
        for org in Organization.objects.all()
    }

    org_type_list[''] = {
        'value': '', 'display': '', 'disabled': False, 'selected': False,
    }
    org_list[''] = {
        'value': '', 'display': '', 'disabled': False, 'selected': False,
    }

    # 用户写表格?
    if (is_new_feedback or (feedback.person == me and feedback.issue_status == Feedback.IssueStatus.DRAFTED)):
        allow_form_edit = True
    else:
        allow_form_edit = False

    # 用于前端展示
    feedback_person = me if is_new_feedback else feedback.person
    app_avatar_path = feedback_person.get_user_ava()
    all_org_types = [otype.otype_name for otype in OrganizationType.objects.all()]
    all_org_list = []
    for otype in all_org_types:
        all_org_list.append(([otype,] +
            [org.oname for org in Organization.objects.filter(
                otype=OrganizationType.objects.get(otype_name=otype)
            )]) if otype != '' else [otype,] 
        )
    if not is_new_feedback:
        if feedback.org_type is not None:
            org_type_list[feedback.org_type.otype_name]['selected'] = True
            for org in Organization.objects.exclude(
                    otype=OrganizationType.objects.get(
                        otype_name=feedback.org_type.otype_name)
                    ):
                org_list[org.oname]['disabled'] = True
        else:
            org_type_list['']['selected'] = True
            for org in org_list.keys():
                org_list[org]['disabled'] = True
        if feedback.org is not None:
            org_list[feedback.org.oname]['selected'] = True
        else:
            org_list['']['selected'] = True
    else:
        if FeedbackType.objects.get(name=feedback_type).org_type is not None:
            org_type_list[
                FeedbackType.objects.get(name=feedback_type).org_type.otype_name
            ]['selected'] = True
            for org in Organization.objects.exclude(
                    otype=OrganizationType.objects.get(
                        otype_name=FeedbackType.objects.get(name=feedback_type).org_type.otype_name)
                    ):
                org_list[org.oname]['disabled'] = True
        else:
            org_type_list['']['selected'] = True
            for org in org_list.keys():
                org_list[org]['disabled'] = True
        if FeedbackType.objects.get(name=feedback_type).org is not None:
            org_list[
                FeedbackType.objects.get(name=feedback_type).org.oname
            ]['selected'] = True
        else:
            org_list['']['selected'] = True
    bar_display = utils.get_sidebar_and_navbar(
        request.user, navbar_name="填写反馈" if is_new_feedback else "反馈详情"
    )
    return render(request, "modify_feedback.html", locals())
>>>>>>> e8eb104b
<|MERGE_RESOLUTION|>--- conflicted
+++ resolved
@@ -11,14 +11,24 @@
 from app.utils import (
     get_person_or_org,
 )
-<<<<<<< HEAD
+from app.feedback_utils import (
+    update_feedback,
+    make_relevant_notification,
+)
+
+__all__ = [
+    'feedbackWelcome',
+    'modifyFeedback',
+]
+
+
 from app.comment_utils import addComment, showComment
 from django.db import transaction
 
 
 @login_required(redirect_field_name="origin")
 @utils.check_user_access(redirect_url="/logout/")
-# @log.except_captured(EXCEPT_REDIRECT, source='views[viewActivity]', record_user=True)
+@log.except_captured(EXCEPT_REDIRECT, source='views[viewActivity]', record_user=True)
 def viewFeedback(request, fid):
     """
     1. 使用 GET 方法访问，展示该反馈的详情页。
@@ -194,17 +204,6 @@
     comments = showComment(feedback)
     return render(request, "feedback_info.html", locals())
 
-=======
-from app.feedback_utils import (
-    update_feedback,
-    make_relevant_notification,
-)
-
-__all__ = [
-    'feedbackWelcome',
-    'modifyFeedback',
-]
->>>>>>> e8eb104b
 
 
 @login_required(redirect_field_name='origin')
@@ -224,8 +223,6 @@
         request.user, navbar_name="我要留言"
     )
     return render(request, "feedback_welcome.html", locals())
-<<<<<<< HEAD
-=======
 
 
 @login_required(redirect_field_name='origin')
@@ -388,5 +385,4 @@
     bar_display = utils.get_sidebar_and_navbar(
         request.user, navbar_name="填写反馈" if is_new_feedback else "反馈详情"
     )
-    return render(request, "modify_feedback.html", locals())
->>>>>>> e8eb104b
+    return render(request, "modify_feedback.html", locals())