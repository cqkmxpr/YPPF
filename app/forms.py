--- conflicted
+++ resolved
@@ -1,16 +1,12 @@
 from django import forms
 from django.db.models import fields
 from .models import YQPointDistribute
-
 
 
 class UserForm(forms.Form):
     username = forms.CharField(label="username", max_length=128)
     password = forms.CharField(
         label="password", max_length=256, widget=forms.PasswordInput
-<<<<<<< HEAD
-    )
-=======
     )
 
 
@@ -25,4 +21,3 @@
     file_field = forms.FileField(
         widget=forms.ClearableFileInput(attrs={"multiple": True})
     )
->>>>>>> 18d2ccc8
