from django.dispatch.dispatcher import receiver
from app.models import Notification
from django.contrib.auth.hashers import BasePasswordHasher, MD5PasswordHasher, mask_hash
from django.contrib import auth
from django.conf import settings
from boottest import local_dict

from datetime import datetime, timedelta
import hashlib
import re


class MyMD5PasswordHasher(MD5PasswordHasher):
    algorithm = "mymd5"
    salt = ""

    def __init__(self, salt):
        self.salt = salt

    def encode(self, password):
        assert password is not None
        password = (password + self.salt).encode("utf-8")
        hash = hashlib.md5(password).hexdigest().upper()
        return hash

    def verify(self, password, encoded):
        encoded_2 = self.encode(password)
        return encoded.upper() == encoded_2.upper()


class MySHA256Hasher(object):
    def __init__(self, secret):
        self.secret = secret

    def encode(self, identifier):
        assert identifier is not None
        identifier = (identifier + self.secret).encode("utf-8")
        return hashlib.sha256(identifier).hexdigest().upper()

    def verify(self, identifier, encoded):
        encoded_2 = self.encode(identifier)
        return encoded.upper() == encoded_2.upper()


from app.models import NaturalPerson, Organization, Position


def check_user_type(user):  # return Valid(Bool), otype
    html_display = {}
    if user.is_superuser:
        return False, "", html_display
    if user.username[:2] == "zz":
        user_type = "Organization"
        html_display["profile_name"] = "组织主页"
        html_display["profile_url"] = "/orginfo/"
        org = Organization.objects.get(organization_id=user)
        html_display["avatar_path"] = get_user_ava(org, user_type)
        html_display['user_type'] = user_type
    else:
        user_type = "Person"
        person = NaturalPerson.objects.activated().get(person_id=user)
        html_display["profile_name"] = "个人主页"
        html_display["profile_url"] = "/stuinfo/"
        html_display["avatar_path"] = get_user_ava(person, user_type)
        html_display['user_type'] = user_type
    
    html_display['mail_num'] = Notification.objects.filter(receiver=user, status=Notification.NotificationStatus.UNDONE).count()

    return True, user_type, html_display


def get_user_ava(obj, user_type):
    try:
        ava = obj.avatar
        assert ava != ""
        return settings.MEDIA_URL + str(ava)
    except:
        if user_type == "Person":
            return settings.MEDIA_URL + "avatar/person_default.jpg"
        else:
            return settings.MEDIA_URL + "avatar/org_default.png"


def get_user_left_narbar(person, is_myself, html_display):  # 获取左边栏的内容，is_myself表示是否是自己, person表示看的人
    #assert (
    #        "is_myself" in html_display.keys()
    #), "Forget to tell the website whether this is the user itself!"
    html_display["underground_url"] = local_dict["url"]["base_url"]

    my_org_id_list = Position.objects.activated().filter(person=person).filter(pos=0)
    html_display["my_org_list"] = [w.org for w in my_org_id_list]  # 我管理的组织
    html_display["my_org_len"] = len(html_display["my_org_list"])
    return html_display


def get_org_left_narbar(org, is_myself, html_display):
    #assert (
    #        "is_myself" in html_display.keys()
    #), "Forget to tell the website whether this is the user itself!"
    html_display["switch_org_name"] = org.oname
    html_display["underground_url"] = local_dict["url"]["base_url"]
    html_display['org'] = org
    return html_display


# 检查发起活动的request的合法性
def check_ac_request(request):
    # oid的获取
    context = dict()
    context['warn_code'] = 0

    try:
        assert request.POST['edit'] == "True"
        edit = True
    except:
        edit = False

    # signup_start = request.POST["actstar"]
    act_start = request.POST.get("actstart")  # 活动报名时间
    act_end = request.POST.get("actend")  # 活动报名结束时间
    prepare_scheme = request.POST.get("prepare_scheme")

    # edit 不能改预算和报名方式
    if not edit:
        try:
            budget = float(request.POST["budget"])
            context['budget'] = budget
            context['need_check'] = False
            if context['budget'] > local_dict['thresholds']['activity_budget']:
                context['need_check'] = True
        except:
            budget = local_dict['thresholds']['activity_budget']
        try:
            schema = int(request.POST["signschema"])
        except:
            schema = 0
        context['signschema'] = schema

    # 准备时间
    try:
        prepare_scheme = int(prepare_scheme)
        prepare_times = [1, 24, 72, 168]
        prepare_time = prepare_times[prepare_scheme]
        context['prepare_scheme'] = prepare_scheme
    except:
        if not edit:
            context['warn_code'] = 1
            context['warn_msg'] = "Unexpected exception. If you are not doing it deliberately, please contact the administrator to report this bug."
            return context

    # 人数限制
    try:
        t = int(request.POST["unlimited_capacity"])
        capacity = 10000
    except:
        capacity = 0
    try:
        if capacity == 0:
            capacity = int(request.POST["maxpeople"])
        if capacity <= 0:
            context['warn_code'] = 1
            context['warn_msg'] = "The number of participants must exceed 0."
            return context
        context['capacity'] = capacity
    except:
        if not edit:
            context['warn_code'] = 1
            context['warn_msg'] = "The number of participants must be an integer."
            return context

    # 价格
    try:
        aprice = float(request.POST["aprice"])
        if aprice < 0:
            context['warn_code'] = 1
            context['warn_msg'] = "The price should be no less than 0!"
            return context
        context['aprice'] = aprice
    except:
        if not edit:
            context['warn_code'] = 1
            context['warn_msg'] = "The price must be a floating point number one decimal place"
            return context

    # 时间
    try:
        act_start = datetime.strptime(act_start, '%m/%d/%Y %H:%M %p')
        act_end = datetime.strptime(act_end, '%m/%d/%Y %H:%M %p')

        now_time = datetime.now()

        # 创建活动即开始报名
        signup_start = now_time
        signup_end = act_start - timedelta(hours=prepare_time)

        print('now', now_time)
        print('end', signup_end)

        if signup_start >= signup_end:
            context['warn_code'] = 1
            context['warn_msg'] = "No enough time to prepare."
            return context

        if now_time + timedelta(days=30) < act_start == False:
            context['warn_code'] = 1
            context['warn_msg'] = "The activity has to be in a month! "
            return context
            
        context['signup_start'] = signup_start
        context['signup_end'] = signup_end
        context['act_start'] = act_start
        context['act_end'] = act_end

    except:
        if not edit:
            context['warn_code'] = 1
            context['warn_msg'] = "you have sent a wrong time form!"
            return context

    try:
        context['URL'] = request.POST["URL"]
    except:
        pass
    if context['warn_code'] != 0:
        return context

    try: 
        context['aname'] = str(request.POST["aname"])  # 活动名称
        context['content'] = str(request.POST["content"])  # 活动内容
        context['location'] = str(request.POST["location"])  # 活动地点
    except:
        if not edit:
            context['warn_code'] = 1
            context['warn_msg'] = "请检查您的输入是否正确。"

    return context


# 时间合法性的检查，检查时间是否在当前时间的一个月以内，并且检查开始的时间是否早于结束的时间，
def check_ac_time(start_time, end_time):
    try:
        now_time = datetime.now().strptime('%Y-%m-%d %H:%M:%S')
        month_late = (now_time + datetime.timedelta(days=30))
        if now_time < start_time < end_time < month_late:
            return True  # 时间所处范围正确
    except:
        return False

    return False


def url_check(arg_url):
    if arg_url is None:
        return True
    for url in local_dict["url"].values():
        base = re.findall('^https?://[^/]*/?', url)[0]
        # print('base:', base)
        if re.match(base, arg_url):
            return True
    return False

# 允许进行 cross site 授权时，return True
def check_cross_site(request, arg_url):
    if arg_url is None:
        return True
    # 这里 base_url 最好可以改一下
    appointment = local_dict["url"]["base_url"]
    appointment_base = re.findall('^https?://[^/]*/', appointment)[0]
    if re.match(appointment_base, arg_url):
<<<<<<< HEAD
        valid, user_type, html_display = check_user_type(request)
=======
        valid, user_type, html_display = check_user_type(request.user)
>>>>>>> 81e21201
        if not valid or user_type == "Organization":
            return False
    return True


def get_url_params(request,html_display):
    full_path = request.get_full_path()
    if "?" in full_path:
        params = full_path.split["?"][1]
        params = params.split['&']
        for param in params:
            key, value = param.split["="][0],param.split["="][1]
            if key not in html_display.keys():  #禁止覆盖
                html_display[key] = value<|MERGE_RESOLUTION|>--- conflicted
+++ resolved
@@ -267,11 +267,7 @@
     appointment = local_dict["url"]["base_url"]
     appointment_base = re.findall('^https?://[^/]*/', appointment)[0]
     if re.match(appointment_base, arg_url):
-<<<<<<< HEAD
-        valid, user_type, html_display = check_user_type(request)
-=======
         valid, user_type, html_display = check_user_type(request.user)
->>>>>>> 81e21201
         if not valid or user_type == "Organization":
             return False
     return True
