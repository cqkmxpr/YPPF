--- conflicted
+++ resolved
@@ -352,20 +352,12 @@
         context['warn_code'] = 1
         context['warn_msg'] = "组织的名字不能为空"
         return context
-<<<<<<< HEAD
     if edit==0:
         if len(NewOrganization.objects.exclude(status=NewOrganization.NewOrgStatus.CANCELED).filter(oname=oname))!=0 \
                 or len(Organization.objects.filter(oname=oname))!=0:
             context['warn_code'] = 1
             context['warn_msg'] = "组织的名字不能与正在申请的或者已存在的组织的名字重复"
             return context
-=======
-    if len(NewOrganization.objects.exclude(status=NewOrganization.NewOrgStatus.CANCELED).filter(oname=oname))!=0 \
-            or len(Organization.objects.filter(oname=oname))!=0:
-        context['warn_code'] = 1
-        context['warn_msg'] = "组织的名字不能与正在申请的或者已存在的组织的名字重复"
-        return context
->>>>>>> 5ce424de
     try:
         otype = int(request.POST.get('otype'))
         context['otype'] = OrganizationType.objects.get(otype_id=otype)
