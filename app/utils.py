from app.models import NaturalPerson, Organization, OrganizationType, Position, Notification,NewOrganization
from django.contrib.auth.models import User
from django.dispatch.dispatcher import receiver
from django.contrib import auth
from django.shortcuts import redirect
from django.conf import settings
from boottest import local_dict
from datetime import datetime, timedelta
from functools import wraps
import re
import imghdr
import string
import random

def check_user_access(redirect_url="/logout/"):
    """
    Decorator for views that checks that the user is valid, redirecting
    to specific url if necessary. Then it checks that the user is not
    first time login, redirecting to the modify password page otherwise.
    """
    def actual_decorator(view_function):
        @wraps(view_function)
        def _wrapped_view(request, *args, **kwargs):
            valid, user_type, html_display = check_user_type(request.user)
            if not valid:
                return redirect(redirect_url)
            
            isFirst = get_person_or_org(request.user, user_type).first_time_login
            # 如果是首次登陆，会跳转到密码修改的页面
            if isFirst:
                return redirect("/modpw/")
            
            return view_function(request, *args, **kwargs)
        return _wrapped_view
    return actual_decorator


def get_person_or_org(user, user_type=None):
    if user_type is None:
        if hasattr(user, "naturalperson"):
            return user.naturalperson
        else:
            return user.organization
    return (
        NaturalPerson.objects.get(person_id=user)
        if user_type == "Person"
        else Organization.objects.get(organization_id=user)
    )  

# YWolfeee, Aug 16
# check_user_type只是获得user的类型，其他用于呈现html_display的内容全部转移到get_siderbar_and_navbar中
# 同步开启一个html_display，方便拓展前端逻辑的呈现
def check_user_type(user):  # return Valid(Bool), otype
    html_display = {}
    if user.is_superuser:
        return False, "", html_display
    if user.username[:2] == "zz":
        user_type = "Organization"
        html_display["user_type"] = user_type
    else:
        user_type = "Person"
        html_display['user_type'] = user_type


    return True, user_type, html_display


def get_user_ava(obj, user_type):
    try:
        ava = obj.avatar
        assert ava != ""
        return settings.MEDIA_URL + str(ava)
    except:
        if user_type == "Person":
            return settings.MEDIA_URL + "avatar/person_default.jpg"
        else:
            return settings.MEDIA_URL + "avatar/org_default.png"


def get_user_wallpaper(person):
    return settings.MEDIA_URL + (str(person.wallpaper) or "wallpaper/default.jpg")


def get_user_left_navbar(person, is_myself, html_display):  # 获取左边栏的内容，is_myself表示是否是自己, person表示看的人
    # assert (
    #        "is_myself" in html_display.keys()
    # ), "Forget to tell the website whether this is the user itself!"
    raise NotImplementedError("old left_navbar function has been abandoned, please use `get_sidebar_and_navbar` instead!")
    html_display["underground_url"] = local_dict["url"]["base_url"]

    my_org_id_list = Position.objects.activated().filter(person=person).filter(pos=0)
    html_display["my_org_list"] = [w.org for w in my_org_id_list]  # 我管理的组织
    html_display["my_org_len"] = len(html_display["my_org_list"])
    return html_display


def get_org_left_navbar(org, is_myself, html_display):
    # assert (
    #        "is_myself" in html_display.keys()
    # ), "Forget to tell the website whether this is the user itself!"
    raise NotImplementedError("old left_navbar function has been abandoned, please use `get_sidebar_and_navbar` instead!")
    html_display["switch_org_name"] = org.oname
    html_display["underground_url"] = local_dict["url"]["base_url"]
    html_display["org"] = org
    return html_display


# YWolfeee Aug 16
# 修改left siderbar的逻辑，统一所有个人和所有组织的左边栏，不随界面而改变
# 这个函数负责统一get sidebar和navbar的内容，解决了信箱条数显示的问题
# user对象是request.user对象直接转移
# 内容存储在bar_display中
# Attention: 本函数请在render前的最后时刻调用
def get_sidebar_and_navbar(user, bar_display = None):
    if bar_display is None:
        bar_display = {}            # 默认参数只会初始化一次，所以不应该设置为{}
    me = get_person_or_org(user)    # 获得对应的对象
    _, user_type, _ = check_user_type(user)
    bar_display["user_type"] = user_type

    # 接下来填补各种前端呈现信息

    # 头像
    bar_display["avatar_path"] = get_user_ava(me, user_type)

    # 信箱数量
    bar_display['mail_num'] = Notification.objects.filter(receiver=user, status=Notification.Status.UNDONE).count()

    if user_type == "Person":   
        bar_display["profile_name"] = "个人主页"
        bar_display["profile_url"] = "/stuinfo/"
        bar_display["name"] = me.name

        # 个人需要地下室跳转
        bar_display["underground_url"] = local_dict["url"]["base_url"]

        # 个人所管理的组织列表
        my_org_id_list = Position.objects.activated().filter(person=me).filter(pos=0)
        bar_display["my_org_list"] = [w.org for w in my_org_id_list]  # 我管理的组织
        bar_display["my_org_len"] = len(bar_display["my_org_list"])

    else:
        bar_display["profile_name"] = "组织主页"
        bar_display["profile_url"] = "/orginfo/"
    
    return bar_display

# 检查发起活动的request的合法性
def check_ac_request(request):
    # oid的获取
    context = dict()
    context['warn_code'] = 0

    try:
        assert request.POST['edit'] == "True"
        edit = True
    except:
        edit = False

    # signup_start = request.POST["actstar"]
    act_start = request.POST.get("actstart")  # 活动报名时间
    act_end = request.POST.get("actend")  # 活动报名结束时间
    prepare_scheme = request.POST.get("prepare_scheme")
    context['need_check'] = False

    # edit 不能改预算和报名方式
    if not edit:
        try:
            budget = float(request.POST["budget"])
            context['budget'] = budget
            if context['budget'] > local_dict['thresholds']['activity_budget']:
                context['need_check'] = True
        except:
            budget = local_dict['thresholds']['activity_budget']
        try:
            schema = int(request.POST["signschema"])
        except:
            schema = 0
        context['signschema'] = schema

    # 准备时间
    try:
        prepare_scheme = int(prepare_scheme)
        prepare_times = [1, 24, 72, 168]
        prepare_time = prepare_times[prepare_scheme]
        context['prepare_scheme'] = prepare_scheme
    except:
        if not edit:
            context['warn_code'] = 1
            context['warn_msg'] = "非预期错误，请联系管理员"
            return context

    # 人数限制
    try:
        t = int(request.POST["unlimited_capacity"])
        capacity = 10000
    except:
        capacity = 0
    try:
        if capacity == 0:
            capacity = int(request.POST["maxpeople"])
        if capacity <= 0:
            context['warn_code'] = 1
            context['warn_msg'] = "人数限制应当大于 0。"
            return context
        context['capacity'] = capacity
    except:
        if not edit:
            context['warn_code'] = 1
            context['warn_msg'] = "人数限制必须是一个整数。"
            return context

    # 价格
    try:
        aprice = float(request.POST["aprice"])
        assert int(aprice * 10) / 10 == aprice
        if aprice < 0:
            context['warn_code'] = 1
            context['warn_msg'] = "价格应该大于 0。"
            return context
        context['aprice'] = aprice
    except:
        if not edit:
            context['warn_code'] = 1
            context['warn_msg'] = "价格必须是一个单精度浮点数。"
            return context

    # 时间
    try:
        act_start = datetime.strptime(act_start, '%m/%d/%Y %H:%M %p')
        act_end = datetime.strptime(act_end, '%m/%d/%Y %H:%M %p')
        now_time = datetime.now()

        # 创建活动即开始报名
        signup_start = now_time
        signup_end = act_start - timedelta(hours=prepare_time)

        # print('now', now_time)
        # print('end', signup_end)

        if signup_start >= signup_end:
            context['warn_code'] = 1
            context['warn_msg'] = "没有足够的时间准备活动。"
            return context

        if now_time + timedelta(days=30) < act_start:
            context['warn_code'] = 1
            context['warn_msg'] = "活动应该在一个月之内。"
            return context

        context['signup_start'] = signup_start
        context['signup_end'] = signup_end
        context['act_start'] = act_start
        context['act_end'] = act_end

    except:
        if not edit:
            context['warn_code'] = 1
            context['warn_msg'] = "错误的时间格式。"
            return context

    try:
        context['URL'] = request.POST["URL"]
    except:
        pass
    if context['warn_code'] != 0:
        return context

    try:
        context['aname'] = str(request.POST["aname"])  # 活动名称
        context['content'] = str(request.POST["content"])  # 活动内容
        context['location'] = str(request.POST["location"])  # 活动地点
        if context.get('aname'):
            assert len(context['aname']) > 0
        if context.get('content'):
            assert len(context['content']) > 0
        if context.get('location'):
            assert len(context['location']) > 0
    except:
        if not edit:
            context['warn_code'] = 1
            context['warn_msg'] = "请确认已输入活动名称/地点/简介。"
    return context


# 时间合法性的检查，检查时间是否在当前时间的一个月以内，并且检查开始的时间是否早于结束的时间，
def check_ac_time(start_time, end_time):
    try:
        now_time = datetime.now().strptime("%Y-%m-%d %H:%M:%S")
        month_late = now_time + datetime.timedelta(days=30)
        if now_time < start_time < end_time < month_late:
            return True  # 时间所处范围正确
    except:
        return False

    return False


def url_check(arg_url):
    #DEBUG 默认通过
    return True
    if arg_url is None:
        return True
    if re.match('^/[^/?]*/', arg_url):  # 相对地址
        return True
    for url in local_dict["url"].values():
        base = re.findall("^https?://[^/]*/?", url)[0]
        # print('base:', base)
        if re.match(base, arg_url):
            return True
    return False


# 允许进行 cross site 授权时，return True
def check_cross_site(request, arg_url):
    if arg_url is None:
        return True
    # 这里 base_url 最好可以改一下
    appointment = local_dict["url"]["base_url"]
    appointment_base = re.findall("^https?://[^/]*/", appointment)[0]
    if re.match(appointment_base, arg_url):
        valid, user_type, html_display = check_user_type(request.user)
        if not valid or user_type == "Organization":
            return False
    return True


def get_url_params(request, html_display):
    full_path = request.get_full_path()
    if "?" in full_path:
        params = full_path.split["?"][1]
        params = params.split["&"]
        for param in params:
            key, value = param.split["="][0], param.split["="][1]
            if key not in html_display.keys():  # 禁止覆盖
                html_display[key] = value


# 检查neworg request参数的合法性 ,用在addOrganization和auditOrganization函数中
def check_neworg_request(request,org=None):
    """

    """

    context = dict()
    context['warn_code'] = 0
    oname = str(request.POST['oname'])
    if len(oname) >= 32:
        context['warn_code'] = 1
        context['warn_msg'] = "组织的名字不能超过32字节"
        return context
    if oname=="":
        context['warn_code'] = 1
        context['warn_msg'] = "组织的名字不能为空"
        return context
    if org is not None and oname==org.oname:
        if len(NewOrganization.objects.exclude(status=NewOrganization.NewOrgStatus.CANCELED)
                       .exclude(status=NewOrganization.NewOrgStatus.REFUSED).filter(oname=oname)) > 1 \
                or len(Organization.objects.filter(oname=oname)) != 0:
            context['warn_code'] = 1
            context['warn_msg'] = "组织的名字不能与正在申请的或者已存在的组织的名字重复"
            return context
    else:
        if len(NewOrganization.objects.exclude(status=NewOrganization.NewOrgStatus.CANCELED)
                       .exclude(status=NewOrganization.NewOrgStatus.REFUSED).filter(oname=oname))!=0 \
                        or len(Organization.objects.filter(oname=oname))!=0:
            context['warn_code'] = 1
            context['warn_msg'] = "组织的名字不能与正在申请的或者已存在的组织的名字重复"
            return context

    try:
        otype = int(request.POST.get('otype'))
        context['otype'] = OrganizationType.objects.get(otype_id=otype)
    except:
        context['warn_code'] = 1
        context['warn_msg'] = "数据库没有小组的所在类型，请联系管理员！"  # user can't see it . we use it for debugging
        return context

    context['avatar'] = request.FILES.get('avatar')
    if context['avatar'] is not None:
        if if_image(context['avatar'])==1:
            context['warn_code'] = 1
            context['warn_msg'] = "组织的头像应当为图片格式！"
            return context

    context['oname'] = oname  # 组织名字
     # 组织类型，必须有
    context['pos'] = request.user  # 负责人，必须有滴
    context['introduction'] = str(request.POST.get('introduction', ""))  # 组织介绍，可能为空

    context['application'] = str(request.POST.get('application', ""))  # 申请理由

    if context['application']=="" :
        context['warn_code'] = 1
        context['warn_msg'] = "申请理由不能为空"
    return context

# 查询组织代号的最大值+1 用于addOrganization()函数，新建组织
def find_max_oname():
    organizations=Organization.objects.filter(organization_id__username__startswith='zz').order_by("-organization_id__username")
    max_org=organizations[0]
    max_oname=str(max_org.organization_id.username)
    max_oname=int(max_oname[2:])+1
    prefix="zz"
    max_oname=prefix+str(max_oname).zfill(5)
    return max_oname

#判断是否为图片
def if_image(image):
    if image==None:
        return 0
    imgType_list = {'jpg', 'bmp', 'png', 'jpeg', 'rgb', 'tif'}
    if imghdr.what(image)  in imgType_list:
        return 2 #为图片
    return 1    #不是图片
#用于新建组织时，生成6位随机密码
def random_code_init():
    b = string.digits + string.ascii_letters   # 构建密码池
    password = ""
    for i in range(0, 6):
        password = password + random.choice(b)
<<<<<<< HEAD
    return password
#查找审核新建组织的老师，用于addOrganization
def find_auditorg_teacher():
    pass
=======
    return password
>>>>>>> 218cc088
<|MERGE_RESOLUTION|>--- conflicted
+++ resolved
@@ -419,11 +419,4 @@
     password = ""
     for i in range(0, 6):
         password = password + random.choice(b)
-<<<<<<< HEAD
-    return password
-#查找审核新建组织的老师，用于addOrganization
-def find_auditorg_teacher():
-    pass
-=======
-    return password
->>>>>>> 218cc088
+    return password