from app.models import (
<<<<<<< HEAD
    NaturalPerson, Organization, OrganizationType, 
    Position, Notification, NewOrganization, Activity
=======
    NaturalPerson,
    Organization,
    OrganizationType,
    Position,
    Notification,
    NewOrganization,
    Activity,
>>>>>>> ca3a81db
)
from django.contrib.auth.models import User
from django.dispatch.dispatcher import receiver
from django.contrib import auth
from django.shortcuts import redirect
from django.conf import settings
from boottest import local_dict
from datetime import datetime, timedelta
from functools import wraps
import re
import imghdr
import string
import random


def check_user_access(redirect_url="/logout/"):
    """
    Decorator for views that checks that the user is valid, redirecting
    to specific url if necessary. Then it checks that the user is not
    first time login, redirecting to the modify password page otherwise.
    """

    def actual_decorator(view_function):
        @wraps(view_function)
        def _wrapped_view(request, *args, **kwargs):
            valid, user_type, html_display = check_user_type(request.user)
            if not valid:
                return redirect(redirect_url)

            isFirst = get_person_or_org(request.user, user_type).first_time_login
            # 如果是首次登陆，会跳转到密码修改的页面
            if isFirst:
                return redirect("/modpw/")

            return view_function(request, *args, **kwargs)

        return _wrapped_view

    return actual_decorator


def get_person_or_org(user, user_type=None):
    if user_type is None:
        if hasattr(user, "naturalperson"):
            return user.naturalperson
        else:
            return user.organization
    return (
        NaturalPerson.objects.get(person_id=user)
        if user_type == "Person"
        else Organization.objects.get(organization_id=user)
    )


# YWolfeee, Aug 16
# check_user_type只是获得user的类型，其他用于呈现html_display的内容全部转移到get_siderbar_and_navbar中
# 同步开启一个html_display，方便拓展前端逻辑的呈现
def check_user_type(user):
    html_display = {}
    if user.is_superuser:
        return False, "", html_display
    if user.username[:2] == "zz":
        user_type = "Organization"
        html_display["user_type"] = user_type
    else:
        user_type = "Person"
        html_display["user_type"] = user_type

    return True, user_type, html_display


def get_user_ava(obj, user_type):
    ava = obj.avatar
    if not ava:
        if user_type == "Person":
            return settings.MEDIA_URL + "avatar/person_default.jpg"
        else:
            return settings.MEDIA_URL + "avatar/org_default.png"
    else:
        return settings.MEDIA_URL + str(ava)


def get_user_wallpaper(person):
    return settings.MEDIA_URL + (str(person.wallpaper) or "wallpaper/default.jpg")


# 获取左边栏的内容，is_myself表示是否是自己, person表示看的人
def get_user_left_navbar(person, is_myself, html_display):
    # assert (
    #        "is_myself" in html_display.keys()
    # ), "Forget to tell the website whether this is the user itself!"
    raise NotImplementedError(
        "old left_navbar function has been abandoned, please use `get_sidebar_and_navbar` instead!"
    )
    html_display["underground_url"] = local_dict["url"]["base_url"]

    my_org_id_list = Position.objects.activated().filter(person=person).filter(pos=0)
    html_display["my_org_list"] = [w.org for w in my_org_id_list]  # 我管理的组织
    html_display["my_org_len"] = len(html_display["my_org_list"])
    return html_display


def get_org_left_navbar(org, is_myself, html_display):
    # assert (
    #        "is_myself" in html_display.keys()
    # ), "Forget to tell the website whether this is the user itself!"
    raise NotImplementedError(
        "old left_navbar function has been abandoned, please use `get_sidebar_and_navbar` instead!"
    )
    html_display["switch_org_name"] = org.oname
    html_display["underground_url"] = local_dict["url"]["base_url"]
    html_display["org"] = org
    return html_display


# YWolfeee Aug 16
# 修改left siderbar的逻辑，统一所有个人和所有组织的左边栏，不随界面而改变
# 这个函数负责统一get sidebar和navbar的内容，解决了信箱条数显示的问题
# user对象是request.user对象直接转移
# 内容存储在bar_display中
# Attention: 本函数请在render前的最后时刻调用

# added by syb, 8.23:
# 在函数中添加了title_name和navbar_name参数，根据这两个参数添加帮助信息
# 现在最推荐的调用方式是：在views的函数中，写
# bar_display = utils.get_sidebar_and_navbar(user, title_name, navbar_name)
def get_sidebar_and_navbar(user, navbar_name="", title_name="", bar_display=None):
    if bar_display is None:
        bar_display = {}  # 默认参数只会初始化一次，所以不应该设置为{}
    me = get_person_or_org(user)  # 获得对应的对象
    _, user_type, _ = check_user_type(user)
    bar_display["user_type"] = user_type

    # 接下来填补各种前端呈现信息

    # 头像
    bar_display["avatar_path"] = get_user_ava(me, user_type)

    # 信箱数量
    bar_display["mail_num"] = Notification.objects.filter(
        receiver=user, status=Notification.Status.UNDONE
    ).count()

    if user_type == "Person":
        bar_display["profile_name"] = "个人主页"
        bar_display["profile_url"] = "/stuinfo/"
        bar_display["name"] = me.name

        # 个人需要地下室跳转
        bar_display["underground_url"] = local_dict["url"]["base_url"]

        # 个人所管理的组织列表
        my_org_id_list = Position.objects.activated().filter(person=me).filter(pos=0)
        bar_display["my_org_list"] = [w.org for w in my_org_id_list]  # 我管理的组织
        bar_display["my_org_len"] = len(bar_display["my_org_list"])

    else:
        bar_display["profile_name"] = "组织主页"
        bar_display["profile_url"] = "/orginfo/"

    bar_display["navbar_name"] = navbar_name
    # title_name默认与navbar_name相同
    bar_display["title_name"] = title_name if title_name else navbar_name

    if navbar_name != "":
        try:
            bar_display["help_message"] = local_dict["help_message"].get(
                navbar_name, ""
            )
        except:
            bar_display["help_message"] = ""
        try:
            bar_display["help_paragraphs"] = local_dict["use_help"].get(
                navbar_name, list()
            )
        except:
            bar_display["help_paragraphs"] = list()

    return bar_display


<<<<<<< HEAD

=======
# 检查发起活动的request的合法性
def check_ac_request(request):
    # oid的获取
    context = dict()
    context["warn_code"] = 0

    try:
        assert request.POST["edit"] == "True"
        edit = True
    except:
        edit = False

    bar_display["navbar_name"] = navbar_name
    bar_display["title_name"] = (
        title_name if not title_name else navbar_name
    )  # title_name默认与navbar_name相同

    if navbar_name != "":
        try:
            bar_display["help_message"] = local_dict["help_message"].get(
                navbar_name, ""
            )
        except:  # 找不到提醒, 直接跳过
            pass
        try:
            bar_display["help_paragraphs"] = local_dict["use_help"].get(
                navbar_name, list()
            )
        except:  # 找不到提醒, 直接跳过
            pass

    return bar_display
>>>>>>> ca3a81db


def url_check(arg_url):
    # DEBUG 默认通过
    return True
    if arg_url is None:
        return True
    if re.match("^/[^/?]*/", arg_url):  # 相对地址
        return True
    for url in local_dict["url"].values():
        base = re.findall("^https?://[^/]*/?", url)[0]
        # print('base:', base)
        if re.match(base, arg_url):
            return True
    return False


# 允许进行 cross site 授权时，return True
def check_cross_site(request, arg_url):
    if arg_url is None:
        return True
    # 这里 base_url 最好可以改一下
    appointment = local_dict["url"]["base_url"]
    appointment_base = re.findall("^https?://[^/]*/", appointment)[0]
    if re.match(appointment_base, arg_url):
        valid, user_type, html_display = check_user_type(request.user)
        if not valid or user_type == "Organization":
            return False
    return True


def get_url_params(request, html_display):
    full_path = request.get_full_path()
    if "?" in full_path:
        params = full_path.split["?"][1]
        params = params.split["&"]
        for param in params:
            key, value = param.split["="][0], param.split["="][1]
            if key not in html_display.keys():  # 禁止覆盖
                html_display[key] = value

# 检查neworg request参数的合法性 ,用在addOrganization和auditOrganization函数中
def check_neworg_request(request, org=None):
    context = dict()
    context["warn_code"] = 0
    oname = str(request.POST["oname"])
    if len(oname) >= 32:
        context["warn_code"] = 1
        context["warn_msg"] = "组织的名字不能超过32字节"
        return context
    if oname == "":
        context["warn_code"] = 1
        context["warn_msg"] = "组织的名字不能为空"
        return context
    if org is not None and oname == org.oname:
        if (
            len(
                NewOrganization.objects.exclude(
                    status=NewOrganization.NewOrgStatus.CANCELED
                )
                .exclude(status=NewOrganization.NewOrgStatus.REFUSED)
                .filter(oname=oname)
            )
            > 1
            or len(Organization.objects.filter(oname=oname)) != 0
        ):
            context["warn_code"] = 1
            context["warn_msg"] = "组织的名字不能与正在申请的或者已存在的组织的名字重复"
            return context
    else:
        if (
            len(
                NewOrganization.objects.exclude(
                    status=NewOrganization.NewOrgStatus.CANCELED
                )
                .exclude(status=NewOrganization.NewOrgStatus.REFUSED)
                .filter(oname=oname)
            )
            != 0
            or len(Organization.objects.filter(oname=oname)) != 0
        ):
            context["warn_code"] = 1
            context["warn_msg"] = "组织的名字不能与正在申请的或者已存在的组织的名字重复"
            return context

    try:
        otype = int(request.POST.get("otype"))
        context["otype"] = OrganizationType.objects.get(otype_id=otype)
    except:
        context["warn_code"] = 1
        # user can't see it . we use it for debugging
        context["warn_msg"] = "数据库没有小组的所在类型，请联系管理员！"
        return context

    context["avatar"] = request.FILES.get("avatar")
    if context["avatar"] is not None:
        if if_image(context["avatar"]) == 1:
            context["warn_code"] = 1
            context["warn_msg"] = "组织的头像应当为图片格式！"
            return context

    context["oname"] = oname  # 组织名字
    # 组织类型，必须有
    context["pos"] = request.user  # 负责人，必须有滴
    context["introduction"] = str(request.POST.get("introduction", ""))  # 组织介绍，可能为空

    context["application"] = str(request.POST.get("application", ""))  # 申请理由

    if context["application"] == "":
        context["warn_code"] = 1
        context["warn_msg"] = "申请理由不能为空"
    return context
# 检查neworg request参数的合法性 ,用在addOrganization和auditOrganization函数中

def check_newpos_request(request,prepos=None):

    context = dict()
    context['warn_code'] = 0
    if prepos is None:
        oname = str(request.POST['oname'])
    else:
        oname = prepos.position.org.oname
    context['apply_pos'] = int(request.POST.get('apply_pos',10))
    context['apply_type'] = str(request.POST.get('apply_type',"加入组织"))
    if len(oname) >= 32:
        context['warn_code'] = 1
        context['warn_msg'] = "组织的名字不能超过32字节"
        return context
    if oname=="":
        context['warn_code'] = 1
        context['warn_msg'] = "组织的名字不能为空"
        return context
    
    context['oname'] = oname  # 组织名字

    context['application'] = str(request.POST.get('application', ""))  # 申请理由

    if context['application']=="" :
        context['warn_code'] = 1
        context['warn_msg'] = "申请理由不能为空"
    return context


# 查询组织代号的最大值+1 用于addOrganization()函数，新建组织
def find_max_oname():
    organizations = Organization.objects.filter(
        organization_id__username__startswith="zz"
    ).order_by("-organization_id__username")
    max_org = organizations[0]
    max_oname = str(max_org.organization_id.username)
    max_oname = int(max_oname[2:]) + 1
    prefix = "zz"
    max_oname = prefix + str(max_oname).zfill(5)
    return max_oname


# 判断是否为图片
def if_image(image):
    if image == None:
        return 0
    imgType_list = {"jpg", "bmp", "png", "jpeg", "rgb", "tif"}

    if imghdr.what(image) in imgType_list:
        return 2  # 为图片
    return 1  # 不是图片


# 用于新建组织时，生成6位随机密码
def random_code_init():
    b = string.digits + string.ascii_letters  # 构建密码池
    password = ""
    for i in range(0, 6):
        password = password + random.choice(b)
    return password


def notifications_create(
    receivers,
    sender,
    typename,
    title,
    content,
    URL=None,
    relate_TransferRecord=None,
    *,
    publish_to_wechat=False,
):
    """
        批量创建通知
    """
    notifications = [
        Notification(
            receiver=receiver,
            sender=sender,
            typename=typename,
            title=title,
            content=content,
            URL=URL,
            relate_TransferRecord=relate_TransferRecord,
        )
        for receiver in receivers
    ]
    Notification.objects.bulk_create(notifications)


def set_YQPoint_credit_to(YQP):
    """
        后台设定所有自然人的元气值为一特定值，这个值就是每月的限额
        给所有用户发送通知
    """
    activated_npeople = NaturalPerson.objects.activated()
    activated_npeople.update(YQPoint_credit_card=YQP)
    notification_content = f"学院已经将大家的元气信用值充值为{YQP},祝您使用愉快！"
    title = Notification.Title.VERIFY_INFORM
    YPcollege = Organization.objects.get(oname="元培学院")
    notifications_create(
        activated_npeople,
        YPcollege,
        Notification.Type.NEEDREAD,
        title,
        notification_content,
    )
    return

def check_account_setting(request,user_type):
    if user_type == 'Person':
        html_display = dict()
        attr_dict = dict()

        html_display['warn_code'] = 0
        html_display['warn_message'] = ""

        attr_dict['nickname'] = request.POST['nickname']
        attr_dict['biography'] = request.POST["aboutBio"]
        attr_dict['telephone'] = request.POST["tel"]
        attr_dict['email'] = request.POST["email"]
        attr_dict['stu_major'] = request.POST["major"]
        #attr_dict['stu_grade'] = request.POST['grade'] 用户无法填写
        #attr_dict['stu_class'] = request.POST['class'] 用户无法填写
        attr_dict['stu_dorm'] = request.POST['dorm']
        attr_dict['ava'] = request.FILES.get("avatar")
        attr_dict['gender'] = request.POST['gender']
        attr_dict['wallpaper'] = request.FILES.get("wallpaper")

        show_dict = dict()

        show_dict['show_nickname'] = request.POST.get(
            'show_nickname') == 'on'
        show_dict['show_gender'] = request.POST.get('show_gender') == 'on'
        show_dict['show_tel'] = request.POST.get('show_tel') == 'on'
        show_dict['show_email'] = request.POST.get('show_email') == 'on'
        show_dict['show_major'] = request.POST.get('show_major') == 'on'
        show_dict['show_dorm'] = request.POST.get('show_dorm') == 'on'

        # 合法性检查
        if len(attr_dict['nickname']) > 20:
            html_display['warn_code'] = 1
            html_display['warn_message'] += "输入的昵称过长，不能超过20个字符哦！"

        if len(attr_dict['biography']) > 1024:
            html_display['warn_code'] = 1
            html_display['warn_message'] += "输入的简介过长，不能超过1024个字符哦！"
        
        if len(attr_dict['stu_major']) > 25:
            html_display['warn_code'] = 1
            html_display['warn_message'] += "输入的专业过长，不能超过25个字符哦！"

        if len(attr_dict['stu_dorm']) > 6:
            html_display['warn_code'] = 1
            html_display['warn_message'] += "输入的宿舍过长，不能超过6个字符哦！"
    else:
        html_display = dict()
        attr_dict = dict()
        show_dict = dict()
        html_display['warn_code'] = 0
        html_display['warn_message'] = ""
        attr_dict['introduction'] = request.POST['introduction']
    return attr_dict, show_dict, html_display<|MERGE_RESOLUTION|>--- conflicted
+++ resolved
@@ -1,8 +1,4 @@
 from app.models import (
-<<<<<<< HEAD
-    NaturalPerson, Organization, OrganizationType, 
-    Position, Notification, NewOrganization, Activity
-=======
     NaturalPerson,
     Organization,
     OrganizationType,
@@ -10,7 +6,6 @@
     Notification,
     NewOrganization,
     Activity,
->>>>>>> ca3a81db
 )
 from django.contrib.auth.models import User
 from django.dispatch.dispatcher import receiver
@@ -192,9 +187,7 @@
     return bar_display
 
 
-<<<<<<< HEAD
-
-=======
+
 # 检查发起活动的request的合法性
 def check_ac_request(request):
     # oid的获取
@@ -227,7 +220,7 @@
             pass
 
     return bar_display
->>>>>>> ca3a81db
+
 
 
 def url_check(arg_url):
