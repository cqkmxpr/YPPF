--- conflicted
+++ resolved
@@ -7,12 +7,9 @@
     Notification,
     ModifyOrganization,
     Activity,
-<<<<<<< HEAD
     Help,
-=======
     Reimbursement,
     ModifyPosition,
->>>>>>> 3d8b9e8e
 )
 from django.contrib.auth.models import User
 from django.dispatch.dispatcher import receiver
