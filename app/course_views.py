from app.views_dependency import *
from app.models import (
    NaturalPerson,
    Activity,
    Position,
    Course,
    Semester,
    Participant,
    CourseRecord,
)
from app.course_utils import (
    create_single_course_activity,
    modify_course_activity,
<<<<<<< HEAD
    check_post_data,
=======
    cancel_course_activity,
>>>>>>> 1239c906
)
from app.utils import (
    get_person_or_org,
    record_modification,
)

from datetime import datetime, timedelta
from django.db import transaction
from collections import Counter
import json

__all__ = [
    'editCourseActivity', 
    'addSingleCourseActivity',
    'showCourseActivity',
]


@login_required(redirect_field_name="origin")
@utils.check_user_access(redirect_url="/logout/")
@log.except_captured(EXCEPT_REDIRECT, source='views[editCourseActivity]', record_user=True)
def editCourseActivity(request, aid):
    """
    编辑单次书院课程活动，addActivity的简化版
    """
    # 检查用户身份
    try:
        valid, user_type, html_display = utils.check_user_type(request.user)
        # assert valid  已经在check_user_access检查过了
        me = utils.get_person_or_org(request.user, user_type)  # 这里的me应该为小组账户
        aid = int(aid)
        activity = Activity.objects.get(id=aid)
        if user_type == "Person":
            html_display = utils.user_login_org(
                request, activity.organization_id)
            if html_display['warn_code'] == 1:
                return redirect(message_url(wrong(html_display["warn_message"])))
            else:  # 成功以小组账号登陆
                # 防止后边有使用，因此需要赋值
                user_type = "Organization"
                request.user = activity.organization_id.organization_id  # 小组对应user
                me = activity.organization_id  # 小组
        if activity.organization_id != me:
            return redirect(message_url(wrong("无法修改其他课程小组的活动!")))
        html_display["is_myself"] = True
    except Exception as e:
        log.record_traceback(request, e)
        return EXCEPT_REDIRECT

    # 这个页面只能修改书院课程活动(category=1)
    if activity.category != Activity.ActivityCategory.COURSE:
        return redirect(message_url(wrong('当前活动不是书院课程活动!'),
                                    f'/viewActivity/{activity.id}'))
    # 课程活动无需报名，在开始前都是等待中的状态
    if activity.status != Activity.Status.WAITING:
        return redirect(message_url(wrong('当前活动状态不允许修改!'),
                                    f'/viewActivity/{activity.id}'))

    if request.method == "POST" and request.POST:
        # 修改活动
        try:
            # 只能修改自己的活动
            with transaction.atomic():
                activity = Activity.objects.select_for_update().get(id=aid)
                org = get_person_or_org(request.user, "Organization")
                assert activity.organization_id == org
                modify_course_activity(request, activity)
            html_display["warn_msg"] = "修改成功。"
            html_display["warn_code"] = 2
        except Exception as e:
            log.record_traceback(request, e)
            return EXCEPT_REDIRECT

    # 前端使用量
    html_display["applicant_name"] = me.oname
    html_display["app_avatar_path"] = me.get_user_ava()
    bar_display = utils.get_sidebar_and_navbar(request.user, "修改单次课程活动")

    # 前端使用量，均可编辑
    title = utils.escape_for_templates(activity.title)
    location = utils.escape_for_templates(activity.location)
    start = activity.start.strftime("%Y-%m-%d %H:%M")
    end = activity.end.strftime("%Y-%m-%d %H:%M")
    # introduction = escape_for_templates(activity.introduction) # 暂定不需要简介
    edit = True  # 前端据此区分是编辑还是创建

    return render(request, "lesson_add.html", locals())


@login_required(redirect_field_name="origin")
@utils.check_user_access(redirect_url="/logout/")
@log.except_captured(EXCEPT_REDIRECT, source='views[addSingleCourseActivity]', record_user=True)
def addSingleCourseActivity(request):
    """
    创建单次书院课程活动，addActivity的简化版
    """
    # 检查用户身份
    try:
        valid, user_type, html_display = utils.check_user_type(request.user)
        # assert valid  已经在check_user_access检查过了
        me = utils.get_person_or_org(request.user, user_type)  # 这里的me应该为小组账户
        if user_type != "Organization" or me.otype.otype_name != COURSE_TYPENAME:
            return redirect(message_url(wrong('书院课程小组账号才能开设课程活动!')))
        if me.oname == YQP_ONAME:
            return redirect("/showActivity")  # TODO: 可以重定向到书院课程聚合页面
        html_display["is_myself"] = True
    except Exception as e:
        log.record_traceback(request, e)
        return EXCEPT_REDIRECT

    if request.method == "POST" and request.POST:
        # 创建活动
        try:
            with transaction.atomic():
                aid, created = create_single_course_activity(request)
                if not created:
                    return redirect(message_url(
                        succeed('存在信息相同的课程活动，已为您自动跳转!'),
                        f'/viewActivity/{aid}'))
                return redirect(f"/editCourseActivity/{aid}")
        except Exception as e:
            log.record_traceback(request, e)
            return EXCEPT_REDIRECT

    # 前端使用量
    html_display["applicant_name"] = me.oname
    html_display["app_avatar_path"] = me.get_user_ava()
    bar_display = utils.get_sidebar_and_navbar(request.user, "发起单次课程活动")
    edit = False  # 前端据此区分是编辑还是创建

    return render(request, "lesson_add.html", locals())


@login_required(redirect_field_name='origin')
@utils.check_user_access(redirect_url="/logout/")
@log.except_captured(source='course_views[showCourseActivity]', record_user=True)
def showCourseActivity(request):
    """
    筛选本学期已结束的课程活动、未开始的课程活动，在课程活动聚合页面进行显示。
    """

    # Sanity check and start a html_display.
    _, user_type, html_display = utils.check_user_type(request.user)
    me = get_person_or_org(request.user, user_type)  # 获取自身

    if user_type != "Organization" or me.otype.otype_name != COURSE_TYPENAME:
        return redirect(message_url(wrong('只有书院课程组织才能查看此页面!')))

    all_activity_list = (
        Activity.objects
        .activated()
        .filter(organization_id=me)
        .filter(category=Activity.ActivityCategory.COURSE)
        .order_by("-start")
    )

    future_activity_list = (
        all_activity_list.filter(
            status__in=[
                Activity.Status.REVIEWING,
                Activity.Status.APPLYING,
                Activity.Status.WAITING,
                Activity.Status.PROGRESSING,
            ]
        )
    )

    finished_activity_list = (
        all_activity_list
        .filter(
            status__in=[
                Activity.Status.END,
                Activity.Status.CANCELED,
            ]
        )
        .order_by("-end")
    )  # 本学期的已结束活动（包括已取消的）

    bar_display = utils.get_sidebar_and_navbar(
        request.user, navbar_name="我的活动")

    # 取消单次活动
    if request.method == "POST" and request.POST:
        # 获取待取消的活动
        try:
            aid = int(request.POST.get("cancel-action"))
            activity = Activity.objects.get(id=aid)
        except:
            return redirect(message_url(wrong('遇到不可预料的错误。如有需要，请联系管理员解决!'), request.path))

        if activity.organization_id != me:
            return redirect(message_url(wrong('您没有取消该课程活动的权限!'), request.path))
        
        if activity.status in [
            Activity.Status.REJECT,
            Activity.Status.ABORT,
            Activity.Status.END,
            Activity.Status.CANCELED,
        ]:
            return redirect(message_url(wrong('该课程活动已结束，不可取消!'), request.path))

        assert activity.status not in [
            Activity.Status.REVIEWING,
            Activity.Status.APPLYING,
        ], "课程活动状态非法"  # 课程活动不应出现这两个状态

        # 取消活动
        with transaction.atomic():
            activity = Activity.objects.select_for_update().get(id=aid)
            error = cancel_course_activity(request, activity)
        
        # 无返回值表示取消成功，有则失败
        if error is None:
            html_display["warn_code"] = 2
            html_display["warn_message"] = "成功取消活动。"
        else:
            return redirect(message_url(wrong(error)), request.path)

    return render(request, "org_show_course_activity.html", locals())


@login_required(redirect_field_name="origin")
@utils.check_user_access(redirect_url="/logout/")
@log.except_captured(EXCEPT_REDIRECT, source='course_views[showCourseRecord]', record_user=True)
def showCourseRecord(request):
    '''
    展示及修改学时数据
    在开启修改功能前，显示本学期已完成的所有课程活动的学生的参与次数
    开启修改功能后，自动创建学时表，并且允许修改学时
    '''
    # ----身份检查----
    valid, user_type, display = utils.check_user_type(request.user)
    me = utils.get_person_or_org(request.user)  # 获取自身
    if user_type == "Person":   
        return redirect(message_url(wrong('学生账号不能访问此界面！')))
    if me.otype.otype_name != "书院课程":
        return redirect(message_url(wrong('非书院课程组织账号不能访问此界面！')))

    edit_able = get_setting("course_record_editable")
    edit_able = bool(edit_able)        
    year = get_setting("semester_data/year")
    semester = get_setting("semester_data/semester")
    course_info = {
        'course' : me.oname,
        'year' : year,
        'semester' : semester,
    }     
    # ---- 收集本学期的已完成的活动中的签到信息（开放修改功能前）----
        # ---- 收集当前小组成员信息 ----
    positions  = Position.objects.activated().filter(org = me, 
        person__identity = NaturalPerson.Identity.STUDENT)
    course = Course.objects.activated().filter(organization = me)[0]
    all_positions = {position.person:position.pos for position in positions}
    #all_positions: 储存 小组成员：职位 的一个字典

        # ---- 收集本学期已完成活动 ----
    activities=Activity.objects.activated().filter(
        organization_id=me,status=Activity.Status.END,
        category=Activity.ActivityCategory.COURSE)
        # ---- 统计签到情况 -----
    all_participants = Participant.objects.filter(
        activity_id__in = activities ,
        person_id__in = list(all_positions.keys()),
        status = Participant.AttendStatus.ATTENDED ,
    ).values_list("person_id__person_id__username", flat=True)
    # "person_id__person_id__username" 为学号

    record_list = dict(Counter(list(all_participants)))
    # record_list 是一个储存（活动成员：参与次数）的一个字典，
    # 可能存在成员不在此字典中的可能，因为有可能一次活动也没参加
    for key in all_positions.keys(): #若一次也没参加活动，为0
        if str(key.person_id) not in list(record_list.keys()):
            key.times = 0 
        else: key.times = record_list[str(key.person_id)]
    all_positions = dict(sorted(all_positions.items(), key=lambda x: x[1]))
    #按照职位排序，前端需要

    for person in list(all_positions.keys()): #all_positions.keys()即为所有成员的列表
        # 下面两个属性用于传入前端
        person.avatar_path = utils.get_user_ava(person, "Person")
        person.pos =me.otype.get_name(all_positions[person])

    record_search = CourseRecord.objects.filter(#查找此课程本学期所有成员的学时表
        course = course,
        year = course_info['year'],
        semester = Semester.get(course_info['semester']),
    )
    if edit_able:
        #-----新建空学时表-----
        for person in all_positions.keys(): 
            record_search_person = record_search.filter(person = person)
            if not record_search_person.exists():
                record_create = CourseRecord.objects.create(
                    person = person,
                    course = course,
                    attend_times = person.times,
                    total_hours = person.times*2, #默认情况下新建时学时为次数的两倍
                    year = year,
                    semester = Semester.get(course_info['semester']),
                )
                loginfo = "Organization"+me.oname+" create CourseRecord: <"+ record_create.course.name\
                    +" times:"+str(record_create.attend_times)+" hours:"+str(record_create.total_hours) +">"
                record_modification(me.organization_id, info=loginfo)
            else: #若在创建学时表之后又有新的活动，更新参加次数
                with transaction.atomic():
                    record_search_person.update(attend_times = person.times)

    # 可编辑状态时传入前端      
    for record in record_search:
        person = record.person
        person.pos = me.otype.get_name(all_positions[person])
        person.avatar_path = utils.get_user_ava(person, "Person")
        record.total_hours = int(record.total_hours)

    if request.method == "POST":
        if not edit_able:
            # 由于未开放修改功能时前端无法通过表格和按钮修改和提交，
            # 所以如果出现POST请求，则为非法情况
            return redirect(message_url(wrong('目前尚未开放修改功能，请不要进行任何尝试！')))
        elif request.is_ajax(): #从前端将修改后的表格传入
            post_datas = json.loads(request.POST.get('data'))
            members = list(all_positions.keys())
            legal, back_datas = check_post_data(post_datas, members)
            if not legal:
                return redirect(message_url(wrong(back_datas)))
            # --- 修改学时表 ---
            for point in range(len(post_datas)):
                post_data = post_datas[point]


                record_edited = record_search.filter(person = members[point])
                old_times = record_edited[0].attend_times
                old_hours = record_edited[0].total_hours
                with transaction.atomic():
                    record_edited.update(
                        total_hours = int(post_data[1])
                    )

                loginfo = "Organization"+me.oname+" change CourseRecord from <"+" times:"+\
                    str(old_times)+" hours:"+str(old_hours)+"> to <"+" times:"+\
                    str(record_edited[0].attend_times) + " hours:"+str(record_edited[0].total_hours) +">"
                record_modification(me.organization_id, info=loginfo)

    bar_display = utils.get_sidebar_and_navbar(request.user, "课程学时")
    return render(request, "course_record.html", locals())<|MERGE_RESOLUTION|>--- conflicted
+++ resolved
@@ -11,11 +11,8 @@
 from app.course_utils import (
     create_single_course_activity,
     modify_course_activity,
-<<<<<<< HEAD
     check_post_data,
-=======
     cancel_course_activity,
->>>>>>> 1239c906
 )
 from app.utils import (
     get_person_or_org,
