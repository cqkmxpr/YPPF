--- conflicted
+++ resolved
@@ -299,13 +299,6 @@
         if not editable:
             # 由于未开放修改功能时前端无法通过表格和按钮修改和提交，
             # 所以如果出现POST请求，则为非法情况
-<<<<<<< HEAD
-            return redirect(message_url(
-                wrong('学时修改尚未开放。如有疑问，请联系管理员！'), request.path))
-        if request.POST.get("download_course_record") is not None:
-            response = downloadCourseRecord(me)
-            return response
-=======
             post_type = str(request.POST.get("post_type"))
             if post_type == "end":
                 with transaction.atomic():
@@ -315,9 +308,11 @@
             else:
                 return redirect(message_url(
                     wrong('学时修改尚未开放。如有疑问，请联系管理员！'), request.path))
-
+        # 导出学时为表格
+        if request.POST.get("download_course_record") is not None:
+            response = downloadCourseRecord(me)
+            return response
         # 不是其他post类型时的默认行为
->>>>>>> 9bf1c007
         with transaction.atomic():
             # 检查信息并进行修改
             record_search = CourseRecord.objects.filter(
