from django.db import models, transaction
from django_mysql.models import ListCharField
from django.contrib.auth.models import User
from django.db.models import Q
from django.db.models.signals import post_save
from datetime import datetime, timedelta
from boottest import local_dict
from django.conf import settings
from random import choice


__all__ = [
    'User',
    'NaturalPerson',
    'Freshman',
    'OrganizationType',
    'OrganizationTag',
    # 'Semester',
    'Organization',
    'Position',
    'Course',
    'CommentBase',
    'Activity',
    'ActivityPhoto',
    'TransferRecord',
    'Participant',
    'YQPointDistribute',
    'QandA',
    'Notification',
    'Comment',
    'CommentPhoto',
    'ModifyOrganization',
    'ModifyPosition',
    'Reimbursement',
    'ReimbursementPhoto',
    'Help',
    'Wishes',
    'ModifyRecord',
    'Course',
    'CourseTime',
    'CourseParticipant',
    'CourseRecord',
    'PageLog',
    'ModuleLog',
]


def current_year()-> int:
    return int(datetime.now().strftime("%Y"))

class NaturalPersonManager(models.Manager):
    def activated(self):
        return self.exclude(status=NaturalPerson.GraduateStatus.GRADUATED)

    def autoset_status_annually(self):  # 修改毕业状态，每年调用一次
        year = current_year() - 4
        self.activated().filter(stu_grade=str(year)).update(GraduateStatus=1)

    def set_status(self, **kwargs):  # 延毕情况后续实现
        pass

    def teachers(self):
        return self.filter(identity=NaturalPerson.Identity.TEACHER)


class NaturalPerson(models.Model):
    class Meta:
        verbose_name = "自然人"
        verbose_name_plural = verbose_name

    # Common Attributes
    person_id = models.OneToOneField(to=User, on_delete=models.CASCADE)

    # 不要在任何地方使用此字段，建议先删除unique进行迁移，然后循环调用save
    stu_id_dbonly = models.CharField("学号——仅数据库", max_length=150,
                                    blank=True)

    name = models.CharField("姓名", max_length=10)
    nickname = models.CharField("昵称", max_length=20, null=True, blank=True)

    class Gender(models.IntegerChoices):
        MALE = (0, "男")
        FEMALE = (1, "女")

    gender = models.SmallIntegerField(
        "性别", choices=Gender.choices, null=True, blank=True
    )

    birthday = models.DateField("生日", null=True, blank=True)
    email = models.EmailField("邮箱", null=True, blank=True)
    telephone = models.CharField("电话", max_length=20, null=True, blank=True)
    biography = models.TextField("自我介绍", max_length=1024, default="还没有填写哦～")
    avatar = models.ImageField(upload_to=f"avatar/", blank=True)
    wallpaper = models.ImageField(upload_to=f"wallpaper/", blank=True)
    first_time_login = models.BooleanField("首次登录", default=True)
    inform_share = models.BooleanField(default=True) # 是否第一次展示有关分享的帮助
    last_time_login = models.DateTimeField("上次登录时间", blank=True, null=True)
    objects = NaturalPersonManager()
    QRcode = models.ImageField(upload_to=f"QRcode/", blank=True)
    visit_times = models.IntegerField("浏览次数",default=0) # 浏览主页的次数

    YQPoint_Bonus = models.FloatField("待发放元气值", default=0)
    YQPoint = models.FloatField("元气值余额", default=0)
    bonusPoint = models.FloatField("积分", default=0)

    class Identity(models.IntegerChoices):
        TEACHER = (0, "教职工")
        STUDENT = (1, "学生")

    identity = models.SmallIntegerField(
        "身份", choices=Identity.choices, default=1
    )  # 标识学生还是老师

    # Students Attributes
    stu_class = models.CharField("班级", max_length=5, null=True, blank=True)
    stu_major = models.CharField("专业", max_length=25, null=True, blank=True)
    stu_grade = models.CharField("年级", max_length=5, null=True, blank=True)
    stu_dorm = models.CharField("宿舍", max_length=6, null=True, blank=True)

    class GraduateStatus(models.IntegerChoices):
        UNDERGRADUATED = (0, "未毕业")
        GRADUATED = (1, "已毕业")

    status = models.SmallIntegerField("在校状态", choices=GraduateStatus.choices, default=0)

    # 表示信息是否选择展示
    # '昵称','性别','邮箱','电话','专业','宿舍'
    show_nickname = models.BooleanField(default=False)
    show_birthday = models.BooleanField(default=False)
    show_gender = models.BooleanField(default=True)
    show_email = models.BooleanField(default=False)
    show_tel = models.BooleanField(default=False)
    show_major = models.BooleanField(default=True)
    show_dorm = models.BooleanField(default=False)

    # 注意：这是不订阅的列表！！
    unsubscribe_list = models.ManyToManyField(
        "Organization", related_name="unsubscribers", db_index=True
    )

    class ReceiveLevel(models.IntegerChoices):
        # DEBUG = (-1000, '全部')
        MORE = (0, '更多')
        LESS = (500, '更少')
        # FATAL_ONLY = (1000, '仅重要')
        # NONE = (1001, '不接收')

    wechat_receive_level = models.IntegerField(
        '微信接收等级',
        choices=ReceiveLevel.choices, default=0,
        help_text='允许微信接收的最低消息等级，更低等级的通知类消息将被屏蔽'
        )

    accept_promote = models.BooleanField(default=True)    # 是否接受推广消息
    active_score = models.FloatField("活跃度", default=0)  # 用户活跃度

    def __str__(self):
        return str(self.name)

    def get_user_ava(self):
        try:
            avatar = self.avatar
        except:
            avatar = ""
        if not avatar:
            avatar = "avatar/person_default.jpg"
        return settings.MEDIA_URL + str(avatar)

    def get_accept_promote_display(self):
        return "是" if self.accept_promote else "否"

    def show_info(self):
        """
            返回值为一个列表，在search.html中使用，按照如下顺序呈现：
            people_field = ['姓名', '年级', '班级', '专业', '状态']
            其中未公开的属性呈现为‘未公开’
            注意：major, gender, nickname, email, tel, dorm可能为None
            班级和年级现在好像也可以为None
        """
        gender = ["男", "女"]
        info = [self.name]
        info.append(self.nickname if (self.show_nickname) else "未公开")

        info += [self.stu_grade, self.stu_class]
        # info.append(self.nickname if (self.show_nickname) else unpublished)
        # info.append(
        #    unpublished if ((not self.show_gender) or (self.gender == None)) else gender[self.gender])
        info.append(self.stu_major if (self.show_major) else "未公开")
        # info.append(self.email if (self.show_email) else unpublished)
        # info.append(self.telephone if (self.show_tel) else unpublished)
        # info.append(self.stu_dorm if (self.show_dorm) else unpublished)

        info.append(
            "在校"
            if self.status == NaturalPerson.GraduateStatus.UNDERGRADUATED
            else "已毕业"
        )

        return info

    def save(self, *args, **kwargs):
        if not self.stu_id_dbonly:
            self.stu_id_dbonly = self.person_id.username
        else:
            assert self.stu_id_dbonly == self.person_id.username, "学号不匹配！"
        self.YQPoint = round(self.YQPoint, 1)
        self.bonusPoint = round(self.bonusPoint, 1)
        super().save(*args, **kwargs)


class Freshman(models.Model):
    class Meta:
        verbose_name = "新生信息"
        verbose_name_plural = verbose_name

    sid = models.CharField("学号", max_length=20, unique=True)
    name = models.CharField("姓名", max_length=10)
    gender = models.CharField("性别", max_length=5)
    birthday = models.DateField("生日")
    place = models.CharField("生源地", default="其它", max_length=32, blank=True)

    class Status(models.IntegerChoices):
        UNREGISTERED = (0, "未注册")
        REGISTERED = (1, "已注册")

    grade = models.CharField("年级", max_length=5, null=True, blank=True)
    status = models.SmallIntegerField("注册状态", choices=Status.choices, default=0)

    def exists(self):
        user_exist = User.objects.filter(username=self.sid).exists()
        person_exist = NaturalPerson.objects.filter(person_id__username=self.sid).exists()
        return "person" if person_exist else(
                "user" if user_exist else "")


class OrganizationType(models.Model):
    class Meta:
        verbose_name = "小组类型"
        verbose_name_plural = verbose_name
        ordering = ["otype_name"]

    otype_id = models.SmallIntegerField("小组类型编号", unique=True, primary_key=True)
    otype_name = models.CharField("小组类型名称", max_length=25)
    otype_superior_id = models.SmallIntegerField("上级小组类型编号", default=0)
    incharge = models.ForeignKey(
        NaturalPerson,
        related_name="incharge",
        on_delete=models.SET_NULL,
        blank=True,
        null=True,
    )  # 相关小组的负责人
    job_name_list = ListCharField(
        base_field=models.CharField(max_length=10), size=4, max_length=44
    )  # [部长, 副部长, 部员]

    allow_unsubscribe = models.BooleanField("允许取关?", default=True)

    control_pos_threshold = models.SmallIntegerField("管理者权限等级上限",default = 0)

    def __str__(self):
        return str(self.otype_name)

    def get_name(self, pos: int):
        if pos >= len(self.job_name_list):
            return "成员"
        return self.job_name_list[pos]

    def get_pos_from_str(self, pos_name):  # 若非列表内的名字，返回最低级
        if not pos_name in self.job_name_list:
            return len(self.job_name_list)
        return self.job_name_list.index(pos_name)

    def get_length(self):
        return len(self.job_name_list) + 1

class Semester(models.TextChoices):
    FALL = "Fall"
    SPRING = "Spring"
    ANNUAL = "Fall+Spring"

    def get(
        semester,
    ):  # read a string indicating the semester, return the correspoding status
        if semester == "Fall":
            return Semester.FALL
        elif semester == "Spring":
            return Semester.SPRING
        elif semester == "Annual":
            return Semester.ANNUAL
        else:
            raise NotImplementedError("出现未设计的学期状态")


class OrganizationTag(models.Model):
    class Meta:
        verbose_name = "组织类型标签"
        verbose_name_plural = verbose_name
    class ColorChoice(models.TextChoices):
        grey = ("#C1C1C1", "灰色")
        red = ("#DC143C", "红色")
        orange = ("#FFA500", "橙色")
        yellow = ("#FFD700", "黄色")
        green = ("#3CB371", "绿色")
        blue = ("#1E90FF", "蓝色")
        purple = ("#800080", "紫色")
        pink = ("#FF69B4", "粉色")
        brown = ("#DAA520", "棕色")
        coffee = ("#8B4513", "咖啡色")

    name = models.CharField("标签名", max_length=10, blank=False)
    color = models.CharField("颜色", choices=ColorChoice.choices, max_length=10)


class OrganizationManager(models.Manager):
    def activated(self):
        return self.exclude(status=False)


class Organization(models.Model):
    class Meta:
        verbose_name = "小组"
        verbose_name_plural = verbose_name

    organization_id = models.OneToOneField(to=User, on_delete=models.CASCADE)
    oname = models.CharField(max_length=32, unique=True)
    otype = models.ForeignKey(OrganizationType, on_delete=models.CASCADE)
    status = models.BooleanField("激活状态", default=True)  # 表示一个小组是否上线(或者是已经被下线)

    objects = OrganizationManager()

    YQPoint = models.FloatField("元气值", default=0.0)
    introduction = models.TextField("介绍", null=True, blank=True, default="这里暂时没有介绍哦~")
    avatar = models.ImageField(upload_to=f"avatar/", blank=True)
    QRcode = models.ImageField(upload_to=f"QRcode/", blank=True)  # 二维码字段
    wallpaper = models.ImageField(upload_to=f"wallpaper/", blank=True)
    visit_times = models.IntegerField("浏览次数",default=0) # 浏览主页的次数

    first_time_login = models.BooleanField(default=True)  # 是否第一次登录
    inform_share = models.BooleanField(default=True) # 是否第一次展示有关分享的帮助

    # 组织类型标签，一个组织可能同时有多个标签
    tags = models.ManyToManyField(OrganizationTag)

    def __str__(self):
        return str(self.oname)

    def save(self, *args, **kwargs):
        self.YQPoint = round(self.YQPoint, 1)
        super().save(*args, **kwargs)

    def get_user_ava(self):
        try:
            avatar = self.avatar
        except:
            avatar = ""
        if not avatar:
            avatar = "avatar/org_default.png"
        return settings.MEDIA_URL + str(avatar)

    def get_subscriber_num(self, activated=True):
        if activated:
            return NaturalPerson.objects.activated().exclude(
                id__in=self.unsubscribers.all()).count()
        return NaturalPerson.objects.all().count() - self.unsubscribers.count()

    def get_neg_unsubscriber_num(self, activated=True):
        if activated:
            return -NaturalPerson.objects.activated().filter(
                id__in=self.unsubscribers.all()).count()
        return -self.unsubscribers.count()


class PositionManager(models.Manager):
    def current(self):
        return self.filter(
            in_year=int(local_dict["semester_data"]["year"]),
            in_semester__contains=local_dict["semester_data"]["semester"],
        )

    def activated(self):
        return self.current().filter(status=Position.Status.INSERVICE)

    def create_application(self, person, org, apply_type, apply_pos):
        raise NotImplementedError('该函数已废弃')
        warn_duplicate_message = "There has already been an application of this state!"
        with transaction.atomic():
            if apply_type == "JOIN":
                apply_type = Position.ApplyType.JOIN
                assert len(self.activated().filter(person=person, org=org)) == 0
                application, created = self.current().get_or_create(
                    person=person, org=org, apply_type=apply_type, apply_pos=apply_pos
                )
                assert created, warn_duplicate_message
            elif apply_type == "WITHDRAW":
                application = (
                    self.current()
                    .select_for_update()
                    .get(person=person, org=org, status=Position.Status.INSERVICE)
                )
                assert (
                    application.apply_type != Position.ApplyType.WITHDRAW
                ), warn_duplicate_message
                application.apply_type = Position.ApplyType.WITHDRAW
            elif apply_type == "TRANSFER":
                application = (
                    self.current()
                    .select_for_update()
                    .get(person=person, org=org, status=Position.Status.INSERVICE)
                )
                assert (
                    application.apply_type != Position.ApplyType.TRANSFER
                ), warn_duplicate_message
                application.apply_type = Position.ApplyType.TRANSFER
                application.apply_pos = int(apply_pos)
                assert (
                    application.apply_pos < application.pos
                ), "TRANSFER must apply for higher position!"
            else:
                raise ValueError(
                    f"Not available attributes for apply_type: {apply_type}"
                )
            application.apply_status = Position.ApplyStatus.PENDING
            application.save()
            return apply_type, application


class Position(models.Model):
    """ 职务
    职务相关：
        - person: 自然人
        - org: 小组
        - pos: 职务等级
        - status: 职务状态
        - show_post: 是否公开职务
        - in_year: 学年
        - in_semester: 学期
    成员变动申请相关：
        - apply_type: 申请类型
        - apply_status: 申请状态
        - apply_pos: 申请职务等级
    """

    class Meta:
        verbose_name = "职务"
        verbose_name_plural = verbose_name

    person = models.ForeignKey(
        NaturalPerson, related_name="position_set", on_delete=models.CASCADE,
    )
    org = models.ForeignKey(
        Organization, related_name="position_set", on_delete=models.CASCADE,
    )

    # 职务的逻辑应该是0最高，1次之这样，然后数字映射到名字是在小组类型表中体现的
    # 10 没有特定含义，只表示最低等级
    pos = models.SmallIntegerField(verbose_name="职务等级", default=10)

    # 是否有管理权限，默认值为 pos <= otype.control_pos_threshold, 可以被覆盖
    is_admin = models.BooleanField("是否是负责人", default = 0)

    # 是否选择公开当前的职务
    show_post = models.BooleanField(default=True)

    # 表示是这个小组哪一年、哪个学期的成员
    in_year = models.IntegerField("当前学年", default=current_year)
    in_semester = models.CharField(
        "当前学期", choices=Semester.choices, default=Semester.ANNUAL, max_length=15
    )

    class Status(models.TextChoices):  # 职务状态
        INSERVICE = "在职"
        DEPART = "离职"
        # NONE = "无职务状态"  # 用于第一次加入小组申请

    status = models.CharField(
        "职务状态", choices=Status.choices, max_length=32, default=Status.INSERVICE
    )

    '''
    class ApplyType(models.TextChoices):  # 成员变动申请类型
        JOIN = "加入小组"
        WITHDRAW = "退出小组"
        TRANSFER = "修改职位"
        NONE = "无申请流程"  # 指派职务
    apply_type = models.CharField(
        "申请类型", choices=ApplyType.choices, max_length=32, default=ApplyType.NONE
    )
    class ApplyStatus(models.TextChoices):  # 成员变动申请状态
        PENDING = "等待中"
        PASS = "已通过"
        REJECT = "未通过"
        NONE = ""  # 对应“无申请流程”
    
    apply_status = models.CharField(
        "申请状态", choices=ApplyStatus.choices, max_length=32, default=ApplyStatus.NONE
    )
    apply_pos = models.SmallIntegerField(verbose_name="申请职务等级", default=10)
    '''
    objects = PositionManager()

    def get_pos_number(self): #返回对应的pos number 并作超出处理
        return min(len(self.org.otype.job_name_list), self.pos)


class ActivityManager(models.Manager):
    def activated(self, only_displayable=True):
        # 选择学年相同，并且学期相同或者覆盖的
        # 请保证query_range是一个queryset，将manager的行为包装在query_range计算完之前
        if only_displayable:
            query_range = self.displayable()
        else:
            query_range = self.all()
        return query_range.filter(year=int(local_dict["semester_data"]["year"])).filter(
            semester__contains=local_dict["semester_data"]["semester"]
        )

    def displayable(self):
        # REVIEWING, ABORT 状态的活动，只对创建者和审批者可见，对其他人不可见
        # 过审后被取消的活动，还是可能被看到，也应该让学生看到这个活动被取消了
        return self.exclude(status__in=[
            Activity.Status.REVIEWING,
            # Activity.Status.CANCELED,
            Activity.Status.ABORT,
            Activity.Status.REJECT
        ])

    def get_newlyended_activity(self):
        # 一周内结束的活动
        nowtime = datetime.now()
        mintime = nowtime - timedelta(days = 7)
        return self.activated().filter(end__gt = mintime).filter(status=Activity.Status.END)

    def get_recent_activity(self):
        # 开始时间在前后一周内，除了取消和审核中的活动。按时间逆序排序
        nowtime = datetime.now()
        mintime = nowtime - timedelta(days = 7)
        maxtime = nowtime + timedelta(days = 7)
        return self.activated().filter(start__gt = mintime).filter(start__lt = maxtime).filter(
            status__in=[
                Activity.Status.APPLYING,
                Activity.Status.WAITING,
                Activity.Status.PROGRESSING,
                Activity.Status.END
            ]
        ).order_by("-start")

    def get_newlyreleased_activity(self):
        # 最新一周内发布的活动，按发布的时间逆序
        nowtime = datetime.now()
        return self.activated().filter(publish_time__gt = nowtime - timedelta(days = 7)).filter(
            status__in=[
                Activity.Status.APPLYING,
                Activity.Status.WAITING,
                Activity.Status.PROGRESSING
            ]
        ).order_by("-publish_time")

    def get_today_activity(self):
        # 开始时间在今天的活动,且不展示结束的活动。按开始时间由近到远排序
        nowtime = datetime.now()
        return self.filter(year=int(local_dict["semester_data"]["year"])).filter(
            semester__contains=local_dict["semester_data"]["semester"]
        ).filter(
            status__in=[
                Activity.Status.APPLYING,
                Activity.Status.WAITING,
                Activity.Status.PROGRESSING,
            ]
        ).filter(start__year=nowtime.year
        ).filter(start__month=nowtime.month
        ).filter(start__day=nowtime.day
        ).order_by("start")


class CommentBase(models.Model):
    '''
    带有评论的模型基类
    子类必须重载save()保存typename，值必须为类名的小写版本或类名
    子类如果希望直接使用聚合页面呈现模板，应该定义__str__方法
    默认的呈现内容为：实例名称、创建时间、上次修改时间
    如果希望呈现审核页面，如审核中、创建者信息，则应该分别定义get_status_display和get_poster_name
    其中，如果你的status是一个枚举字段，则无需定义get_status_display
        status的display建议为：
            包含“未/不/拒绝”的表示失败
            此外包含“通过/接受”的表示审核通过
            包含“修改”的为需要修改（可能用不到）
            包含“取消”的为自己取消
            其他都默认呈现“审核中”，可以自行修改html模板增加状态
    如果你希望呈现更多信息，应该定义extra_display，返回一个二或三元组构成的列表
        (键, 值, 图标名="envelope-o")将被渲染为一行[图标]键：值
        图标名请参考fontawesome的图标类名
    '''
    class Meta:
        verbose_name = "带有评论"
        verbose_name_plural = verbose_name

    id = models.AutoField(primary_key=True)  # 自增ID，标识唯一的基类信息
    typename = models.CharField("模型类型", max_length=32, default="commentbase")   # 子类信息
    time = models.DateTimeField("发起时间", auto_now_add=True)
    modify_time = models.DateTimeField("上次修改时间", auto_now=True) # 每次评论自动更新

    def get_instance(self):
        if self.typename.lower() == 'commentbase':
            return self
        try:
            return getattr(self, self.typename.lower())
        except:
            return self


class Activity(CommentBase):
    class Meta:
        verbose_name = "活动"
        verbose_name_plural = verbose_name

    """
    Jul 30晚, Activity类经历了较大的更新, 请阅读群里[活动发起逻辑]文档，看一下活动发起需要用到的变量
    (1) 删除是否允许改变价格, 直接允许价格变动, 取消政策见文档【不允许投点的价格变动】
    (2) 取消活动报名时间的填写, 改为选择在活动结束前多久结束报名，选项见EndBefore
    (3) 活动容量[capacity]允许是正无穷
    (4) 增加活动状态类, 恢复之前的活动状态记录方式, 通过定时任务来改变 #TODO
    (5) 除了定价方式[bidding]之外的量都可以改变, 其中[capicity]不能低于目前已经报名人数, 活动的开始时间不能早于当前时间+1h
    (6) 修改活动时间同步导致报名时间的修改, 当然也需要考虑EndBefore的修改; 这部分修改通过定时任务的时间体现, 详情请见地下室schedule任务的新建和取消
    (7) 增加活动立项的接口, activated, 筛选出这个学期的活动(见class [ActivityManager])
    """

    title = models.CharField("活动名称", max_length=50)
    organization_id = models.ForeignKey(
        Organization,
        # to_field="organization_id", 删除掉to_field, 保持纯净对象操作
        on_delete=models.CASCADE,
    )

    year = models.IntegerField("活动年份", default=current_year)

    semester = models.CharField(
        "活动学期",
        choices=Semester.choices,
        max_length=15,
        default=Semester.get(local_dict["semester_data"]["semester"]),
    )

    publish_time = models.DateTimeField("信息发布时间", auto_now_add=True)  # 可以为空

    # 删除显示报名时间, 保留一个字段表示报名截止于活动开始前多久：1h / 1d / 3d / 7d
    class EndBefore(models.IntegerChoices):
        onehour = (0, "一小时")
        oneday = (1, "一天")
        threeday = (2, "三天")
        oneweek = (3, "一周")

    class EndBeforeHours:
        prepare_times = [1, 24, 72, 168]

    endbefore = models.SmallIntegerField(
        "报名截止于", choices=EndBefore.choices, default=EndBefore.oneday
    )

    apply_end = models.DateTimeField("报名截止时间", blank=True, default=datetime.now)
    start = models.DateTimeField("活动开始时间", blank=True, default=datetime.now)
    end = models.DateTimeField("活动结束时间", blank=True, default=datetime.now)
    # prepare_time = models.FloatField("活动准备小时数", default=24.0)
    # apply_start = models.DateTimeField("报名开始时间", blank=True, default=datetime.now)

    location = models.CharField("活动地点", blank=True, max_length=200)
    introduction = models.TextField("活动简介", max_length=225, blank=True)
    apply_reason = models.TextField("申请理由", max_length=225, blank=True)

    QRcode = models.ImageField(upload_to=f"QRcode/", blank=True)  # 二维码字段

    # url,活动二维码

    bidding = models.BooleanField("是否投点竞价", default=False)
    YQPoint = models.FloatField("元气值定价/投点基础价格", default=0.0)
    budget = models.FloatField("预算", default=0.0)

    need_checkin = models.BooleanField("是否需要签到", default=False)

    visit_times = models.IntegerField("浏览次数",default=0)

    examine_teacher = models.ForeignKey(NaturalPerson, on_delete=models.CASCADE, verbose_name="审核老师")
    # recorded 其实是冗余，但用着方便，存了吧,activity_show.html用到了
    recorded = models.BooleanField("是否预报备", default=False)
    valid = models.BooleanField("是否已审核", default=False)

    inner = models.BooleanField("内部活动", default=False)

    class YQPointSource(models.IntegerChoices):
        COLLEGE = (0, "学院")
        STUDENT = (1, "学生")

    source = models.SmallIntegerField(
        "元气值来源", choices=YQPointSource.choices, default=1
    )

    # 允许是正无穷, 可以考虑用INTINF
    capacity = models.IntegerField("活动最大参与人数", default=100)
    current_participants = models.IntegerField("活动当前报名人数", default=0)

    URL = models.URLField("活动相关(推送)网址", max_length=1024, default="", blank=True)

    def __str__(self):
        return str(self.title)

    class Status(models.TextChoices):
        REVIEWING = "审核中"
        ABORT = "已撤销"
        REJECT = "未过审"
        CANCELED = "已取消"
        APPLYING = "报名中"
        WAITING = "等待中"
        PROGRESSING = "进行中"
        END = "已结束"

    # 恢复活动状态的类别
    status = models.CharField(
        "活动状态", choices=Status.choices, default=Status.REVIEWING, max_length=32
    )

    objects = ActivityManager()

    class ActivityCategory(models.IntegerChoices):
        NORMAL = (0, "普通活动")
        COURSE = (1, "课程活动")
        ELECTION = (2, "选课活动") # 不一定会使用到

    category = models.SmallIntegerField(
        "活动类别", choices=ActivityCategory.choices, default=0
    )
    course_time = models.ForeignKey("CourseTime", on_delete=models.SET_NULL,
                                    null=True, blank=True,
                                    verbose_name="课程每周活动时间")

    def save(self, *args, **kwargs):
        self.YQPoint = round(self.YQPoint, 1)
        self.typename = "activity"
        super().save(*args, **kwargs)

    def popular_level(self, any_status=False):
        if not any_status and not self.status in [
            Activity.Status.WAITING,
            Activity.Status.PROGRESSING,
            Activity.Status.END,
        ]:
            return 0
        if self.current_participants >= self.capacity:
            return 2
        if (self.current_participants >= 30
            or (self.capacity >= 10 and self.current_participants >= self.capacity * 0.85)
            ):
            return 1
        return 0

    def has_tag(self):
        if self.need_checkin or self.inner:
            return True
        if self.status == Activity.Status.APPLYING:
            return True
        if self.popular_level():
            return True
        return False

class ActivityPhoto(models.Model):
    class Meta:
        verbose_name = "活动图片"
        verbose_name_plural = verbose_name
        ordering = ["-time"]

    class PhotoType(models.IntegerChoices):
        ANNOUNCE = (0, "预告图片")
        SUMMARY = (1, "总结图片")

    type = models.SmallIntegerField(choices=PhotoType.choices)
    image = models.ImageField(upload_to=f"activity/photo/%Y/%m/", verbose_name=u'活动图片', null=True, blank=True)
    activity = models.ForeignKey(Activity, related_name="photos", on_delete=models.CASCADE)
    time = models.DateTimeField("上传时间", auto_now_add=True)


class TransferRecord(models.Model):
    class Meta:
        verbose_name = "转账信息"
        verbose_name_plural = verbose_name
        ordering = ["-finish_time", "-start_time"]

    proposer = models.ForeignKey(
        User, related_name="send_trans", on_delete=models.CASCADE
    )
    recipient = models.ForeignKey(
        User, related_name="recv_trans", on_delete=models.CASCADE
    )
    amount = models.FloatField("转账元气值数量", default=0)
    start_time = models.DateTimeField("发起时间", auto_now_add=True)
    finish_time = models.DateTimeField("处理时间", blank=True, null=True)
    message = models.CharField("备注信息", max_length=255, default="")

    corres_act = models.ForeignKey(
        Activity, on_delete=models.SET_NULL, null=True, blank=True
    )

    class TransferStatus(models.IntegerChoices):
        """
        对于活动来说：
        REFUND 由 ACCEPTED 而来
        SUSPENDED 由 PENDING 而来
        """
        ACCEPTED = (0, "已接收")
        WAITING = (1, "待确认")
        REFUSED = (2, "已拒绝")
        SUSPENDED = (3, "已终止")
        REFUND = (4, "已退回")
        PENDING = (5, "待审核")

    class TransferType(models.IntegerChoices):
        ACTIVITY = (0, "小组活动入账") # 包括像学院申请元气值的部分
        REIMBURSEMENT = (1, "报销兑换") # 元气值湮灭
        BONUS = (2, "学院发放") # 学院发放的奖励
        TRANSACTION = (3, "小组间转账")

    status = models.SmallIntegerField(choices=TransferStatus.choices, default=1)
    rtype = models.SmallIntegerField(choices=TransferType.choices, default=0)

    def save(self, *args, **kwargs):
        self.amount = round(self.amount, 1)
        super(TransferRecord, self).save(*args, **kwargs)


class ParticipantManager(models.Manager):
    def activated(self, no_unattend=False):
        '''返回成功报名的参与信息'''
        exclude_status = [
            Participant.AttendStatus.CANCELED,
            Participant.AttendStatus.APLLYFAILED,
        ]
        if no_unattend:
            exclude_status.append(Participant.AttendStatus.UNATTENDED)
        return self.exclude(status__in=exclude_status)

class Participant(models.Model):
    class Meta:
        verbose_name = "活动参与情况"
        verbose_name_plural = verbose_name
        ordering = ["activity_id"]

    activity_id = models.ForeignKey(Activity, on_delete=models.CASCADE)
    person_id = models.ForeignKey(NaturalPerson, on_delete=models.CASCADE)

    class AttendStatus(models.TextChoices):
        APPLYING = "申请中"
        APLLYFAILED = "活动申请失败"
        APLLYSUCCESS = "已报名"
        ATTENDED = "已参与"
        UNATTENDED = "未签到"
        CANCELED = "放弃"

    status = models.CharField(
        "学生参与活动状态",
        choices=AttendStatus.choices,
        default=AttendStatus.APPLYING,
        max_length=32,
    )
    objects = ParticipantManager()


class YQPointDistribute(models.Model):
    class DistributionType(models.IntegerChoices):
        # 定期发放的类型
        # 每类型各最多有一个status为Yes的实例
        TEMPORARY = (0, "临时发放")
        WEEK = (1, "每周发放一次")
        TWO_WEEK = (2, "每两周发放一次")
        SEMESTER = (26, "每学期发放一次")  # 一年有52周

    # 发放元气值的上限，多于此值则不发放
    per_max_dis_YQP = models.FloatField("自然人发放元气值上限")
    org_max_dis_YQP = models.FloatField("小组发放元气值上限")
    # 个人和小组所能平分的元气值比例
    # 发放时，从学院剩余元气值中，抽取向自然人分发的数量，平分给元气值低于上限的自然人；小组同理
    per_YQP = models.FloatField("自然人获得的元气值", default=0)
    org_YQP = models.FloatField("小组获得的元气值", default=0)

    start_time = models.DateTimeField("开始时间")

    status = models.BooleanField("是否应用", default=False)
    type = models.IntegerField("发放类型", choices=DistributionType.choices)

    class Meta:
        verbose_name = "元气值发放"
        verbose_name_plural = verbose_name

class QandAManager(models.Manager):
    def activated(self, sender_flag=False, receiver_flag=False):
        if sender_flag:
            return self.exclude(status__in=[QandA.Status.IGNORE_SENDER,QandA.Status.DELETE])
        if receiver_flag:
            return self.exclude(status__in=[QandA.Status.IGNORE_RECEIVER,QandA.Status.DELETE])
        return self.exclude(status=QandA.Status.DELETE)

class QandA(models.Model):
    # 问答类
    class Meta:
        verbose_name = "问答记录"
        verbose_name_plural = verbose_name
    sender = models.ForeignKey(User, on_delete=models.SET_NULL,
                             related_name="send_QA_set", blank=True, null=True)
    receiver = models.ForeignKey(User, on_delete=models.SET_NULL,
                             related_name="receive_QA_set", blank=True, null=True)
    Q_time = models.DateTimeField('提问时间', auto_now_add=True)
    A_time = models.DateTimeField('回答时间', blank=True, null=True)
    Q_text = models.TextField('提问内容', default='', blank=True)
    A_text = models.TextField('回答内容', default='', blank=True)
    anonymous_flag = models.BooleanField("是否匿名", default=False)

    class Status(models.IntegerChoices):
        DONE = (0, "已回答")
        UNDONE = (1, "待回答")
        DELETE = (2, "已删除")
        IGNORE_SENDER = (3, "发送者忽略")
        IGNORE_RECEIVER = (4, "接收者忽略")

    status = models.SmallIntegerField(choices=Status.choices, default=1)

    objects = QandAManager()

class NotificationManager(models.Manager):
    def activated(self):
        return self.exclude(status=Notification.Status.DELETE)

class Notification(models.Model):
    class Meta:
        verbose_name = "通知消息"
        verbose_name_plural = verbose_name
        ordering = ["id"]

    receiver = models.ForeignKey(
        User, related_name="recv_notice", on_delete=models.CASCADE
    )
    sender = models.ForeignKey(
        User, related_name="send_notice", on_delete=models.CASCADE
    )

    class Status(models.IntegerChoices):
        DONE = (0, "已处理")
        UNDONE = (1, "待处理")
        DELETE = (2, "已删除")

    class Type(models.IntegerChoices):
        NEEDREAD = (0, "知晓类")  # 只需选择“已读”即可
        NEEDDO = (1, "处理类")  # 需要处理的事务

    class Title(models.TextChoices):
        # 等待逻辑补充，可以自定义
        TRANSFER_CONFIRM = "转账确认通知"
        ACTIVITY_INFORM = "活动状态通知"
        VERIFY_INFORM = "审核信息通知"
        POSITION_INFORM = "成员变动通知"
        TRANSFER_FEEDBACK = "转账回执"
        NEW_ORGANIZATION = "新建小组通知"
        YQ_DISTRIBUTION = "元气值发放通知"
        PENDING_INFORM = "事务开始通知"


    status = models.SmallIntegerField(choices=Status.choices, default=1)
    title = models.CharField("通知标题", blank=True, null=True, max_length=50)
    content = models.TextField("通知内容", blank=True)
    start_time = models.DateTimeField("通知发出时间", auto_now_add=True)
    finish_time = models.DateTimeField("通知处理时间", blank=True, null=True)
    typename = models.SmallIntegerField(choices=Type.choices, default=0)
    URL = models.URLField("相关网址", null=True, blank=True, max_length=1024)
    bulk_identifier = models.CharField("批量信息标识", max_length=64, default="",
                                        db_index=True)
    anonymous_flag = models.BooleanField("是否匿名", default=False)
    relate_TransferRecord = models.ForeignKey(
        TransferRecord,
        related_name="transfer_notification",
        on_delete=models.CASCADE,
        blank=True,
        null=True,
    )
    relate_instance = models.ForeignKey(
        CommentBase,
        related_name="relate_notifications",
        on_delete=models.CASCADE,
        blank=True,
        null=True,
    )

    objects = NotificationManager()

    def get_title_display(self):
        return str(self.title)


class Comment(models.Model):
    class Meta:
        verbose_name = "评论"
        verbose_name_plural = verbose_name
        ordering = ["-time"]

    commentator = models.ForeignKey(User, on_delete=models.CASCADE, verbose_name="评论者")
    commentbase = models.ForeignKey(
        CommentBase, related_name="comments", on_delete=models.CASCADE
    )
    text = models.TextField("文字内容", default="", blank=True)
    time = models.DateTimeField("评论时间", auto_now_add=True)


class CommentPhoto(models.Model):
    class Meta:
        verbose_name = "评论图片"
        verbose_name_plural = verbose_name

    image = models.ImageField(
        upload_to=f"comment/%Y/%m/", verbose_name="评论图片", null=True, blank=True
    )
    comment = models.ForeignKey(
        Comment, related_name="comment_photos", on_delete=models.CASCADE
    )

    # 路径无法加上相应图片
    def imagepath(self):
        return settings.MEDIA_URL + str(self.image)


class ModifyOrganization(CommentBase):
    class Meta:
        verbose_name = "新建小组"
        verbose_name_plural = verbose_name
        ordering = ["-modify_time", "-time"]

    oname = models.CharField(max_length=32) #这里不设置unique的原因是可能是已取消
    otype = models.ForeignKey(OrganizationType, on_delete=models.CASCADE)
    introduction = models.TextField("介绍", null=True, blank=True, default="这里暂时没有介绍哦~")
    application = models.TextField(
        "申请理由", null=True, blank=True, default="这里暂时还没写申请理由哦~"
    )
    avatar = models.ImageField(
        upload_to=f"avatar/", verbose_name="小组头像",default="avatar/org_default.png",null=True, blank=True
    )
    pos = models.ForeignKey(User, on_delete=models.CASCADE)

    class Status(models.IntegerChoices):  # 表示申请小组的请求的状态
        PENDING = (0, "审核中")
        CONFIRMED = (1, "已通过")
        CANCELED = (2, "已取消")
        REFUSED = (3, "已拒绝")

    status = models.SmallIntegerField(choices=Status.choices, default=0)
<<<<<<< HEAD
    tags = models.CharField(max_length=100, default='')
    
=======

>>>>>>> b092789d
    def __str__(self):
        # YWolfeee: 不认为应该把类型放在如此重要的位置
        # return f'{self.oname}{self.otype.otype_name}'
        return f'新建小组{self.oname}的申请'

    def save(self, *args, **kwargs):
        self.typename = "neworganization"
        super().save(*args, **kwargs)

    def get_poster_name(self):
        try:
            person = NaturalPerson.objects.get(person_id=self.pos)
            return person.name
        except:
            return '未知'

    def extra_display(self):
        display = []
        if self.introduction and self.introduction != '这里暂时没有介绍哦~':
            display.append(('小组介绍', self.introduction))
        return display

    def get_user_ava(self):
        try:
            avatar = self.avatar
        except:
            avatar = ""
        if not avatar:
            avatar = "avatar/person_default.jpg"
        return settings.MEDIA_URL + str(avatar)

    def is_pending(self):   #表示是不是pending状态
        return self.status == ModifyOrganization.Status.PENDING


class ModifyPosition(CommentBase):
    class Meta:
        verbose_name = "成员申请详情"
        verbose_name_plural = verbose_name
        ordering = ["-modify_time", "-time"]

    # 我认为应该不去挂载这个外键，因为有可能没有，这样子逻辑会显得很复杂
    # 只有在修改被通过的一瞬间才修改Pisition类
    # 只有在创建的一瞬间对比Pisition检查状态是否合法（如时候是修改成员）
    #position = models.ForeignKey(
    #    to=Position, related_name="new_position", on_delete=models.CASCADE
    #)

    # 申请人
    person = models.ForeignKey(
        to = NaturalPerson, related_name = "position_application", on_delete = models.CASCADE
    )

    # 申请小组
    org = models.ForeignKey(
        to = Organization, related_name = "position_application", on_delete = models.CASCADE
    )

    # 申请职务等级
    pos = models.SmallIntegerField(verbose_name="申请职务等级", blank=True, null=True)


    reason = models.TextField(
        "申请理由", null=True, blank=True, default="这里暂时还没写申请理由哦~"
    )

    class Status(models.IntegerChoices):  # 表示申请成员的请求的状态
        PENDING = (0, "审核中")
        CONFIRMED = (1, "已通过")
        CANCELED = (2, "已取消")
        REFUSED = (3, "已拒绝")

    status = models.SmallIntegerField(choices=Status.choices, default=0)

    def __str__(self):
        return f'{self.org.oname}成员申请'

    class ApplyType(models.TextChoices):  # 成员变动申请类型
        JOIN = "加入小组"
        TRANSFER = "修改职位"
        WITHDRAW = "退出小组"
        # 指派职务不需要通过NewPosition类来实现
        # NONE = "无申请流程"  # 指派职务

    apply_type = models.CharField(
        "申请类型", choices=ApplyType.choices, max_length=32
    )


    def get_poster_name(self):
        try:
            return self.person
        except:
            return '未知'

    def extra_display(self):
        return self.reason

    def is_pending(self):   #表示是不是pending状态
        return self.status == ModifyPosition.Status.PENDING

    def accept_submit(self): #同意申请，假设都是合法操作
        if self.apply_type == ModifyPosition.ApplyType.WITHDRAW:
            Position.objects.activated().filter(
                org=self.org, person=self.person
            ).update(status=Position.Status.DEPART)
        elif self.apply_type == ModifyPosition.ApplyType.JOIN:
            # 尝试获取已有的position
            if Position.objects.current().filter(
                org=self.org, person=self.person).exists(): # 如果已经存在这个量了
                Position.objects.current().filter(org=self.org, person=self.person
                ).update(
                    status=Position.Status.INSERVICE,
                    pos=self.pos,
                    is_admin=(self.pos <= self.org.otype.control_pos_threshold))
            else: # 不存在 直接新建
                Position.objects.create(pos=self.pos, person=self.person, org=self.org, is_admin=(self.pos<=self.org.otype.control_pos_threshold))
        else:   # 修改 则必定存在这个量
            Position.objects.activated().filter(org=self.org, person=self.person
                ).update(pos=self.pos, is_admin=(self.pos <= self.org.otype.control_pos_threshold))
        # 修改申请状态
        ModifyPosition.objects.filter(id=self.id).update(status=ModifyPosition.Status.CONFIRMED)

    def save(self, *args, **kwargs):
        self.typename = "modifyposition"
        super().save(*args, **kwargs)


class Reimbursement(CommentBase):
    class Meta:
        verbose_name = "新建报销"
        verbose_name_plural = verbose_name
        ordering = ["-modify_time", "-time"]

    class ReimburseStatus(models.IntegerChoices):
        WAITING = (0, "待审核")

        CONFIRM1 = (1, "主管老师已确认")
        CONFIRM2 = (2, "财务老师已确认")

        CONFIRMED = (3, "已通过")
        # 如果需要更多审核，每个审核的确认状态应该是2的幂
        # 根据最新要求，最终不以线上为准，不再设置转账状态
        CANCELED = (4, "已取消")
        REFUSED = (5, "已拒绝")

    related_activity = models.ForeignKey(
        Activity, on_delete=models.CASCADE
    )
    amount = models.FloatField("报销金额", default=0)
    message = models.TextField("备注信息", default="", blank=True)
    pos = models.ForeignKey(User, on_delete=models.CASCADE)#报销的小组
    status = models.SmallIntegerField(choices=ReimburseStatus.choices, default=0)
    record = models.ForeignKey(TransferRecord, on_delete=models.CASCADE) #转账信息的记录
    examine_teacher = models.ForeignKey(NaturalPerson, on_delete=models.CASCADE, verbose_name="审核老师")
    def __str__(self):
        return f'{self.related_activity.title}活动报销'

    def save(self, *args, **kwargs):
        self.typename = "reimbursement"
        super().save(*args, **kwargs)

    def get_poster_name(self):
        try:
            org = Organization.objects.get(organization_id=self.pos)
            return org
        except:
            return '未知'

    def extra_display(self):
        display = []
        display.append(('报销金额', str(self.amount) + '元', 'money'))
        if self.message:
            display.append(('备注', self.message))
        return display

    def is_pending(self):   #表示是不是pending状态
        return self.status == Reimbursement.ReimburseStatus.WAITING

class ReimbursementPhoto(models.Model):
    class Meta:
        verbose_name = "报销相关图片"
        verbose_name_plural = verbose_name
        ordering = ["-time"]
    class PhotoType(models.IntegerChoices):
        MATERIAL = (0, "报销材料")  #如账单信息等
        SUMMARY = (1, "总结图片")   #待审核的活动总结图片
    type = models.SmallIntegerField(choices=PhotoType.choices)
    image = models.ImageField(upload_to=f"reimbursement/photo/%Y/%m/", verbose_name=u'报销相关图片', null=True, blank=True)
    related_reimb = models.ForeignKey(Reimbursement, related_name="reimbphotos", on_delete=models.CASCADE)
    time = models.DateTimeField("上传时间", auto_now_add=True)


class Help(models.Model):
    '''
        页面帮助类
    '''
    title = models.CharField("帮助标题", max_length=20, blank=False)
    content = models.TextField("帮助内容", max_length=500)

    class Meta:
        verbose_name = "页面帮助"
        verbose_name_plural = "页面帮助"

    def __str__(self) -> str:
        return self.title

class Wishes(models.Model):
    class Meta:
        verbose_name = "心愿"
        verbose_name_plural = verbose_name
        ordering = ["-time"]

    COLORS = [
        "#FDAFAB","#FFDAC1","#FAF1D6",
        "#B6E3E9","#B5EAD7","#E2F0CB",
    ]
    # 不要随便删 admin.py也依赖本随机函数
    def rand_color():
        return choice(Wishes.COLORS)

    text = models.TextField("心愿内容", default="", blank=True)
    time = models.DateTimeField("发布时间", auto_now_add=True)
    background = models.TextField("颜色编码", default=rand_color)


class ModifyRecord(models.Model):
    # 仅用作记录，之后大概会删除吧，所以条件都设得很宽松
    class Meta:
        verbose_name = "修改记录"
        verbose_name_plural = verbose_name
        ordering = ["-time"]
    user = models.ForeignKey(User, on_delete=models.SET_NULL,
                             related_name="modify_records",
                             to_field='username', blank=True, null=True)
    usertype = models.CharField('用户类型', max_length=16, default='', blank=True)
    name = models.CharField('名称', max_length=32, default='', blank=True)
    info = models.TextField('相关信息', default='', blank=True)
    time = models.DateTimeField('修改时间', auto_now_add=True)


class CourseManager(models.Manager):
    def activated(self):
        # 选择当前学期的开设课程
        # 不显示已撤销的课程信息
        return self.filter(
            year=int(local_dict["semester_data"]["year"]),
            semester=local_dict["semester_data"]["semester"]).exclude(
                status=Course.Status.ABORT)

    def selected(self, person: NaturalPerson):
        # 返回当前学生所选的所有课程
        # participant_set是对CourseParticipant的反向查询
        return self.activated().filter(participant_set__person=person,
                                       participant_set__status__in=[
                                           CourseParticipant.Status.SELECT,
                                           CourseParticipant.Status.SUCCESS,
                                           CourseParticipant.Status.FAILED,
                                       ])


    def unselected(self, person: NaturalPerson):
        # 返回当前学生没选的所有课程
        return self.activated().filter(
            Q(participant_set=None)
            | (Q(participant_set__person=person)
               & Q(participant_set__status=CourseParticipant.Status.UNSELECT)))


class Course(models.Model):
    """
    助教发布课程需要填写的信息
    """
    class Meta:
        verbose_name = "书院课程"
        verbose_name_plural = verbose_name
        ordering = ["id"]

    name = models.CharField("课程名称", max_length=60)
    organization = models.ForeignKey(Organization,
                                     on_delete=models.CASCADE,
                                     verbose_name="开课组织")

    year = models.IntegerField("开课年份", default=current_year)

    semester = models.CharField("开课学期",
                                choices=Semester.choices,
                                max_length=15,
                                default=Semester.get(
                                    local_dict["semester_data"]["semester"]))

    # 课程开设的周数
    times = models.SmallIntegerField("课程开设周数", default=7)
    classroom = models.CharField("预期上课地点",
                                 max_length=60,
                                 default="",
                                 blank=True)
    teacher = models.CharField("授课教师", max_length=48, default="", blank=True)

    # 不确定能否统一选课的情况，先用最保险的方法
    # 如果由助教填写，表单验证时要着重检查这一部分。预选结束时间和补退选开始时间不应该相隔太近。
    stage1_start = models.DateTimeField("预选开始时间", blank=True, null=True)
    stage1_end = models.DateTimeField("预选结束时间", blank=True, null=True)
    stage2_start = models.DateTimeField("补退选开始时间", blank=True, null=True)
    stage2_end = models.DateTimeField("补退选结束时间", blank=True, null=True)

    bidding = models.FloatField("意愿点价格", default=0.0)

    introduction = models.TextField("课程简介", blank=True, default="这里暂时没有介绍哦~")
    teaching_plan = models.TextField("教学计划", blank=True, default="暂无")
    record_cal_method = models.TextField("学时计算方式", blank=True, default="暂无")

    class Status(models.IntegerChoices):
        # 预选前和预选结束到补退选开始都是WAITING状态
        ABORT = (0, "已撤销")
        WAITING = (1, "未开始选课")
        STAGE1 = (2, "预选")
        STAGE2 = (3, "补退选")
        END = (4, "已结束")

    status = models.SmallIntegerField("开课状态",
                                      choices=Status.choices,
                                      default=Status.WAITING)

    class CourseType(models.IntegerChoices):
        # 课程类型
        MORAL = (0, "德")
        INTELLECTUAL = (1, "智")
        PHYSICAL = (2, "体")
        AESTHETICS = (3, "美")
        LABOUR = (4, "劳")

    type = models.SmallIntegerField("课程类型", choices=CourseType.choices)

    capacity = models.IntegerField("课程容量", default=100)
    current_participants = models.IntegerField("当前选课人数", default=0)

    # 暂时只允许上传一张图片
    photo = models.ImageField(verbose_name="宣传图片",
                              upload_to=f"course/photo/%Y/",
                              blank=True)

    # 课程群二维码
    QRcode = models.ImageField(upload_to=f"course/QRcode/%Y/",
                               blank=True,
                               null=True)

    objects = CourseManager()

    def save(self, *args, **kwargs):
        self.bidding = round(self.bidding, 1)
        super().save(*args, **kwargs)

    def __str__(self):
        return self.name


class CourseTime(models.Model):
    """
    记录课程每周的上课时间，同一课程可以对应多个上课时间
    """
    class Meta:
        verbose_name = "上课时间"
        verbose_name_plural = verbose_name
        ordering = ["start"]

    course = models.ForeignKey(Course,
                               on_delete=models.CASCADE,
                               related_name="time_set")

    # 开始时间和结束时间指的是一次课程的上课时间和下课时间
    # 需要提醒助教，填写的时间是第一周上课的时间，这影响到课程活动的统一开设。
    start = models.DateTimeField("开始时间")
    end = models.DateTimeField("结束时间")
    cur_week = models.IntegerField("已生成周数", default=0)
    end_week = models.IntegerField("总周数", default=1)


class CourseParticipant(models.Model):
    """
    学生的选课情况
    """
    class Meta:
        verbose_name = "课程报名情况"
        verbose_name_plural = verbose_name

    course = models.ForeignKey(Course,
                               on_delete=models.CASCADE,
                               related_name="participant_set")
    person = models.ForeignKey(NaturalPerson, on_delete=models.CASCADE)

    class Status(models.IntegerChoices):
        SELECT = (0, "已选课")
        UNSELECT = (1, "未选课")
        SUCCESS = (2, "选课成功")
        FAILED = (3, "选课失败")

    status = models.SmallIntegerField(
        "选课状态",
        choices=Status.choices,
        default=Status.UNSELECT,
    )


class CourseRecord(models.Model):
    class Meta:
        verbose_name = "学时表"
        verbose_name_plural = verbose_name
    # TODO: task 5 hjb(Toseic) 2022/2/6 related_name后续可能还需要添加

    person = models.ForeignKey(
        NaturalPerson, on_delete=models.CASCADE,
    )
    course = models.ForeignKey(
        Course, on_delete=models.SET_NULL, null=True, blank=True,
    )
    # 长度兼容组织和课程名
    extra_name = models.CharField("课程名称额外标注", max_length=60, blank=True)

    year = models.IntegerField("课程所在学年", default=current_year)
    semester = models.CharField(
        "课程所在学期",
        choices=Semester.choices,
        default=Semester.get(local_dict["semester_data"]["semester"]),
        max_length=15,
    )
    total_hours = models.FloatField("总计参加学时")
    attend_times = models.IntegerField("参加课程次数", default=0)

    def get_course_name(self):
        if self.course is not None:
            return str(self.course)
        return self.extra_name
    get_course_name.short_description = "课程名"


class PageLog(models.Model):
    # 统计Page类埋点数据(PV/PD)
    class Meta:
        verbose_name = "Page类埋点记录"
        verbose_name_plural = verbose_name

    class CountType(models.IntegerChoices):
        PV = 0, "Page View"
        PD = 1, "Page Disappear"

    user = models.ForeignKey(User, on_delete=models.CASCADE)
    type = models.IntegerField('事件类型', choices=CountType.choices)

    page = models.URLField('页面url', max_length=256, blank=True)
    time = models.DateTimeField('发生时间', default=datetime.now)
    platform = models.CharField('设备类型', max_length=32, null=True, blank=True)
    explore_name = models.CharField('浏览器类型', max_length=32, null=True, blank=True)
    explore_version = models.CharField('浏览器版本', max_length=32, null=True, blank=True)


class ModuleLog(models.Model):
    # 统计Module类埋点数据(MV/MC)
    class Meta:
        verbose_name = "Module类埋点记录"
        verbose_name_plural = verbose_name

    class CountType(models.IntegerChoices):
        MV = 2, "Module View"
        MC = 3, "Module Click"

    user = models.ForeignKey(User, on_delete=models.CASCADE)
    type = models.IntegerField('事件类型', choices=CountType.choices)

    page = models.URLField('页面url', max_length=256, blank=True)
    module_name = models.CharField('模块名称', max_length=64, blank=True)
    time = models.DateTimeField('发生时间', default=datetime.now)
    platform = models.CharField('设备类型', max_length=32, null=True, blank=True)
    explore_name = models.CharField('浏览器类型', max_length=32, null=True, blank=True)
    explore_version = models.CharField('浏览器版本', max_length=32, null=True, blank=True)
<|MERGE_RESOLUTION|>--- conflicted
+++ resolved
@@ -1045,12 +1045,9 @@
         REFUSED = (3, "已拒绝")
 
     status = models.SmallIntegerField(choices=Status.choices, default=0)
-<<<<<<< HEAD
     tags = models.CharField(max_length=100, default='')
     
-=======
-
->>>>>>> b092789d
+
     def __str__(self):
         # YWolfeee: 不认为应该把类型放在如此重要的位置
         # return f'{self.oname}{self.otype.otype_name}'
