from django.db import models, transaction
from django_mysql.models import ListCharField
from django.contrib.auth.models import User
from django.db.models.signals import post_save
from datetime import datetime, timedelta
from boottest import local_dict
from django.conf import settings
from random import choice


__all__ = [
    'User',
    'NaturalPerson',
    'Freshman',
    'OrganizationType',
    'OrganizationTag',
    # 'Semester',
    'Organization',
    'Position',
    'Course',
    'CommentBase',
    'Activity',
    'ActivityPhoto',
    'TransferRecord',
    'Participant',
    'YQPointDistribute',
    'QandA',
    'Notification',
    'Comment',
    'CommentPhoto',
    'ModifyOrganization',
    'ModifyPosition',
    'Reimbursement',
    'ReimbursementPhoto',
    'Help',
    'Wishes',
    'ModifyRecord',
    'Course',
    'CourseTime',
    'CourseParticipant',
    'CourseRecord',
    'PageLog',
    'ModuleLog',
]


def current_year()-> int:
    return int(datetime.now().strftime("%Y"))

class NaturalPersonManager(models.Manager):
    def activated(self):
        return self.exclude(status=NaturalPerson.GraduateStatus.GRADUATED)

    def autoset_status_annually(self):  # 修改毕业状态，每年调用一次
        year = current_year() - 4
        self.activated().filter(stu_grade=str(year)).update(GraduateStatus=1)

    def set_status(self, **kwargs):  # 延毕情况后续实现
        pass

    def teachers(self):
        return self.filter(identity=NaturalPerson.Identity.TEACHER)


class NaturalPerson(models.Model):
    class Meta:
        verbose_name = "自然人"
        verbose_name_plural = verbose_name

    # Common Attributes
    person_id = models.OneToOneField(to=User, on_delete=models.CASCADE)
    
    # 不要在任何地方使用此字段，建议先删除unique进行迁移，然后循环调用save
    stu_id_dbonly = models.CharField("学号——仅数据库", max_length=150,
                                    blank=True)

    name = models.CharField("姓名", max_length=10)
    nickname = models.CharField("昵称", max_length=20, null=True, blank=True)

    class Gender(models.IntegerChoices):
        MALE = (0, "男")
        FEMALE = (1, "女")

    gender = models.SmallIntegerField(
        "性别", choices=Gender.choices, null=True, blank=True
    )

    birthday = models.DateField("生日", null=True, blank=True)
    email = models.EmailField("邮箱", null=True, blank=True)
    telephone = models.CharField("电话", max_length=20, null=True, blank=True)
    biography = models.TextField("自我介绍", max_length=1024, default="还没有填写哦～")
    avatar = models.ImageField(upload_to=f"avatar/", blank=True)
    wallpaper = models.ImageField(upload_to=f"wallpaper/", blank=True)
    first_time_login = models.BooleanField("首次登录", default=True)
    inform_share = models.BooleanField(default=True) # 是否第一次展示有关分享的帮助
    last_time_login = models.DateTimeField("上次登录时间", blank=True, null=True)
    objects = NaturalPersonManager()
    QRcode = models.ImageField(upload_to=f"QRcode/", blank=True)
    visit_times = models.IntegerField("浏览次数",default=0) # 浏览主页的次数

    YQPoint_Bonus = models.FloatField("待发放元气值", default=0)
    YQPoint = models.FloatField("元气值余额", default=0)
    bonusPoint = models.FloatField("积分", default=0)

    class Identity(models.IntegerChoices):
        TEACHER = (0, "教职工")
        STUDENT = (1, "学生")

    identity = models.SmallIntegerField(
        "身份", choices=Identity.choices, default=1
    )  # 标识学生还是老师

    # Students Attributes
    stu_class = models.CharField("班级", max_length=5, null=True, blank=True)
    stu_major = models.CharField("专业", max_length=25, null=True, blank=True)
    stu_grade = models.CharField("年级", max_length=5, null=True, blank=True)
    stu_dorm = models.CharField("宿舍", max_length=6, null=True, blank=True)

    class GraduateStatus(models.IntegerChoices):
        UNDERGRADUATED = (0, "未毕业")
        GRADUATED = (1, "已毕业")

    status = models.SmallIntegerField("在校状态", choices=GraduateStatus.choices, default=0)

    # 表示信息是否选择展示
    # '昵称','性别','邮箱','电话','专业','宿舍'
    show_nickname = models.BooleanField(default=False)
    show_birthday = models.BooleanField(default=False)
    show_gender = models.BooleanField(default=True)
    show_email = models.BooleanField(default=False)
    show_tel = models.BooleanField(default=False)
    show_major = models.BooleanField(default=True)
    show_dorm = models.BooleanField(default=False)

    # 注意：这是不订阅的列表！！
    unsubscribe_list = models.ManyToManyField(
        "Organization", related_name="unsubscribers", db_index=True
    )

    class ReceiveLevel(models.IntegerChoices):
        # DEBUG = (-1000, '全部')
        MORE = (0, '更多')
        LESS = (500, '更少')
        # FATAL_ONLY = (1000, '仅重要')
        # NONE = (1001, '不接收')
    
    wechat_receive_level = models.IntegerField(
        '微信接收等级',
        choices=ReceiveLevel.choices, default=0,
        help_text='允许微信接收的最低消息等级，更低等级的通知类消息将被屏蔽'
        )

    accept_promote = models.BooleanField(default=True)    # 是否接受推广消息
    active_score = models.FloatField("活跃度", default=0)  # 用户活跃度

    def __str__(self):
        return str(self.name)

    def get_user_ava(self):
        try:
            avatar = self.avatar
        except:
            avatar = ""
        if not avatar:
            avatar = "avatar/person_default.jpg"
        return settings.MEDIA_URL + str(avatar)

    def get_accept_promote_display(self):
        return "是" if self.accept_promote else "否"
    
    def show_info(self):
        """
            返回值为一个列表，在search.html中使用，按照如下顺序呈现：
            people_field = ['姓名', '年级', '班级', '专业', '状态']
            其中未公开的属性呈现为‘未公开’
            注意：major, gender, nickname, email, tel, dorm可能为None
            班级和年级现在好像也可以为None
        """
        gender = ["男", "女"]
        info = [self.name]
        info.append(self.nickname if (self.show_nickname) else "未公开")
        
        info += [self.stu_grade, self.stu_class]
        # info.append(self.nickname if (self.show_nickname) else unpublished)
        # info.append(
        #    unpublished if ((not self.show_gender) or (self.gender == None)) else gender[self.gender])
        info.append(self.stu_major if (self.show_major) else "未公开")
        # info.append(self.email if (self.show_email) else unpublished)
        # info.append(self.telephone if (self.show_tel) else unpublished)
        # info.append(self.stu_dorm if (self.show_dorm) else unpublished)

        info.append(
            "在校"
            if self.status == NaturalPerson.GraduateStatus.UNDERGRADUATED
            else "已毕业"
        )

        return info

    def save(self, *args, **kwargs):
        if not self.stu_id_dbonly:
            self.stu_id_dbonly = self.person_id.username
        else:
            assert self.stu_id_dbonly == self.person_id.username, "学号不匹配！"
        self.YQPoint = round(self.YQPoint, 1)
        self.bonusPoint = round(self.bonusPoint, 1)
        super().save(*args, **kwargs)


class Freshman(models.Model):
    class Meta:
        verbose_name = "新生信息"
        verbose_name_plural = verbose_name

    sid = models.CharField("学号", max_length=20, unique=True)
    name = models.CharField("姓名", max_length=10)
    gender = models.CharField("性别", max_length=5)
    birthday = models.DateField("生日")
    place = models.CharField("生源地", default="其它", max_length=32, blank=True)

    class Status(models.IntegerChoices):
        UNREGISTERED = (0, "未注册")
        REGISTERED = (1, "已注册")
    
    grade = models.CharField("年级", max_length=5, null=True, blank=True)
    status = models.SmallIntegerField("注册状态", choices=Status.choices, default=0)

    def exists(self):
        user_exist = User.objects.filter(username=self.sid).exists()
        person_exist = NaturalPerson.objects.filter(person_id__username=self.sid).exists()
        return "person" if person_exist else(
                "user" if user_exist else "")


class OrganizationType(models.Model):
    class Meta:
        verbose_name = "小组类型"
        verbose_name_plural = verbose_name
        ordering = ["otype_name"]

    otype_id = models.SmallIntegerField("小组类型编号", unique=True, primary_key=True)
    otype_name = models.CharField("小组类型名称", max_length=25)
    otype_superior_id = models.SmallIntegerField("上级小组类型编号", default=0)
    incharge = models.ForeignKey(
        NaturalPerson,
        related_name="incharge",
        on_delete=models.SET_NULL,
        blank=True,
        null=True,
    )  # 相关小组的负责人
    job_name_list = ListCharField(
        base_field=models.CharField(max_length=10), size=4, max_length=44
    )  # [部长, 副部长, 部员]

    allow_unsubscribe = models.BooleanField("允许取关?", default=True)

    control_pos_threshold = models.SmallIntegerField("管理者权限等级上限",default = 0)

    def __str__(self):
        return str(self.otype_name)

    def get_name(self, pos: int):
        if pos >= len(self.job_name_list):
            return "成员"
        return self.job_name_list[pos]

    def get_pos_from_str(self, pos_name):  # 若非列表内的名字，返回最低级
        if not pos_name in self.job_name_list:
            return len(self.job_name_list)
        return self.job_name_list.index(pos_name)

    def get_length(self):
        return len(self.job_name_list) + 1

class Semester(models.TextChoices):
    FALL = "Fall"
    SPRING = "Spring"
    ANNUAL = "Fall+Spring"

    def get(
        semester,
    ):  # read a string indicating the semester, return the correspoding status
        if semester == "Fall":
            return Semester.FALL
        elif semester == "Spring":
            return Semester.SPRING
        elif semester == "Annual":
            return Semester.ANNUAL
        else:
            raise NotImplementedError("出现未设计的学期状态")


class OrganizationTag(models.Model):
    class Meta:
        verbose_name = "组织类型标签"
        verbose_name_plural = verbose_name
    
    name = models.CharField("标签名", max_length=10, blank=False)


class OrganizationManager(models.Manager):
    def activated(self):
        return self.exclude(status=False)


class Organization(models.Model):
    class Meta:
        verbose_name = "小组"
        verbose_name_plural = verbose_name

    organization_id = models.OneToOneField(to=User, on_delete=models.CASCADE)
    oname = models.CharField(max_length=32, unique=True)
    otype = models.ForeignKey(OrganizationType, on_delete=models.CASCADE)
    status = models.BooleanField("激活状态", default=True)  # 表示一个小组是否上线(或者是已经被下线)

    objects = OrganizationManager()

    YQPoint = models.FloatField("元气值", default=0.0)
    introduction = models.TextField("介绍", null=True, blank=True, default="这里暂时没有介绍哦~")
    avatar = models.ImageField(upload_to=f"avatar/", blank=True)
    QRcode = models.ImageField(upload_to=f"QRcode/", blank=True)  # 二维码字段
    wallpaper = models.ImageField(upload_to=f"wallpaper/", blank=True)
    visit_times = models.IntegerField("浏览次数",default=0) # 浏览主页的次数

    first_time_login = models.BooleanField(default=True)  # 是否第一次登录
    inform_share = models.BooleanField(default=True) # 是否第一次展示有关分享的帮助
        
    # 组织类型标签，一个组织可能同时有多个标签
    tags = models.ManyToManyField(OrganizationTag)

    def __str__(self):
        return str(self.oname)

    def save(self, *args, **kwargs):
        self.YQPoint = round(self.YQPoint, 1)
        super().save(*args, **kwargs)

    def get_user_ava(self):
        try:
            avatar = self.avatar
        except:
            avatar = ""
        if not avatar:
            avatar = "avatar/org_default.png"
        return settings.MEDIA_URL + str(avatar)
    
    def get_subscriber_num(self, activated=True):
        if activated:
            return NaturalPerson.objects.activated().exclude(
                id__in=self.unsubscribers.all()).count()
        return NaturalPerson.objects.all().count() - self.unsubscribers.count()

    def get_neg_unsubscriber_num(self, activated=True):
        if activated:
            return -NaturalPerson.objects.activated().filter(
                id__in=self.unsubscribers.all()).count()
        return -self.unsubscribers.count()


class PositionManager(models.Manager):
    def current(self):
        return self.filter(
            in_year=int(local_dict["semester_data"]["year"]),
            in_semester__contains=local_dict["semester_data"]["semester"],
        )

    def activated(self):
        return self.current().filter(status=Position.Status.INSERVICE)

    def create_application(self, person, org, apply_type, apply_pos):
        raise NotImplementedError('该函数已废弃')
        warn_duplicate_message = "There has already been an application of this state!"
        with transaction.atomic():
            if apply_type == "JOIN":
                apply_type = Position.ApplyType.JOIN
                assert len(self.activated().filter(person=person, org=org)) == 0
                application, created = self.current().get_or_create(
                    person=person, org=org, apply_type=apply_type, apply_pos=apply_pos
                )
                assert created, warn_duplicate_message
            elif apply_type == "WITHDRAW":
                application = (
                    self.current()
                    .select_for_update()
                    .get(person=person, org=org, status=Position.Status.INSERVICE)
                )
                assert (
                    application.apply_type != Position.ApplyType.WITHDRAW
                ), warn_duplicate_message
                application.apply_type = Position.ApplyType.WITHDRAW
            elif apply_type == "TRANSFER":
                application = (
                    self.current()
                    .select_for_update()
                    .get(person=person, org=org, status=Position.Status.INSERVICE)
                )
                assert (
                    application.apply_type != Position.ApplyType.TRANSFER
                ), warn_duplicate_message
                application.apply_type = Position.ApplyType.TRANSFER
                application.apply_pos = int(apply_pos)
                assert (
                    application.apply_pos < application.pos
                ), "TRANSFER must apply for higher position!"
            else:
                raise ValueError(
                    f"Not available attributes for apply_type: {apply_type}"
                )
            application.apply_status = Position.ApplyStatus.PENDING
            application.save()
            return apply_type, application


class Position(models.Model):
    """ 职务
    职务相关：
        - person: 自然人
        - org: 小组
        - pos: 职务等级
        - status: 职务状态
        - show_post: 是否公开职务
        - in_year: 学年
        - in_semester: 学期
    成员变动申请相关：
        - apply_type: 申请类型
        - apply_status: 申请状态
        - apply_pos: 申请职务等级
    """

    class Meta:
        verbose_name = "职务"
        verbose_name_plural = verbose_name

    person = models.ForeignKey(
        NaturalPerson, related_name="position_set", on_delete=models.CASCADE,
    )
    org = models.ForeignKey(
        Organization, related_name="position_set", on_delete=models.CASCADE,
    )

    # 职务的逻辑应该是0最高，1次之这样，然后数字映射到名字是在小组类型表中体现的
    # 10 没有特定含义，只表示最低等级
    pos = models.SmallIntegerField(verbose_name="职务等级", default=10)

    # 是否有管理权限，默认值为 pos <= otype.control_pos_threshold, 可以被覆盖
    is_admin = models.BooleanField("是否是负责人", default = 0)

    # 是否选择公开当前的职务
    show_post = models.BooleanField(default=True)

    # 表示是这个小组哪一年、哪个学期的成员
    in_year = models.IntegerField("当前学年", default=current_year)
    in_semester = models.CharField(
        "当前学期", choices=Semester.choices, default=Semester.ANNUAL, max_length=15
    )

    class Status(models.TextChoices):  # 职务状态
        INSERVICE = "在职"
        DEPART = "离职"
        # NONE = "无职务状态"  # 用于第一次加入小组申请

    status = models.CharField(
        "职务状态", choices=Status.choices, max_length=32, default=Status.INSERVICE
    )

    '''
    class ApplyType(models.TextChoices):  # 成员变动申请类型
        JOIN = "加入小组"
        WITHDRAW = "退出小组"
        TRANSFER = "修改职位"
        NONE = "无申请流程"  # 指派职务
    apply_type = models.CharField(
        "申请类型", choices=ApplyType.choices, max_length=32, default=ApplyType.NONE
    )
    class ApplyStatus(models.TextChoices):  # 成员变动申请状态
        PENDING = "等待中"
        PASS = "已通过"
        REJECT = "未通过"
        NONE = ""  # 对应“无申请流程”
    
    apply_status = models.CharField(
        "申请状态", choices=ApplyStatus.choices, max_length=32, default=ApplyStatus.NONE
    )
    apply_pos = models.SmallIntegerField(verbose_name="申请职务等级", default=10)
    '''
    objects = PositionManager()

    def get_pos_number(self): #返回对应的pos number 并作超出处理
        return min(len(self.org.otype.job_name_list), self.pos)


class ActivityManager(models.Manager):
    def activated(self, only_displayable=True):
        # 选择学年相同，并且学期相同或者覆盖的
        # 请保证query_range是一个queryset，将manager的行为包装在query_range计算完之前
        if only_displayable:
            query_range = self.displayable()
        else:
            query_range = self.all()
        return query_range.filter(year=int(local_dict["semester_data"]["year"])).filter(
            semester__contains=local_dict["semester_data"]["semester"]
        )

    def displayable(self):
        # REVIEWING, ABORT 状态的活动，只对创建者和审批者可见，对其他人不可见
        # 过审后被取消的活动，还是可能被看到，也应该让学生看到这个活动被取消了
        return self.exclude(status__in=[
            Activity.Status.REVIEWING,
            # Activity.Status.CANCELED,
            Activity.Status.ABORT,
            Activity.Status.REJECT
        ])

    def get_newlyended_activity(self):
        # 一周内结束的活动
        nowtime = datetime.now()
        mintime = nowtime - timedelta(days = 7)
        return self.activated().filter(end__gt = mintime).filter(status=Activity.Status.END)

    def get_recent_activity(self):
        # 开始时间在前后一周内，除了取消和审核中的活动。按时间逆序排序
        nowtime = datetime.now()
        mintime = nowtime - timedelta(days = 7)
        maxtime = nowtime + timedelta(days = 7)
        return self.activated().filter(start__gt = mintime).filter(start__lt = maxtime).filter(
            status__in=[
                Activity.Status.APPLYING,
                Activity.Status.WAITING,
                Activity.Status.PROGRESSING,
                Activity.Status.END
            ]
        ).order_by("-start")

    def get_newlyreleased_activity(self):
        # 最新一周内发布的活动，按发布的时间逆序
        nowtime = datetime.now()
        return self.activated().filter(publish_time__gt = nowtime - timedelta(days = 7)).filter(
            status__in=[
                Activity.Status.APPLYING,
                Activity.Status.WAITING,
                Activity.Status.PROGRESSING
            ]
        ).order_by("-publish_time")

    def get_today_activity(self):
        # 开始时间在今天的活动,且不展示结束的活动。按开始时间由近到远排序
        nowtime = datetime.now()
        return self.filter(year=int(local_dict["semester_data"]["year"])).filter(
            semester__contains=local_dict["semester_data"]["semester"]
        ).filter(
            status__in=[
                Activity.Status.APPLYING,
                Activity.Status.WAITING,
                Activity.Status.PROGRESSING,
            ]
        ).filter(start__year=nowtime.year
        ).filter(start__month=nowtime.month
        ).filter(start__day=nowtime.day
        ).order_by("start")
        

class CommentBase(models.Model):
    '''
    带有评论的模型基类
    子类必须重载save()保存typename，值必须为类名的小写版本或类名
    子类如果希望直接使用聚合页面呈现模板，应该定义__str__方法
    默认的呈现内容为：实例名称、创建时间、上次修改时间
    如果希望呈现审核页面，如审核中、创建者信息，则应该分别定义get_status_display和get_poster_name
    其中，如果你的status是一个枚举字段，则无需定义get_status_display
        status的display建议为：
            包含“未/不/拒绝”的表示失败
            此外包含“通过/接受”的表示审核通过
            包含“修改”的为需要修改（可能用不到）
            包含“取消”的为自己取消
            其他都默认呈现“审核中”，可以自行修改html模板增加状态
    如果你希望呈现更多信息，应该定义extra_display，返回一个二或三元组构成的列表
        (键, 值, 图标名="envelope-o")将被渲染为一行[图标]键：值
        图标名请参考fontawesome的图标类名
    '''
    class Meta:
        verbose_name = "带有评论"
        verbose_name_plural = verbose_name

    id = models.AutoField(primary_key=True)  # 自增ID，标识唯一的基类信息
    typename = models.CharField("模型类型", max_length=32, default="commentbase")   # 子类信息
    time = models.DateTimeField("发起时间", auto_now_add=True)
    modify_time = models.DateTimeField("上次修改时间", auto_now=True) # 每次评论自动更新

    def get_instance(self):
        if self.typename.lower() == 'commentbase':
            return self
        try:
            return getattr(self, self.typename.lower())
        except:
            return self


class Activity(CommentBase):
    class Meta:
        verbose_name = "活动"
        verbose_name_plural = verbose_name

    """
    Jul 30晚, Activity类经历了较大的更新, 请阅读群里[活动发起逻辑]文档，看一下活动发起需要用到的变量
    (1) 删除是否允许改变价格, 直接允许价格变动, 取消政策见文档【不允许投点的价格变动】
    (2) 取消活动报名时间的填写, 改为选择在活动结束前多久结束报名，选项见EndBefore
    (3) 活动容量[capacity]允许是正无穷
    (4) 增加活动状态类, 恢复之前的活动状态记录方式, 通过定时任务来改变 #TODO
    (5) 除了定价方式[bidding]之外的量都可以改变, 其中[capicity]不能低于目前已经报名人数, 活动的开始时间不能早于当前时间+1h
    (6) 修改活动时间同步导致报名时间的修改, 当然也需要考虑EndBefore的修改; 这部分修改通过定时任务的时间体现, 详情请见地下室schedule任务的新建和取消
    (7) 增加活动立项的接口, activated, 筛选出这个学期的活动(见class [ActivityManager])
    """

    title = models.CharField("活动名称", max_length=50)
    organization_id = models.ForeignKey(
        Organization,
        # to_field="organization_id", 删除掉to_field, 保持纯净对象操作
        on_delete=models.CASCADE,
    )

    year = models.IntegerField("活动年份", default=current_year)

    semester = models.CharField(
        "活动学期",
        choices=Semester.choices,
        max_length=15,
        default=Semester.get(local_dict["semester_data"]["semester"]),
    )

    publish_time = models.DateTimeField("信息发布时间", auto_now_add=True)  # 可以为空

    # 删除显示报名时间, 保留一个字段表示报名截止于活动开始前多久：1h / 1d / 3d / 7d
    class EndBefore(models.IntegerChoices):
        onehour = (0, "一小时")
        oneday = (1, "一天")
        threeday = (2, "三天")
        oneweek = (3, "一周")

    class EndBeforeHours:
        prepare_times = [1, 24, 72, 168]

    endbefore = models.SmallIntegerField(
        "报名截止于", choices=EndBefore.choices, default=EndBefore.oneday
    )

    apply_end = models.DateTimeField("报名截止时间", blank=True, default=datetime.now)
    start = models.DateTimeField("活动开始时间", blank=True, default=datetime.now)
    end = models.DateTimeField("活动结束时间", blank=True, default=datetime.now)
    # prepare_time = models.FloatField("活动准备小时数", default=24.0)
    # apply_start = models.DateTimeField("报名开始时间", blank=True, default=datetime.now)

    location = models.CharField("活动地点", blank=True, max_length=200)
    introduction = models.TextField("活动简介", max_length=225, blank=True)
    apply_reason = models.TextField("申请理由", max_length=225, blank=True)

    QRcode = models.ImageField(upload_to=f"QRcode/", blank=True)  # 二维码字段

    # url,活动二维码

    bidding = models.BooleanField("是否投点竞价", default=False)
    YQPoint = models.FloatField("元气值定价/投点基础价格", default=0.0)
    budget = models.FloatField("预算", default=0.0)

    need_checkin = models.BooleanField("是否需要签到", default=False)

    visit_times = models.IntegerField("浏览次数",default=0)

    examine_teacher = models.ForeignKey(NaturalPerson, on_delete=models.CASCADE, verbose_name="审核老师")
    # recorded 其实是冗余，但用着方便，存了吧,activity_show.html用到了
    recorded = models.BooleanField("是否预报备", default=False)
    valid = models.BooleanField("是否已审核", default=False)

    inner = models.BooleanField("内部活动", default=False)

    class YQPointSource(models.IntegerChoices):
        COLLEGE = (0, "学院")
        STUDENT = (1, "学生")

    source = models.SmallIntegerField(
        "元气值来源", choices=YQPointSource.choices, default=1
    )

    # 允许是正无穷, 可以考虑用INTINF
    capacity = models.IntegerField("活动最大参与人数", default=100)
    current_participants = models.IntegerField("活动当前报名人数", default=0)

    URL = models.URLField("活动相关(推送)网址", max_length=1024, default="", blank=True)

    def __str__(self):
        return str(self.title)

    class Status(models.TextChoices):
        REVIEWING = "审核中"
        ABORT = "已撤销"
        REJECT = "未过审"
        CANCELED = "已取消"
        APPLYING = "报名中"
        WAITING = "等待中"
        PROGRESSING = "进行中"
        END = "已结束"

    # 恢复活动状态的类别
    status = models.CharField(
        "活动状态", choices=Status.choices, default=Status.REVIEWING, max_length=32
    )

    objects = ActivityManager()

    class ActivityCategory(models.IntegerChoices):
        NORMAL = (0, "普通活动")
        COURSE = (1, "课程活动")
        ELECTION = (2, "选课活动") # 不一定会使用到
    
    category = models.SmallIntegerField(
        "活动类别", choices=ActivityCategory.choices, default=0
    )

    def save(self, *args, **kwargs):
        self.YQPoint = round(self.YQPoint, 1)
        self.typename = "activity"
        super().save(*args, **kwargs)
    
    def popular_level(self, any_status=False):
        if not any_status and not self.status in [
            Activity.Status.WAITING,
            Activity.Status.PROGRESSING,
            Activity.Status.END,
        ]:
            return 0
        if self.current_participants >= self.capacity:
            return 2
        if (self.current_participants >= 30
            or (self.capacity >= 10 and self.current_participants >= self.capacity * 0.85)
            ):
            return 1
        return 0

    def has_tag(self):
        if self.need_checkin or self.inner:
            return True
        if self.status == Activity.Status.APPLYING:
            return True
        if self.popular_level():
            return True
        return False

class ActivityPhoto(models.Model):
    class Meta:
        verbose_name = "活动图片"
        verbose_name_plural = verbose_name
        ordering = ["-time"]

    class PhotoType(models.IntegerChoices):
        ANNOUNCE = (0, "预告图片")
        SUMMARY = (1, "总结图片")

    type = models.SmallIntegerField(choices=PhotoType.choices)
    image = models.ImageField(upload_to=f"activity/photo/%Y/%m/", verbose_name=u'活动图片', null=True, blank=True)
    activity = models.ForeignKey(Activity, related_name="photos", on_delete=models.CASCADE)
    time = models.DateTimeField("上传时间", auto_now_add=True)


class TransferRecord(models.Model):
    class Meta:
        verbose_name = "转账信息"
        verbose_name_plural = verbose_name
        ordering = ["-finish_time", "-start_time"]

    proposer = models.ForeignKey(
        User, related_name="send_trans", on_delete=models.CASCADE
    )
    recipient = models.ForeignKey(
        User, related_name="recv_trans", on_delete=models.CASCADE
    )
    amount = models.FloatField("转账元气值数量", default=0)
    start_time = models.DateTimeField("发起时间", auto_now_add=True)
    finish_time = models.DateTimeField("处理时间", blank=True, null=True)
    message = models.CharField("备注信息", max_length=255, default="")

    corres_act = models.ForeignKey(
        Activity, on_delete=models.SET_NULL, null=True, blank=True
    )

    class TransferStatus(models.IntegerChoices):
        """
        对于活动来说：
        REFUND 由 ACCEPTED 而来
        SUSPENDED 由 PENDING 而来
        """
        ACCEPTED = (0, "已接收")
        WAITING = (1, "待确认")
        REFUSED = (2, "已拒绝")
        SUSPENDED = (3, "已终止")
        REFUND = (4, "已退回")
        PENDING = (5, "待审核")

    class TransferType(models.IntegerChoices):
        ACTIVITY = (0, "小组活动入账") # 包括像学院申请元气值的部分
        REIMBURSEMENT = (1, "报销兑换") # 元气值湮灭
        BONUS = (2, "学院发放") # 学院发放的奖励
        TRANSACTION = (3, "小组间转账")

    status = models.SmallIntegerField(choices=TransferStatus.choices, default=1)
    rtype = models.SmallIntegerField(choices=TransferType.choices, default=0)
    
    def save(self, *args, **kwargs):
        self.amount = round(self.amount, 1)
        super(TransferRecord, self).save(*args, **kwargs)


class ParticipantManager(models.Manager):
    def activated(self, no_unattend=False):
        '''返回成功报名的参与信息'''
        exclude_status = [
            Participant.AttendStatus.CANCELED,
            Participant.AttendStatus.APLLYFAILED,
        ]
        if no_unattend:
            exclude_status.append(Participant.AttendStatus.UNATTENDED)
        return self.exclude(status__in=exclude_status)

class Participant(models.Model):
    class Meta:
        verbose_name = "活动参与情况"
        verbose_name_plural = verbose_name
        ordering = ["activity_id"]

    activity_id = models.ForeignKey(Activity, on_delete=models.CASCADE)
    person_id = models.ForeignKey(NaturalPerson, on_delete=models.CASCADE)

    class AttendStatus(models.TextChoices):
        APPLYING = "申请中"
        APLLYFAILED = "活动申请失败"
        APLLYSUCCESS = "已报名"
        ATTENDED = "已参与"
        UNATTENDED = "未签到"
        CANCELED = "放弃"

    status = models.CharField(
        "学生参与活动状态",
        choices=AttendStatus.choices,
        default=AttendStatus.APPLYING,
        max_length=32,
    )
    objects = ParticipantManager()


class YQPointDistribute(models.Model):
    class DistributionType(models.IntegerChoices):
        # 定期发放的类型
        # 每类型各最多有一个status为Yes的实例
        TEMPORARY = (0, "临时发放")
        WEEK = (1, "每周发放一次")
        TWO_WEEK = (2, "每两周发放一次")
        SEMESTER = (26, "每学期发放一次")  # 一年有52周

    # 发放元气值的上限，多于此值则不发放
    per_max_dis_YQP = models.FloatField("自然人发放元气值上限")
    org_max_dis_YQP = models.FloatField("小组发放元气值上限")
    # 个人和小组所能平分的元气值比例
    # 发放时，从学院剩余元气值中，抽取向自然人分发的数量，平分给元气值低于上限的自然人；小组同理
    per_YQP = models.FloatField("自然人获得的元气值", default=0)
    org_YQP = models.FloatField("小组获得的元气值", default=0)

    start_time = models.DateTimeField("开始时间")

    status = models.BooleanField("是否应用", default=False)
    type = models.IntegerField("发放类型", choices=DistributionType.choices)

    class Meta:
        verbose_name = "元气值发放"
        verbose_name_plural = verbose_name

class QandAManager(models.Manager):
    def activated(self, sender_flag=False, receiver_flag=False):
        if sender_flag:
            return self.exclude(status__in=[QandA.Status.IGNORE_SENDER,QandA.Status.DELETE])
        if receiver_flag:
            return self.exclude(status__in=[QandA.Status.IGNORE_RECEIVER,QandA.Status.DELETE])
        return self.exclude(status=QandA.Status.DELETE)

class QandA(models.Model):
    # 问答类
    class Meta:
        verbose_name = "问答记录"
        verbose_name_plural = verbose_name
    sender = models.ForeignKey(User, on_delete=models.SET_NULL,
                             related_name="send_QA_set", blank=True, null=True)
    receiver = models.ForeignKey(User, on_delete=models.SET_NULL,
                             related_name="receive_QA_set", blank=True, null=True)
    Q_time = models.DateTimeField('提问时间', auto_now_add=True)
    A_time = models.DateTimeField('回答时间', blank=True, null=True)
    Q_text = models.TextField('提问内容', default='', blank=True)
    A_text = models.TextField('回答内容', default='', blank=True)
    anonymous_flag = models.BooleanField("是否匿名", default=False)

    class Status(models.IntegerChoices):
        DONE = (0, "已回答")
        UNDONE = (1, "待回答")
        DELETE = (2, "已删除")
        IGNORE_SENDER = (3, "发送者忽略")
        IGNORE_RECEIVER = (4, "接收者忽略")
    
    status = models.SmallIntegerField(choices=Status.choices, default=1)
    
    objects = QandAManager()

class NotificationManager(models.Manager):
    def activated(self):
        return self.exclude(status=Notification.Status.DELETE)

class Notification(models.Model):
    class Meta:
        verbose_name = "通知消息"
        verbose_name_plural = verbose_name
        ordering = ["id"]

    receiver = models.ForeignKey(
        User, related_name="recv_notice", on_delete=models.CASCADE
    )
    sender = models.ForeignKey(
        User, related_name="send_notice", on_delete=models.CASCADE
    )

    class Status(models.IntegerChoices):
        DONE = (0, "已处理")
        UNDONE = (1, "待处理")
        DELETE = (2, "已删除")

    class Type(models.IntegerChoices):
        NEEDREAD = (0, "知晓类")  # 只需选择“已读”即可
        NEEDDO = (1, "处理类")  # 需要处理的事务

    class Title(models.TextChoices):
        # 等待逻辑补充，可以自定义
        TRANSFER_CONFIRM = "转账确认通知"
        ACTIVITY_INFORM = "活动状态通知"
        VERIFY_INFORM = "审核信息通知"
        POSITION_INFORM = "成员变动通知"
        TRANSFER_FEEDBACK = "转账回执"
        NEW_ORGANIZATION = "新建小组通知"
        YQ_DISTRIBUTION = "元气值发放通知"
        PENDING_INFORM = "事务开始通知"


    status = models.SmallIntegerField(choices=Status.choices, default=1)
    title = models.CharField("通知标题", blank=True, null=True, max_length=50)
    content = models.TextField("通知内容", blank=True)
    start_time = models.DateTimeField("通知发出时间", auto_now_add=True)
    finish_time = models.DateTimeField("通知处理时间", blank=True, null=True)
    typename = models.SmallIntegerField(choices=Type.choices, default=0)
    URL = models.URLField("相关网址", null=True, blank=True, max_length=1024)
    bulk_identifier = models.CharField("批量信息标识", max_length=64, default="",
                                        db_index=True)
    anonymous_flag = models.BooleanField("是否匿名", default=False)
    relate_TransferRecord = models.ForeignKey(
        TransferRecord,
        related_name="transfer_notification",
        on_delete=models.CASCADE,
        blank=True,
        null=True,
    )
    relate_instance = models.ForeignKey(
        CommentBase,
        related_name="relate_notifications",
        on_delete=models.CASCADE,
        blank=True,
        null=True,
    )

    objects = NotificationManager()

    def get_title_display(self):
        return str(self.title)


class Comment(models.Model):
    class Meta:
        verbose_name = "评论"
        verbose_name_plural = verbose_name
        ordering = ["-time"]

    commentator = models.ForeignKey(User, on_delete=models.CASCADE, verbose_name="评论者")
    commentbase = models.ForeignKey(
        CommentBase, related_name="comments", on_delete=models.CASCADE
    )
    text = models.TextField("文字内容", default="", blank=True)
    time = models.DateTimeField("评论时间", auto_now_add=True)


class CommentPhoto(models.Model):
    class Meta:
        verbose_name = "评论图片"
        verbose_name_plural = verbose_name

    image = models.ImageField(
        upload_to=f"comment/%Y/%m/", verbose_name="评论图片", null=True, blank=True
    )
    comment = models.ForeignKey(
        Comment, related_name="comment_photos", on_delete=models.CASCADE
    )

    # 路径无法加上相应图片
    def imagepath(self):
        return settings.MEDIA_URL + str(self.image)


class ModifyOrganization(CommentBase):
    class Meta:
        verbose_name = "新建小组"
        verbose_name_plural = verbose_name
        ordering = ["-modify_time", "-time"]

    oname = models.CharField(max_length=32) #这里不设置unique的原因是可能是已取消
    otype = models.ForeignKey(OrganizationType, on_delete=models.CASCADE)
    introduction = models.TextField("介绍", null=True, blank=True, default="这里暂时没有介绍哦~")
    application = models.TextField(
        "申请理由", null=True, blank=True, default="这里暂时还没写申请理由哦~"
    )
    avatar = models.ImageField(
        upload_to=f"avatar/", verbose_name="小组头像",default="avatar/org_default.png",null=True, blank=True
    )
    pos = models.ForeignKey(User, on_delete=models.CASCADE)

    class Status(models.IntegerChoices):  # 表示申请小组的请求的状态
        PENDING = (0, "审核中")
        CONFIRMED = (1, "已通过")  
        CANCELED = (2, "已取消")  
        REFUSED = (3, "已拒绝")

    status = models.SmallIntegerField(choices=Status.choices, default=0)
    
    def __str__(self):
        # YWolfeee: 不认为应该把类型放在如此重要的位置
        # return f'{self.oname}{self.otype.otype_name}'
        return f'新建小组{self.oname}的申请'

    def save(self, *args, **kwargs):
        self.typename = "neworganization"
        super().save(*args, **kwargs)

    def get_poster_name(self):
        try:
            person = NaturalPerson.objects.get(person_id=self.pos)
            return person.name
        except:
            return '未知'
    
    def extra_display(self):
        display = []
        if self.introduction and self.introduction != '这里暂时没有介绍哦~':
            display.append(('小组介绍', self.introduction))
        return display

    def get_user_ava(self):
        try:
            avatar = self.avatar
        except:
            avatar = ""
        if not avatar:
            avatar = "avatar/person_default.jpg"
        return settings.MEDIA_URL + str(avatar)
        
    def is_pending(self):   #表示是不是pending状态
        return self.status == ModifyOrganization.Status.PENDING


class ModifyPosition(CommentBase):
    class Meta:
        verbose_name = "成员申请详情"
        verbose_name_plural = verbose_name
        ordering = ["-modify_time", "-time"]

    # 我认为应该不去挂载这个外键，因为有可能没有，这样子逻辑会显得很复杂
    # 只有在修改被通过的一瞬间才修改Pisition类
    # 只有在创建的一瞬间对比Pisition检查状态是否合法（如时候是修改成员）
    #position = models.ForeignKey(
    #    to=Position, related_name="new_position", on_delete=models.CASCADE
    #)

    # 申请人
    person = models.ForeignKey(
        to = NaturalPerson, related_name = "position_application", on_delete = models.CASCADE
    )

    # 申请小组
    org = models.ForeignKey(
        to = Organization, related_name = "position_application", on_delete = models.CASCADE
    )

    # 申请职务等级
    pos = models.SmallIntegerField(verbose_name="申请职务等级", blank=True, null=True)
    

    reason = models.TextField(
        "申请理由", null=True, blank=True, default="这里暂时还没写申请理由哦~"
    )

    class Status(models.IntegerChoices):  # 表示申请成员的请求的状态
        PENDING = (0, "审核中")
        CONFIRMED = (1, "已通过")  
        CANCELED = (2, "已取消")  
        REFUSED = (3, "已拒绝")

    status = models.SmallIntegerField(choices=Status.choices, default=0)
    
    def __str__(self):
        return f'{self.org.oname}成员申请'

    class ApplyType(models.TextChoices):  # 成员变动申请类型
        JOIN = "加入小组"
        TRANSFER = "修改职位"
        WITHDRAW = "退出小组"
        # 指派职务不需要通过NewPosition类来实现
        # NONE = "无申请流程"  # 指派职务

    apply_type = models.CharField(
        "申请类型", choices=ApplyType.choices, max_length=32
    )


    def get_poster_name(self):
        try:
            return self.person
        except:
            return '未知'
    
    def extra_display(self):
        return self.reason

    def is_pending(self):   #表示是不是pending状态
            return self.status == ModifyPosition.Status.PENDING

    def accept_submit(self): #同意申请，假设都是合法操作
        if self.apply_type == ModifyPosition.ApplyType.WITHDRAW:
            Position.objects.activated().filter(
                org=self.org, person=self.person
            ).update(status=Position.Status.DEPART)
        elif self.apply_type == ModifyPosition.ApplyType.JOIN:
            # 尝试获取已有的position
            if Position.objects.current().filter(
                org=self.org, person=self.person).exists(): # 如果已经存在这个量了
                Position.objects.current().filter(org=self.org, person=self.person
                ).update(
                    status=Position.Status.INSERVICE,
                    pos=self.pos,
                    is_admin=(self.pos <= self.org.otype.control_pos_threshold))
            else: # 不存在 直接新建
                Position.objects.create(pos=self.pos, person=self.person, org=self.org, is_admin=(self.pos<=self.org.otype.control_pos_threshold))
        else:   # 修改 则必定存在这个量
            Position.objects.activated().filter(org=self.org, person=self.person
                ).update(pos=self.pos, is_admin=(self.pos <= self.org.otype.control_pos_threshold))
        # 修改申请状态
        ModifyPosition.objects.filter(id=self.id).update(status=ModifyPosition.Status.CONFIRMED)

    def save(self, *args, **kwargs):
        self.typename = "modifyposition"
        super().save(*args, **kwargs)


class Reimbursement(CommentBase):
    class Meta:
        verbose_name = "新建报销"
        verbose_name_plural = verbose_name
        ordering = ["-modify_time", "-time"]

    class ReimburseStatus(models.IntegerChoices):
        WAITING = (0, "待审核")

        CONFIRM1 = (1, "主管老师已确认")
        CONFIRM2 = (2, "财务老师已确认")

        CONFIRMED = (3, "已通过")
        # 如果需要更多审核，每个审核的确认状态应该是2的幂
        # 根据最新要求，最终不以线上为准，不再设置转账状态
        CANCELED = (4, "已取消")
        REFUSED = (5, "已拒绝")

    related_activity = models.ForeignKey(
        Activity, on_delete=models.CASCADE
    )
    amount = models.FloatField("报销金额", default=0)
    message = models.TextField("备注信息", default="", blank=True)
    pos = models.ForeignKey(User, on_delete=models.CASCADE)#报销的小组
    status = models.SmallIntegerField(choices=ReimburseStatus.choices, default=0)
    record = models.ForeignKey(TransferRecord, on_delete=models.CASCADE) #转账信息的记录
    examine_teacher = models.ForeignKey(NaturalPerson, on_delete=models.CASCADE, verbose_name="审核老师")
    def __str__(self):
        return f'{self.related_activity.title}活动报销'
        
    def save(self, *args, **kwargs):
        self.typename = "reimbursement"
        super().save(*args, **kwargs)

    def get_poster_name(self):
        try:
            org = Organization.objects.get(organization_id=self.pos)
            return org
        except:
            return '未知'

    def extra_display(self):
        display = []
        display.append(('报销金额', str(self.amount) + '元', 'money'))
        if self.message:
            display.append(('备注', self.message))
        return display

    def is_pending(self):   #表示是不是pending状态
        return self.status == Reimbursement.ReimburseStatus.WAITING

class ReimbursementPhoto(models.Model):
    class Meta:
        verbose_name = "报销相关图片"
        verbose_name_plural = verbose_name
        ordering = ["-time"]
    class PhotoType(models.IntegerChoices):
        MATERIAL = (0, "报销材料")  #如账单信息等
        SUMMARY = (1, "总结图片")   #待审核的活动总结图片
    type = models.SmallIntegerField(choices=PhotoType.choices)
    image = models.ImageField(upload_to=f"reimbursement/photo/%Y/%m/", verbose_name=u'报销相关图片', null=True, blank=True)
    related_reimb = models.ForeignKey(Reimbursement, related_name="reimbphotos", on_delete=models.CASCADE)
    time = models.DateTimeField("上传时间", auto_now_add=True)
    

class Help(models.Model):
    '''
        页面帮助类
    '''
    title = models.CharField("帮助标题", max_length=20, blank=False)
    content = models.TextField("帮助内容", max_length=500)

    class Meta:
        verbose_name = "页面帮助"
        verbose_name_plural = "页面帮助"

    def __str__(self) -> str:
        return self.title

class Wishes(models.Model):
    class Meta:
        verbose_name = "心愿"
        verbose_name_plural = verbose_name
        ordering = ["-time"]
    
    COLORS = [
        "#FDAFAB","#FFDAC1","#FAF1D6",
        "#B6E3E9","#B5EAD7","#E2F0CB",
    ]
    # 不要随便删 admin.py也依赖本随机函数
    def rand_color():
        return choice(Wishes.COLORS)

    text = models.TextField("心愿内容", default="", blank=True)
    time = models.DateTimeField("发布时间", auto_now_add=True)
    background = models.TextField("颜色编码", default=rand_color)


class ModifyRecord(models.Model):
    # 仅用作记录，之后大概会删除吧，所以条件都设得很宽松
    class Meta:
        verbose_name = "修改记录"
        verbose_name_plural = verbose_name
        ordering = ["-time"]
    user = models.ForeignKey(User, on_delete=models.SET_NULL,
                             related_name="modify_records",
                             to_field='username', blank=True, null=True)
    usertype = models.CharField('用户类型', max_length=16, default='', blank=True)
    name = models.CharField('名称', max_length=32, default='', blank=True)
    info = models.TextField('相关信息', default='', blank=True)
    time = models.DateTimeField('修改时间', auto_now_add=True)


class CourseManager(models.Manager):
    def activated(self):
        # 选择当前学期的开设课程
        # 不显示已撤销的课程信息
        return self.filter(
            year=int(local_dict["semester_data"]["year"]),
            semester=local_dict["semester_data"]["semester"]).exclude(
                status=Course.Status.ABORT)

    def selected(self, person: NaturalPerson):
        # 返回当前学生所选的所有课程
        # participant_set是对CourseParticipant的反向查询
        return self.activated().filter(participant_set__person=person,
                                       participant_set__status__in=[
                                           CourseParticipant.Status.SELECT,
                                           CourseParticipant.Status.SUCCESS,
                                       ])

    def unselected(self, person: NaturalPerson):
        # 返回当前学生没选或失败的所有课程
        return self.activated().filter(participant_set__person=person,
                                       participant_set__status__in=[
                                           CourseParticipant.Status.UNSELECT,
                                           CourseParticipant.Status.FAILED,
                                       ])


class Course(models.Model):
    """
    助教发布课程需要填写的信息
    """
    class Meta:
        verbose_name = "书院课程"
        verbose_name_plural = verbose_name
        ordering = ["id"]

    name = models.CharField("课程名称", max_length=60)
    organization = models.ForeignKey(Organization,
                                     on_delete=models.CASCADE,
                                     verbose_name="开课组织")

    year = models.IntegerField("开课年份", default=current_year)

    semester = models.CharField("开课学期",
                                choices=Semester.choices,
                                max_length=15,
                                default=Semester.get(
                                    local_dict["semester_data"]["semester"]))

    # 课程开设的周数
    times = models.SmallIntegerField("课程开设周数", default=7)
    classroom = models.CharField("预期上课地点",
                                 max_length=60,
                                 default="",
                                 blank=True)
    teacher = models.CharField("授课教师", max_length=48, default="", blank=True)

    # 不确定能否统一选课的情况，先用最保险的方法
    # 如果由助教填写，表单验证时要着重检查这一部分。预选结束时间和补退选开始时间不应该相隔太近。
    stage1_start = models.DateTimeField("预选开始时间", blank=True, null=True)
    stage1_end = models.DateTimeField("预选结束时间", blank=True, null=True)
    stage2_start = models.DateTimeField("补退选开始时间", blank=True, null=True)
    stage2_end = models.DateTimeField("补退选结束时间", blank=True, null=True)

    bidding = models.FloatField("意愿点价格", default=0.0)

    introduction = models.TextField("课程简介", blank=True, default="这里暂时没有介绍哦~")

    # 假定课程已经进行线下审核，暂定不需要二次审核

    class Status(models.IntegerChoices):
        # 预选前和预选结束到补退选开始都是WAITING状态
        ABORT = (0, "已撤销")
        WAITING = (1, "未开始选课")
        STAGE1 = (2, "预选")
        STAGE2 = (3, "补退选")
        END = (4, "已结束")

    status = models.SmallIntegerField("开课状态",
                                      choices=Status.choices,
                                      default=Status.WAITING)

    class CourseType(models.IntegerChoices):
        # 课程类型
        MORAL = (0, "德")
        INTELLECTUAL = (1, "智")
        PHYSICAL = (2, "体")
        AESTHETICS = (3, "美")
        LABOUR = (4, "劳")

    type = models.SmallIntegerField("课程类型", choices=CourseType.choices)

    capacity = models.IntegerField("课程容量", default=100)
    current_participants = models.IntegerField("当前选课人数", default=0)

    # 暂时只允许上传一张图片
    photo = models.ImageField(verbose_name="宣传图片",
                              upload_to=f"course/photo/%Y/",
                              blank=True)

    # 课程群二维码
    QRcode = models.ImageField(upload_to=f"course/QRcode/%Y/", 
                               blank=True, 
                               null=True) 
                                
    objects = CourseManager()

    def save(self, *args, **kwargs):
        self.bidding = round(self.bidding, 1)
        super().save(*args, **kwargs)

    def __str__(self):
        return self.name


class CourseTime(models.Model):
    """
    记录课程每周的上课时间，同一课程可以对应多个上课时间
    """
    class Meta:
        verbose_name = "上课时间"
        verbose_name_plural = verbose_name
        ordering = ["start"]

    course = models.ForeignKey(Course,
                               on_delete=models.CASCADE,
                               related_name="time_set")

    # 开始时间和结束时间指的是一次课程的上课时间和下课时间
    # 需要提醒助教，填写的时间是第一周上课的时间，这影响到课程活动的统一开设。
    start = models.DateTimeField("开始时间")
    end = models.DateTimeField("结束时间")
    cur_week = models.IntegerField("已生成周数", default=0)
    end_week = models.IntegerField("总周数", default=1)


class CourseParticipant(models.Model):
    """
    学生的选课情况
    """
    class Meta:
        verbose_name = "课程报名情况"
        verbose_name_plural = verbose_name

    course = models.ForeignKey(Course,
                               on_delete=models.CASCADE,
                               related_name="participant_set")
    person = models.ForeignKey(NaturalPerson, on_delete=models.CASCADE)

    class Status(models.IntegerChoices):
        SELECT = (0, "已选课")
        UNSELECT = (1, "未选课")
        SUCCESS = (2, "选课成功")
        FAILED = (3, "选课失败")

    status = models.SmallIntegerField(
        "选课状态",
        choices=Status.choices,
        default=Status.UNSELECT,
    )


class CourseRecord(models.Model):
    class Meta:
        verbose_name = "学时表"
        verbose_name_plural = verbose_name
    # TODO: task 5 hjb(Toseic) 2022/2/6 related_name后续可能还需要添加
    
    person = models.ForeignKey(
        NaturalPerson, on_delete=models.CASCADE,
    )
    course = models.ForeignKey(
        Course, on_delete=models.SET_NULL, null=True, blank=True,
    )
    # 长度兼容组织和课程名
    extra_name = models.CharField("课程名称额外标注", max_length=60, blank=True)
    
    year = models.IntegerField("课程所在学年", default=current_year)
    semester = models.CharField(
        "课程所在学期",
        choices=Semester.choices, 
        default=Semester.get(local_dict["semester_data"]["semester"]), 
        max_length=15,
    )
    total_hours = models.FloatField("总计参加学时")
    attend_times = models.IntegerField("参加课程次数", default=0)

    def get_course_name(self):
        if self.course is not None:
            return str(self.course)
        return self.extra_name
    get_course_name.short_description = "课程名"


class PageLog(models.Model):
    # 统计Page类埋点数据(PV/PD)
    class Meta:
        verbose_name = "Page类埋点记录"
        verbose_name_plural = verbose_name
<<<<<<< HEAD
    class CountType(models.IntegerChoices):
        PV = 0
        PD = 1
    Type = models.IntegerField('事件类型', choices=CountType.choices)
    Page = models.CharField('页面url', max_length=256, null=True)
    Time = models.TimeField('发生时间')
    User = models.ForeignKey(User, on_delete=models.CASCADE, verbose_name='UserId', null=True)
    Platform = models.CharField('设备类型', max_length=32, null=True) # eg. MacIntel iPhone .etc
    ExploreName = models.CharField('浏览器类型', max_length=32, null=True)
    ExploreVer = models.CharField('浏览器版本', max_length=32, null=True)

class ModuleLog(models.Model):
    # 统计Mudule类埋点数据(MV/MC)
    class Meta:
        verbose_name = "Module类埋点记录"
        verbose_name_plural = verbose_name
    class CountType(models.IntegerChoices):
        MV = 2
        MC = 3
    Type = models.IntegerField('事件类型', choices=CountType.choices)
    Page = models.CharField('页面url', max_length=256, null=True)
    ModuleName = models.CharField('模块名称', max_length=64, null=True)
    Time = models.TimeField('发生时间')
    User = models.ForeignKey(User, on_delete=models.CASCADE, verbose_name='UserId', null=True)
    Platform = models.CharField('设备类型', max_length=32, null=True) # eg. MacIntel iPhone .etc
    ExploreName = models.CharField('浏览器类型', max_length=32, null=True)
    ExploreVer = models.CharField('浏览器版本', max_length=32, null=True)
=======

    class CountType(models.IntegerChoices):
        PV = 0, "Page View"
        PD = 1, "Page Disappear"

    user = models.ForeignKey(User, on_delete=models.CASCADE)
    type = models.IntegerField('事件类型', choices=CountType.choices)

    page = models.URLField('页面url', max_length=256, blank=True)
    time = models.DateTimeField('发生时间', default=datetime.now)
    platform = models.CharField('设备类型', max_length=32, null=True, blank=True)
    explore_name = models.CharField('浏览器类型', max_length=32, null=True, blank=True)
    explore_version = models.CharField('浏览器版本', max_length=32, null=True, blank=True)


class ModuleLog(models.Model):
    # 统计Module类埋点数据(MV/MC)
    class Meta:
        verbose_name = "Module类埋点记录"
        verbose_name_plural = verbose_name
        
    class CountType(models.IntegerChoices):
        MV = 2, "Module View"
        MC = 3, "Module Click"

    user = models.ForeignKey(User, on_delete=models.CASCADE)
    type = models.IntegerField('事件类型', choices=CountType.choices)

    page = models.URLField('页面url', max_length=256, blank=True)
    module_name = models.CharField('模块名称', max_length=64, blank=True)
    time = models.DateTimeField('发生时间', default=datetime.now)
    platform = models.CharField('设备类型', max_length=32, null=True, blank=True)
    explore_name = models.CharField('浏览器类型', max_length=32, null=True, blank=True)
    explore_version = models.CharField('浏览器版本', max_length=32, null=True, blank=True)
>>>>>>> a505ffea
<|MERGE_RESOLUTION|>--- conflicted
+++ resolved
@@ -1470,35 +1470,6 @@
     class Meta:
         verbose_name = "Page类埋点记录"
         verbose_name_plural = verbose_name
-<<<<<<< HEAD
-    class CountType(models.IntegerChoices):
-        PV = 0
-        PD = 1
-    Type = models.IntegerField('事件类型', choices=CountType.choices)
-    Page = models.CharField('页面url', max_length=256, null=True)
-    Time = models.TimeField('发生时间')
-    User = models.ForeignKey(User, on_delete=models.CASCADE, verbose_name='UserId', null=True)
-    Platform = models.CharField('设备类型', max_length=32, null=True) # eg. MacIntel iPhone .etc
-    ExploreName = models.CharField('浏览器类型', max_length=32, null=True)
-    ExploreVer = models.CharField('浏览器版本', max_length=32, null=True)
-
-class ModuleLog(models.Model):
-    # 统计Mudule类埋点数据(MV/MC)
-    class Meta:
-        verbose_name = "Module类埋点记录"
-        verbose_name_plural = verbose_name
-    class CountType(models.IntegerChoices):
-        MV = 2
-        MC = 3
-    Type = models.IntegerField('事件类型', choices=CountType.choices)
-    Page = models.CharField('页面url', max_length=256, null=True)
-    ModuleName = models.CharField('模块名称', max_length=64, null=True)
-    Time = models.TimeField('发生时间')
-    User = models.ForeignKey(User, on_delete=models.CASCADE, verbose_name='UserId', null=True)
-    Platform = models.CharField('设备类型', max_length=32, null=True) # eg. MacIntel iPhone .etc
-    ExploreName = models.CharField('浏览器类型', max_length=32, null=True)
-    ExploreVer = models.CharField('浏览器版本', max_length=32, null=True)
-=======
 
     class CountType(models.IntegerChoices):
         PV = 0, "Page View"
@@ -1533,4 +1504,3 @@
     platform = models.CharField('设备类型', max_length=32, null=True, blank=True)
     explore_name = models.CharField('浏览器类型', max_length=32, null=True, blank=True)
     explore_version = models.CharField('浏览器版本', max_length=32, null=True, blank=True)
->>>>>>> a505ffea
