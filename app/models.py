--- conflicted
+++ resolved
@@ -893,10 +893,8 @@
         if self.message:
             display.append(('备注', self.message))
         return display
-<<<<<<< HEAD
     def is_pending(self):   #表示是不是pending状态
             return self.status == Reimbursement.ReimburseStatus.WAITING
-=======
 
 class Wishes(models.Model):
     class Meta:
@@ -904,5 +902,4 @@
         verbose_name_plural = verbose_name
         ordering = ["-time"]
     text = models.TextField("心愿内容", default="", blank=True)
-    time = models.DateTimeField("发布时间", auto_now_add=True)
->>>>>>> b20d4dd6
+    time = models.DateTimeField("发布时间", auto_now_add=True)