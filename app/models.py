--- conflicted
+++ resolved
@@ -668,11 +668,7 @@
     pos = models.ForeignKey(User, on_delete=models.CASCADE)
 
     class NewOrgStatus(models.IntegerChoices):  # 表示申请组织的请求的状态
-<<<<<<< HEAD
-        PENDING = (0, "待审核")
-=======
         PENDING = (0, "处理中")
->>>>>>> 00171792
         CONFIRMED = (1, "主管老师已同意")  # 审过同意
         TOBEMODIFIED = (2, "需要修改")
         CANCELED = (3, "已取消")  # 老师不同意或者发起者取消
