--- conflicted
+++ resolved
@@ -32,15 +32,9 @@
         MALE = (0, "男")
         FEMALE = (1, "女")
 
-<<<<<<< HEAD
     pgender = models.SmallIntegerField(
         "性别", choices=Gender.choices, null=True, blank=True
     )
-=======
-    # pgender = models.CharField(max_length=10, null=True)
-    pgender = models.SmallIntegerField(
-        '性别', choices=Gender.choices, null=True, blank=True)
->>>>>>> 0b1a1d7c
 
     pemail = models.EmailField("邮箱", null=True, blank=True)
     ptel = models.CharField("电话", max_length=20, null=True, blank=True)
@@ -137,37 +131,15 @@
 class Organization(models.Model):
     oid = models.OneToOneField(to=User, on_delete=models.CASCADE)
     oname = models.CharField(max_length=32, unique=True)
-<<<<<<< HEAD
     ostatus = models.BooleanField("激活状态", default=False)  # 表示一个组织是否上线(或者是已经被下线)
-=======
-    # 本质上的逻辑应该不是建立时间，而是现在这个组织处于哪一个周期
-    # oestablished_time = models.DateField('建立时间')
-    # oschool_year = models.IntegerField(
-    #    "当前学年", default=int(datetime.datetime.now().strftime('%Y')))
-
-    # oschool_semester = models.CharField(
-    #    "当前学期", choices=Semester.choices,max_length=15)
-
-    ostatus = models.BooleanField(
-        "激活状态", default=False)  # 表示一个组织是否上线(或者是已经被下线)
->>>>>>> 0b1a1d7c
 
     objects = OrganizationManager()
 
     YQPoint = models.FloatField("元气值", default=0.0)
-<<<<<<< HEAD
     ointroduction = models.TextField("介绍", null=True, blank=True, default="这里暂时没有介绍哦~")
     otype = models.ForeignKey(OrganizationType, on_delete=models.CASCADE)
     avatar = models.ImageField(upload_to=f"avatar/", blank=True)
     QRcode = models.ImageField(upload_to=f"QRcode/", blank=True)  # 二维码字段
-=======
-    ointroduction = models.TextField(
-        '介绍', null=True, blank=True, default="这里暂时没有介绍哦~")
-    otype = models.ForeignKey(
-        OrganizationType, on_delete=models.CASCADE)
-    avatar = models.ImageField(upload_to=f'avatar/', blank=True)
-    QRcode = models.ImageField(upload_to=f'QRcode/', blank=True)  # 二维码字段
->>>>>>> 0b1a1d7c
 
     firstTimeLogin = models.BooleanField(default=True)  # 是否第一次登录
 
@@ -217,21 +189,12 @@
 
 class Course(models.Model):
     cid = models.OneToOneField(
-<<<<<<< HEAD
         to=Organization, on_delete=models.CASCADE, related_name="cid"
     )
     # 课程周期
     year = models.IntegerField("当前学年", default=int(datetime.now().strftime("%Y")))
     semester = models.CharField("当前学期", choices=Semester.choices, max_length=15)
 
-=======
-        to=Organization, on_delete=models.CASCADE, related_name="cid")
-    # cid = models.ForeignKey(Organization, to_field="oid",
-    #                        related_name='cid', on_delete=models.CASCADE, primary_key=True)
-    # 不应该有这个字段了,这个字段应该自然的就是“组织的名字”
-    # cname = models.CharField("课程名称", max_length=25)
-    # season = models.CharField("开课时间", max_length=25)
->>>>>>> 0b1a1d7c
     scheduler = models.CharField("上课时间", max_length=25)
     classroom = models.CharField("上课地点", max_length=25)
     evaluation_manner = models.CharField("考核方式", max_length=225)
@@ -279,25 +242,6 @@
 
 
 class TransferRecord(models.Model):
-<<<<<<< HEAD
-=======
-    proposer = models.ForeignKey(
-        User, related_name='proposer_id', on_delete=models.CASCADE)
-    recipient = models.ForeignKey(
-        User, related_name='recipient_id', on_delete=models.CASCADE)
-    amount = models.FloatField('转账元气值数量', default=0)
-    time = models.DateTimeField('转账时间', auto_now_add=True)
-    message = models.CharField("备注信息", max_length=255, default='')
-
-    class Tstatus(models.IntegerChoices):
-        ACCEPTED = 0  # 已接受
-        WAITING = 1  # 等待确认中
-        REFUSED = 2  # 已拒绝
-        SUSPENDED = 3  # 已终止
-
-    tstatus = models.IntegerField(choices=Tstatus.choices, default=1)
-
->>>>>>> 0b1a1d7c
     class Meta:
         verbose_name = "转账信息"
         verbose_name_plural = verbose_name
