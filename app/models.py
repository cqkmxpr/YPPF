from django.db import models, transaction
from django.db.models.fields import related
from django_mysql.models import ListCharField
from django.contrib.auth.models import User
from django.db.models.signals import post_save
from django.dispatch import receiver
from datetime import datetime, timedelta
from boottest import local_dict
from django.conf import settings

class NaturalPersonManager(models.Manager):
    def activated(self):
        return self.exclude(status=NaturalPerson.GraduateStatus.GRADUATED)

    def autoset_status_annually(self):  # 修改毕业状态，每年调用一次
        year = int(datetime.now().strftime("%Y")) - 4
        self.activated().filter(stu_grade=str(year)).update(GraduateStatus=1)

    def set_status(self, **kwargs):  # 延毕情况后续实现
        pass

    def teachers(self):
        return self.filter(identity=NaturalPerson.Identity.TEACHER)


class NaturalPerson(models.Model):
    class Meta:
        verbose_name = "自然人"
        verbose_name_plural = verbose_name

    # Common Attributes
    person_id = models.OneToOneField(to=User, on_delete=models.CASCADE)
    
    # 不要在任何地方使用此字段，建议先删除unique进行迁移，然后循环调用save
    stu_id_dbonly = models.CharField("学号——仅数据库", max_length=150,
                                    blank=True)

    name = models.CharField("姓名", max_length=10)
    nickname = models.CharField("昵称", max_length=20, null=True, blank=True)

    class Gender(models.IntegerChoices):
        MALE = (0, "男")
        FEMALE = (1, "女")

    gender = models.SmallIntegerField(
        "性别", choices=Gender.choices, null=True, blank=True
    )

    birthday = models.DateField("生日", null=True, blank=True)
    email = models.EmailField("邮箱", null=True, blank=True)
    telephone = models.CharField("电话", max_length=20, null=True, blank=True)
    biography = models.TextField("自我介绍", max_length=1024, default="还没有填写哦～")
    avatar = models.ImageField(upload_to=f"avatar/", blank=True)
    wallpaper = models.ImageField(upload_to=f"wallpaper/", blank=True)
    first_time_login = models.BooleanField("首次登录", default=True)
    inform_share = models.BooleanField(default=True) # 是否第一次展示有关分享的帮助
    last_time_login = models.DateTimeField("上次登录时间", blank=True, null=True)
    objects = NaturalPersonManager()
    QRcode = models.ImageField(upload_to=f"QRcode/", blank=True)

    YQPoint_Bonus = models.FloatField("待发放元气值", default=0)
    YQPoint = models.FloatField("元气值余额", default=0)
    bonusPoint = models.FloatField("积分", default=0)

    class Identity(models.IntegerChoices):
        TEACHER = (0, "教职工")
        STUDENT = (1, "学生")

    identity = models.SmallIntegerField(
        "身份", choices=Identity.choices, default=1
    )  # 标识学生还是老师

    # Students Attributes
    stu_class = models.CharField("班级", max_length=5, null=True, blank=True)
    stu_major = models.CharField("专业", max_length=25, null=True, blank=True)
    stu_grade = models.CharField("年级", max_length=5, null=True, blank=True)
    stu_dorm = models.CharField("宿舍", max_length=6, null=True, blank=True)

    class GraduateStatus(models.IntegerChoices):
        UNDERGRADUATED = (0, "未毕业")
        GRADUATED = (1, "已毕业")

    status = models.SmallIntegerField("在校状态", choices=GraduateStatus.choices, default=0)

    # 表示信息是否选择展示
    # '昵称','性别','邮箱','电话','专业','宿舍'
    show_nickname = models.BooleanField(default=False)
    show_birthday = models.BooleanField(default=False)
    show_gender = models.BooleanField(default=True)
    show_email = models.BooleanField(default=False)
    show_tel = models.BooleanField(default=False)
    show_major = models.BooleanField(default=True)
    show_dorm = models.BooleanField(default=False)

    # 注意：这是不订阅的列表！！
    unsubscribe_list = models.ManyToManyField(
        "Organization", related_name="unsubscribers", db_index=True
    )

    class ReceiveLevel(models.IntegerChoices):
        # DEBUG = (-1000, '全部')
        MORE = (0, '更多')
        LESS = (500, '更少')
        # FATAL_ONLY = (1000, '仅重要')
        # NONE = (1001, '不接收')
    
    wechat_receive_level = models.IntegerField(
        '微信接收等级',
        choices=ReceiveLevel.choices, default=0,
        help_text='允许微信接收的最低消息等级，更低等级的通知类消息将被屏蔽'
        )

    def __str__(self):
        return str(self.name)

    def get_user_ava(self):
        try:
            avatar = self.avatar
        except:
            avatar = ""
        if not avatar:
            avatar = "avatar/person_default.jpg"
        return settings.MEDIA_URL + str(avatar)

    def show_info(self):
        """
            返回值为一个列表，在search.html中使用，按照如下顺序呈现：
            people_field = ['姓名', '年级', '班级', '专业', '状态']
            其中未公开的属性呈现为‘未公开’
            注意：major, gender, nickname, email, tel, dorm可能为None
            班级和年级现在好像也可以为None
        """
        gender = ["男", "女"]
        info = [self.name]
        info.append(self.nickname if (self.show_nickname) else "未公开")
        
        info += [self.stu_grade, self.stu_class]
        # info.append(self.nickname if (self.show_nickname) else unpublished)
        # info.append(
        #    unpublished if ((not self.show_gender) or (self.gender == None)) else gender[self.gender])
        info.append(self.stu_major if (self.show_major) else "未公开")
        # info.append(self.email if (self.show_email) else unpublished)
        # info.append(self.telephone if (self.show_tel) else unpublished)
        # info.append(self.stu_dorm if (self.show_dorm) else unpublished)

        info.append(
            "在校"
            if self.status == NaturalPerson.GraduateStatus.UNDERGRADUATED
            else "已毕业"
        )

        return info

    def save(self, *args, **kwargs):
        if not self.stu_id_dbonly:
            self.stu_id_dbonly = self.person_id.username
        else:
            assert self.stu_id_dbonly == self.person_id.username, "学号不匹配！"
        self.YQPoint = round(self.YQPoint, 1)
        self.bonusPoint = round(self.bonusPoint, 1)
        super().save(*args, **kwargs)


class Freshman(models.Model):
    class Meta:
        verbose_name = "新生信息"
        verbose_name_plural = verbose_name

    sid = models.CharField("学号", max_length=20, unique=True)
    name = models.CharField("姓名", max_length=10)
    gender = models.CharField("性别", max_length=5)
    birthday = models.DateField("生日")
    place = models.CharField("生源地", default="其它", max_length=32, blank=True)

    class Status(models.IntegerChoices):
        UNREGISTERED = (0, "未注册")
        REGISTERED = (1, "已注册")
    
    grade = models.CharField("年级", max_length=5, null=True, blank=True)
    status = models.SmallIntegerField("注册状态", choices=Status.choices, default=0)

    def exists(self):
        user_exist = User.objects.filter(username=self.sid).exists()
        person_exist = NaturalPerson.objects.filter(person_id__username=self.sid).exists()
        return "person" if person_exist else(
                "user" if user_exist else "")


class OrganizationType(models.Model):
    class Meta:
        verbose_name = "小组类型"
        verbose_name_plural = verbose_name
        ordering = ["otype_name"]

    otype_id = models.SmallIntegerField("小组类型编号", unique=True, primary_key=True)
    otype_name = models.CharField("小组类型名称", max_length=25)
    otype_superior_id = models.SmallIntegerField("上级小组类型编号", default=0)
    incharge = models.ForeignKey(
        NaturalPerson,
        related_name="incharge",
        on_delete=models.SET_NULL,
        blank=True,
        null=True,
    )  # 相关小组的负责人
    job_name_list = ListCharField(
        base_field=models.CharField(max_length=10), size=4, max_length=44
    )  # [部长, 副部长, 部员]

    allow_unsubscribe = models.BooleanField("允许取关?", default=True)

    control_pos_threshold = models.SmallIntegerField("管理者权限等级上限",default = 0)

    def __str__(self):
        return str(self.otype_name)

    def get_name(self, pos: int):
        if pos >= len(self.job_name_list):
            return "成员"
        return self.job_name_list[pos]

    def get_pos_from_str(self, pos_name):  # 若非列表内的名字，返回最低级
        if not pos_name in self.job_name_list:
            return len(self.job_name_list)
        return self.job_name_list.index(pos_name)

    def get_length(self):
        return len(self.job_name_list) + 1

class Semester(models.TextChoices):
    FALL = "Fall"
    SPRING = "Spring"
    ANNUAL = "Fall+Spring"

    def get(
        semester,
    ):  # read a string indicating the semester, return the correspoding status
        if semester == "Fall":
            return Semester.FALL
        elif semester == "Spring":
            return Semester.SPRING
        elif semester == "Annual":
            return Semester.ANNUAL
        else:
            raise NotImplementedError("出现未设计的学期状态")


class OrganizationManager(models.Manager):
    def activated(self):
        return self.exclude(status=False)


class Organization(models.Model):
    class Meta:
        verbose_name = "小组"
        verbose_name_plural = verbose_name

    organization_id = models.OneToOneField(to=User, on_delete=models.CASCADE)
    oname = models.CharField(max_length=32, unique=True)
    otype = models.ForeignKey(OrganizationType, on_delete=models.CASCADE)
    status = models.BooleanField("激活状态", default=True)  # 表示一个小组是否上线(或者是已经被下线)

    objects = OrganizationManager()

    YQPoint = models.FloatField("元气值", default=0.0)
    introduction = models.TextField("介绍", null=True, blank=True, default="这里暂时没有介绍哦~")
    avatar = models.ImageField(upload_to=f"avatar/", blank=True)
    QRcode = models.ImageField(upload_to=f"QRcode/", blank=True)  # 二维码字段
    wallpaper = models.ImageField(upload_to=f"wallpaper/", blank=True)

    first_time_login = models.BooleanField(default=True)  # 是否第一次登录
    inform_share = models.BooleanField(default=True) # 是否第一次展示有关分享的帮助

    def __str__(self):
        return str(self.oname)

    def save(self, *args, **kwargs):
        self.YQPoint = round(self.YQPoint, 1)
        super().save(*args, **kwargs)

    def get_user_ava(self):
        try:
            avatar = self.avatar
        except:
            avatar = ""
        if not avatar:
            avatar = "avatar/org_default.png"
        return settings.MEDIA_URL + str(avatar)


class PositionManager(models.Manager):
    def current(self):
        return self.filter(
            in_year=int(local_dict["semester_data"]["year"]),
            in_semester__contains=local_dict["semester_data"]["semester"],
        )

    def activated(self):
        return self.current().filter(status=Position.Status.INSERVICE)

    def create_application(self, person, org, apply_type, apply_pos):
        warn_duplicate_message = "There has already been an application of this state!"
        with transaction.atomic():
            if apply_type == "JOIN":
                apply_type = Position.ApplyType.JOIN
                assert len(self.activated().filter(person=person, org=org))==0
                application, created = self.current().get_or_create(
                    person=person, org=org, apply_type=apply_type, apply_pos=apply_pos
                )
                assert created, warn_duplicate_message
            elif apply_type == "WITHDRAW":
                application = (
                    self.current()
                    .select_for_update()
                    .get(person=person, org=org, status=Position.Status.INSERVICE)
                )
                assert (
                    application.apply_type != Position.ApplyType.WITHDRAW
                ), warn_duplicate_message
                application.apply_type = Position.ApplyType.WITHDRAW
            elif apply_type == "TRANSFER":
                application = (
                    self.current()
                    .select_for_update()
                    .get(person=person, org=org, status=Position.Status.INSERVICE)
                )
                assert (
                    application.apply_type != Position.ApplyType.TRANSFER
                ), warn_duplicate_message
                application.apply_type = Position.ApplyType.TRANSFER
                application.apply_pos = int(apply_pos)
                assert (
                    application.apply_pos < application.pos
                ), "TRANSFER must apply for higher position!"
            else:
                raise ValueError(
                    f"Not available attributes for apply_type: {apply_type}"
                )
            application.apply_status = Position.ApplyStatus.PENDING
            application.save()
            return apply_type, application


class Position(models.Model):
    """ 职务
    职务相关：
        - person: 自然人
        - org: 小组
        - pos: 职务等级
        - status: 职务状态
        - show_post: 是否公开职务
        - in_year: 学年
        - in_semester: 学期
    成员变动申请相关：
        - apply_type: 申请类型
        - apply_status: 申请状态
        - apply_pos: 申请职务等级
    """

    class Meta:
        verbose_name = "职务"
        verbose_name_plural = verbose_name

    person = models.ForeignKey(
        NaturalPerson, related_name="position_set", on_delete=models.CASCADE,
    )
    org = models.ForeignKey(
        Organization, related_name="position_set", on_delete=models.CASCADE,
    )

    # 职务的逻辑应该是0最高，1次之这样，然后数字映射到名字是在小组类型表中体现的
    # 10 没有特定含义，只表示最低等级
    pos = models.SmallIntegerField(verbose_name="职务等级", default=10)

    # 是否有管理权限，默认值为 pos <= otype.control_pos_threshold, 可以被覆盖
    is_admin = models.BooleanField("是否是负责人", default = 0)

    # 是否选择公开当前的职务
    show_post = models.BooleanField(default=True)

    # 表示是这个小组哪一年、哪个学期的成员
    in_year = models.IntegerField("当前学年", default=int(datetime.now().strftime("%Y")))
    in_semester = models.CharField(
        "当前学期", choices=Semester.choices, default=Semester.ANNUAL, max_length=15
    )

    class Status(models.TextChoices):  # 职务状态
        INSERVICE = "在职"
        DEPART = "离职"
        # NONE = "无职务状态"  # 用于第一次加入小组申请

    status = models.CharField(
        "职务状态", choices=Status.choices, max_length=32, default=Status.INSERVICE
    )

    '''
    class ApplyType(models.TextChoices):  # 成员变动申请类型
        JOIN = "加入小组"
        WITHDRAW = "退出小组"
        TRANSFER = "修改职位"
        NONE = "无申请流程"  # 指派职务
    apply_type = models.CharField(
        "申请类型", choices=ApplyType.choices, max_length=32, default=ApplyType.NONE
    )
    class ApplyStatus(models.TextChoices):  # 成员变动申请状态
        PENDING = "等待中"
        PASS = "已通过"
        REJECT = "未通过"
        NONE = ""  # 对应“无申请流程”
    
    apply_status = models.CharField(
        "申请状态", choices=ApplyStatus.choices, max_length=32, default=ApplyStatus.NONE
    )
    apply_pos = models.SmallIntegerField(verbose_name="申请职务等级", default=10)
    '''
    objects = PositionManager()

    def get_pos_number(self): #返回对应的pos number 并作超出处理
        return min(len(self.org.otype.job_name_list), self.pos)



class Course(models.Model):
    class Meta:
        verbose_name = "课程"
        verbose_name_plural = verbose_name

    cid = models.OneToOneField(to=Organization, on_delete=models.CASCADE)

    # 课程周期
    year = models.IntegerField("当前学年", default=int(datetime.now().strftime("%Y")))
    semester = models.CharField("当前学期", choices=Semester.choices, max_length=15)

    scheduler = models.CharField("上课时间", max_length=25)
    classroom = models.CharField("上课地点", max_length=25)
    evaluation_manner = models.CharField("考核方式", max_length=225)
    education_plan = models.CharField("教学计划", max_length=225)

    def __str__(self):
        return str(self.cid)


class ActivityManager(models.Manager):
    def activated(self):
        # 选择学年相同，并且学期相同或者覆盖的
        return self.displayable().filter(year=int(local_dict["semester_data"]["year"])).filter(
            semester__contains=local_dict["semester_data"]["semester"]
        )

    def displayable(self):
        # REVIEWING, ABORT 状态的活动，只对创建者和审批者可见，对其他人不可见
        # 过审后被取消的活动，还是可能被看到，也应该让学生看到这个活动被取消了
        return self.exclude(status__in=[
            Activity.Status.REVIEWING,
            # Activity.Status.CANCELED,
            Activity.Status.ABORT,
            Activity.Status.REJECT
        ])
    
    def all_activated(self):
        # 选择学年相同，并且学期相同或者覆盖的，保持任何状态的活动都可见
        return self.filter(year=int(local_dict["semester_data"]["year"])).filter(
            semester__contains=local_dict["semester_data"]["semester"]
        )

    def get_newlyended_activity(self):
        # 一周内结束的活动
        nowtime = datetime.now()
        mintime = nowtime-timedelta(days = 7)
        return self.activated().filter(end__gt = mintime).filter(status=Activity.Status.END)

    def get_recent_activity(self):
        # 开始时间在前后一周内，除了取消和审核中的活动。按时间逆序排序
        nowtime = datetime.now()
        mintime = nowtime-timedelta(days = 7)
        maxtime = nowtime+timedelta(days = 7)
        return self.activated().filter(start__gt = mintime).filter(start__lt = maxtime).filter(
            status__in=[
                Activity.Status.APPLYING,
                Activity.Status.WAITING,
                Activity.Status.PROGRESSING,
                Activity.Status.END
            ]
        ).order_by("-start")

    def get_newlyreleased_activity(self):
        # 最新一周内发布的活动，按发布的时间逆序
        nowtime = datetime.now()
        return self.activated().filter(publish_time__gt = nowtime-timedelta(days = 7)).filter(
            status__in=[
                Activity.Status.APPLYING,
                Activity.Status.WAITING,
                Activity.Status.PROGRESSING
            ]
        ).order_by("-publish_time")

    def get_today_activity(self):
        # 开始时间在今天的活动,且不展示结束的活动。按开始时间由近到远排序
        nowtime = datetime.now()
        return self.filter(year=int(local_dict["semester_data"]["year"])).filter(
            semester__contains=local_dict["semester_data"]["semester"]
        ).filter(
            status__in=[
                Activity.Status.APPLYING,
                Activity.Status.WAITING,
                Activity.Status.PROGRESSING,
            ]
        ).filter(start__year=nowtime.year
        ).filter(start__month=nowtime.month
        ).filter(start__day=nowtime.day
        ).order_by("start")
        

class CommentBase(models.Model):
    '''
    带有评论的模型基类
    子类必须重载save()保存typename，值必须为类名的小写版本或类名
    子类如果希望直接使用聚合页面呈现模板，应该定义__str__方法
    默认的呈现内容为：实例名称、创建时间、上次修改时间
    如果希望呈现审核页面，如审核中、创建者信息，则应该分别定义get_status_display和get_poster_name
    其中，如果你的status是一个枚举字段，则无需定义get_status_display
        status的display建议为：
            包含“未/不/拒绝”的表示失败
            此外包含“通过/接受”的表示审核通过
            包含“修改”的为需要修改（可能用不到）
            包含“取消”的为自己取消
            其他都默认呈现“审核中”，可以自行修改html模板增加状态
    如果你希望呈现更多信息，应该定义extra_display，返回一个二或三元组构成的列表
        (键, 值, 图标名="envelope-o")将被渲染为一行[图标]键：值
        图标名请参考fontawesome的图标类名
    '''
    class Meta:
        verbose_name = "带有评论"
        verbose_name_plural = verbose_name

    id = models.AutoField(primary_key=True)  # 自增ID，标识唯一的基类信息
    typename = models.CharField("模型类型", max_length=32, default="commentbase")   # 子类信息
    time = models.DateTimeField("发起时间", auto_now_add=True)
    modify_time = models.DateTimeField("上次修改时间", auto_now=True) # 每次评论自动更新

    def get_instance(self):
        if self.typename.lower() == 'commentbase':
            return self
        try:
            return getattr(self, self.typename.lower())
        except:
            return self


class Activity(CommentBase):
    class Meta:
        verbose_name = "活动"
        verbose_name_plural = verbose_name

    """
    Jul 30晚, Activity类经历了较大的更新, 请阅读群里[活动发起逻辑]文档，看一下活动发起需要用到的变量
    (1) 删除是否允许改变价格, 直接允许价格变动, 取消政策见文档【不允许投点的价格变动】
    (2) 取消活动报名时间的填写, 改为选择在活动结束前多久结束报名，选项见EndBefore
    (3) 活动容量[capacity]允许是正无穷
    (4) 增加活动状态类, 恢复之前的活动状态记录方式, 通过定时任务来改变 #TODO
    (5) 除了定价方式[bidding]之外的量都可以改变, 其中[capicity]不能低于目前已经报名人数, 活动的开始时间不能早于当前时间+1h
    (6) 修改活动时间同步导致报名时间的修改, 当然也需要考虑EndBefore的修改; 这部分修改通过定时任务的时间体现, 详情请见地下室schedule任务的新建和取消
    (7) 增加活动立项的接口, activated, 筛选出这个学期的活动(见class [ActivityManager])
    """

    title = models.CharField("活动名称", max_length=50)
    organization_id = models.ForeignKey(
        Organization,
        # to_field="organization_id", 删除掉to_field, 保持纯净对象操作
        on_delete=models.CASCADE,
    )

    year = models.IntegerField("活动年份", default=int(local_dict["semester_data"]["year"]))

    semester = models.CharField(
        "活动学期",
        choices=Semester.choices,
        max_length=15,
        default=Semester.get(local_dict["semester_data"]["semester"]),
    )

    publish_time = models.DateTimeField("信息发布时间", auto_now_add=True)  # 可以为空

    # 删除显示报名时间, 保留一个字段表示报名截止于活动开始前多久：1h / 1d / 3d / 7d
    class EndBefore(models.IntegerChoices):
        onehour = (0, "一小时")
        oneday = (1, "一天")
        threeday = (2, "三天")
        oneweek = (3, "一周")

    class EndBeforeHours:
        prepare_times = [1, 24, 72, 168]

    endbefore = models.SmallIntegerField(
        "报名截止于", choices=EndBefore.choices, default=EndBefore.oneday
    )

    apply_end = models.DateTimeField("报名截止时间", blank=True, default=datetime.now)
    start = models.DateTimeField("活动开始时间", blank=True, default=datetime.now)
    end = models.DateTimeField("活动结束时间", blank=True, default=datetime.now)
    # prepare_time = models.FloatField("活动准备小时数", default=24.0)
    # apply_start = models.DateTimeField("报名开始时间", blank=True, default=datetime.now)

    location = models.CharField("活动地点", blank=True, max_length=200)
    introduction = models.TextField("活动简介", max_length=225, blank=True)
    apply_reason = models.TextField("申请理由", max_length=225, blank=True)

    QRcode = models.ImageField(upload_to=f"QRcode/", blank=True)  # 二维码字段

    # url,活动二维码

    bidding = models.BooleanField("是否投点竞价", default=False)
    YQPoint = models.FloatField("元气值定价/投点基础价格", default=0.0)
    budget = models.FloatField("预算", default=0.0)

    need_checkin = models.BooleanField("是否需要签到", default=False)

    examine_teacher = models.ForeignKey(NaturalPerson, on_delete=models.CASCADE)
    # recorded 其实是冗余，但用着方便，存了吧,activity_show.html用到了
    recorded = models.BooleanField("是否预报备", default=False)
    valid = models.BooleanField("是否已审核", default=False)

    inner = models.BooleanField("内部活动", default=False)

    class YQPointSource(models.IntegerChoices):
        COLLEGE = (0, "学院")
        STUDENT = (1, "学生")

    source = models.SmallIntegerField(
        "元气值来源", choices=YQPointSource.choices, default=1
    )

    # 允许是正无穷, 可以考虑用INTINF
    capacity = models.IntegerField("活动最大参与人数", default=100)
    current_participants = models.IntegerField("活动当前报名人数", default=0)

<<<<<<< HEAD
    URL = models.URLField("活动相关(推送)网址", max_length=1024, default="", blank=True)
=======
    URL = models.TextField("活动相关(推送)网址", default="", blank=True, max_length=1024)
>>>>>>> 3d958e72

    def __str__(self):
        return str(self.title)

    class Status(models.TextChoices):
        REVIEWING = "审核中"
        ABORT = "已撤销"
        REJECT = "未过审"
        CANCELED = "已取消"
        APPLYING = "报名中"
        WAITING = "等待中"
        PROGRESSING = "进行中"
        END = "已结束"

    # 恢复活动状态的类别
    status = models.CharField(
        "活动状态", choices=Status.choices, default=Status.REVIEWING, max_length=32
    )

    objects = ActivityManager()

    def save(self, *args, **kwargs):
        self.YQPoint = round(self.YQPoint, 1)
        self.typename = "activity"
        super().save(*args, **kwargs)

class ActivityPhoto(models.Model):
    class Meta:
        verbose_name = "活动图片"
        verbose_name_plural = verbose_name
        ordering = ["-time"]

    class PhotoType(models.IntegerChoices):
        ANNOUNCE = (0, "预告图片")
        SUMMARY = (1, "总结图片")

    type = models.SmallIntegerField(choices=PhotoType.choices)
    image = models.ImageField(upload_to=f"activity/photo/%Y/%m/", verbose_name=u'活动图片', null=True, blank=True)
    activity = models.ForeignKey(Activity, related_name="photos", on_delete=models.CASCADE)
    time = models.DateTimeField("上传时间", auto_now_add=True)


class TransferRecord(models.Model):
    class Meta:
        verbose_name = "转账信息"
        verbose_name_plural = verbose_name
        ordering = ["-finish_time", "-start_time"]

    proposer = models.ForeignKey(
        User, related_name="send_trans", on_delete=models.CASCADE
    )
    recipient = models.ForeignKey(
        User, related_name="recv_trans", on_delete=models.CASCADE
    )
    amount = models.FloatField("转账元气值数量", default=0)
    start_time = models.DateTimeField("发起时间", auto_now_add=True)
    finish_time = models.DateTimeField("处理时间", blank=True, null=True)
    message = models.CharField("备注信息", max_length=255, default="")

    corres_act = models.ForeignKey(
        Activity, on_delete=models.SET_NULL, null=True, blank=True
    )

    class TransferStatus(models.IntegerChoices):
        """
        对于活动来说：
        REFUND 由 ACCEPTED 而来
        SUSPENDED 由 PENDING 而来
        """
        ACCEPTED = (0, "已接收")
        WAITING = (1, "待确认")
        REFUSED = (2, "已拒绝")
        SUSPENDED = (3, "已终止")
        REFUND = (4, "已退回")
        PENDING = (5, "待审核")

    class TransferType(models.IntegerChoices):
        ACTIVITY = (0, "小组活动入账") # 包括像学院申请元气值的部分
        REIMBURSEMENT = (1, "报销兑换") # 元气值湮灭
        BONUS = (2, "学院发放") # 学院发放的奖励
        TRANSACTION = (3, "小组间转账")

    status = models.SmallIntegerField(choices=TransferStatus.choices, default=1)
    rtype = models.SmallIntegerField(choices=TransferType.choices, default=0)
    
    def save(self, *args, **kwargs):
        self.amount = round(self.amount, 1)
        super(TransferRecord, self).save(*args, **kwargs)


class Participant(models.Model):
    class Meta:
        verbose_name = "活动参与情况"
        verbose_name_plural = verbose_name
        ordering = ["activity_id"]

    activity_id = models.ForeignKey(Activity, on_delete=models.CASCADE)
    person_id = models.ForeignKey(NaturalPerson, on_delete=models.CASCADE)

    class AttendStatus(models.TextChoices):
        APPLYING = "申请中"
        APLLYFAILED = "活动申请失败"
        APLLYSUCCESS = "已报名"
        ATTENDED = "已参与"
        UNATTENDED = "未签到"
        CANCELED = "放弃"

    status = models.CharField(
        "学生参与活动状态",
        choices=AttendStatus.choices,
        default=AttendStatus.APPLYING,
        max_length=32,
    )


class YQPointDistribute(models.Model):
    class DistributionType(models.IntegerChoices):
        # 定期发放的类型
        # 每类型各最多有一个status为Yes的实例
        TEMPORARY = (0, "临时发放")
        WEEK = (1, "每周发放一次")
        TWO_WEEK = (2, "每两周发放一次")
        SEMESTER = (26, "每学期发放一次")  # 一年有52周

    # 发放元气值的上限，多于此值则不发放
    per_max_dis_YQP = models.FloatField("自然人发放元气值上限")
    org_max_dis_YQP = models.FloatField("小组发放元气值上限")
    # 个人和小组所能平分的元气值比例
    # 发放时，从学院剩余元气值中，抽取向自然人分发的数量，平分给元气值低于上限的自然人；小组同理
    per_YQP = models.FloatField("自然人获得的元气值", default=0)
    org_YQP = models.FloatField("小组获得的元气值", default=0)

    start_time = models.DateTimeField("开始时间")

    status = models.BooleanField("是否应用", default=False)
    type = models.IntegerField("发放类型", choices=DistributionType.choices)

    class Meta:
        verbose_name = "元气值发放"
        verbose_name_plural = verbose_name

class NotificationManager(models.Manager):
    def activated(self):
        return self.exclude(status=Notification.Status.DELETE)

class Notification(models.Model):
    class Meta:
        verbose_name = "通知消息"
        verbose_name_plural = verbose_name
        ordering = ["id"]

    receiver = models.ForeignKey(
        User, related_name="recv_notice", on_delete=models.CASCADE
    )
    sender = models.ForeignKey(
        User, related_name="send_notice", on_delete=models.CASCADE
    )

    class Status(models.IntegerChoices):
        DONE = (0, "已处理")
        UNDONE = (1, "待处理")
        DELETE = (2, "已删除")

    class Type(models.IntegerChoices):
        NEEDREAD = (0, "知晓类")  # 只需选择“已读”即可
        NEEDDO = (1, "处理类")  # 需要处理的事务

    class Title(models.TextChoices):
        # 等待逻辑补充，可以自定义
        TRANSFER_CONFIRM = "转账确认通知"
        ACTIVITY_INFORM = "活动状态通知"
        VERIFY_INFORM = "审核信息通知"
        POSITION_INFORM = "成员变动通知"
        TRANSFER_FEEDBACK = "转账回执"
        NEW_ORGANIZATION = "新建小组通知"
        YQ_DISTRIBUTION = "元气值发放通知"


    status = models.SmallIntegerField(choices=Status.choices, default=1)
    title = models.CharField("通知标题", blank=True, null=True, max_length=50)
    content = models.CharField("通知内容", max_length=225, blank=True)
    start_time = models.DateTimeField("通知发出时间", auto_now_add=True)
    finish_time = models.DateTimeField("通知处理时间", blank=True, null=True)
    typename = models.SmallIntegerField(choices=Type.choices, default=0)
<<<<<<< HEAD
    URL = models.URLField("相关网址", null=True, blank=True, max_length=1024)
=======
    URL = models.TextField("相关网址", null=True, blank=True, max_length=1024)
>>>>>>> 3d958e72
    bulk_identifier = models.CharField("批量信息标识", max_length=64, default="",
                                        db_index=True)
    relate_TransferRecord = models.ForeignKey(
        TransferRecord,
        related_name="transfer_notification",
        on_delete=models.CASCADE,
        blank=True,
        null=True,
    )
    relate_instance = models.ForeignKey(
        CommentBase,
        related_name="relate_notifications",
        on_delete=models.CASCADE,
        blank=True,
        null=True,
    )

    objects = NotificationManager()

    def get_title_display(self):
        return str(self.title)


class Comment(models.Model):
    class Meta:
        verbose_name = "评论"
        verbose_name_plural = verbose_name
        ordering = ["-time"]

    commentator = models.ForeignKey(User, on_delete=models.CASCADE)
    commentbase = models.ForeignKey(
        CommentBase, related_name="comments", on_delete=models.CASCADE
    )
    text = models.TextField("文字内容", default="", blank=True)
    time = models.DateTimeField("评论时间", auto_now_add=True)


class CommentPhoto(models.Model):
    class Meta:
        verbose_name = "评论图片"
        verbose_name_plural = verbose_name

    image = models.ImageField(
        upload_to=f"comment/%Y/%m/", verbose_name="评论图片", null=True, blank=True
    )
    comment = models.ForeignKey(
        Comment, related_name="comment_photos", on_delete=models.CASCADE
    )

    # 路径无法加上相应图片
    def imagepath(self):
        return settings.MEDIA_URL + str(self.image)


class ModifyOrganization(CommentBase):
    class Meta:
        verbose_name = "新建小组"
        verbose_name_plural = verbose_name
        ordering = ["-modify_time", "-time"]

    oname = models.CharField(max_length=32) #这里不设置unique的原因是可能是已取消
    otype = models.ForeignKey(OrganizationType, on_delete=models.CASCADE)
    introduction = models.TextField("介绍", null=True, blank=True, default="这里暂时没有介绍哦~")
    application = models.TextField(
        "申请理由", null=True, blank=True, default="这里暂时还没写申请理由哦~"
    )
    avatar = models.ImageField(
        upload_to=f"avatar/", verbose_name="小组头像",default="avatar/org_default.png",null=True, blank=True
    )
    pos = models.ForeignKey(User, on_delete=models.CASCADE)

    class Status(models.IntegerChoices):  # 表示申请小组的请求的状态
        PENDING = (0, "审核中")
        CONFIRMED = (1, "已通过")  
        CANCELED = (2, "已取消")  
        REFUSED = (3, "已拒绝")

    status = models.SmallIntegerField(choices=Status.choices, default=0)
    
    def __str__(self):
        # YWolfeee: 不认为应该把类型放在如此重要的位置
        # return f'{self.oname}{self.otype.otype_name}'
        return f'新建小组{self.oname}的申请'

    def save(self, *args, **kwargs):
        self.typename = "neworganization"
        super().save(*args, **kwargs)

    def get_poster_name(self):
        try:
            person = NaturalPerson.objects.get(person_id=self.pos)
            return person.name
        except:
            return '未知'
    
    def extra_display(self):
        display = []
        if self.introduction and self.introduction != '这里暂时没有介绍哦~':
            display.append(('小组介绍', self.introduction))
        return display

    def get_user_ava(self):
        try:
            avatar = self.avatar
        except:
            avatar = ""
        if not avatar:
            avatar = "avatar/person_default.jpg"
        return settings.MEDIA_URL + str(avatar)
        
    def is_pending(self):   #表示是不是pending状态
            return self.status == ModifyOrganization.Status.PENDING


class ModifyPosition(CommentBase):
    class Meta:
        verbose_name = "成员申请详情"
        verbose_name_plural = verbose_name
        ordering = ["-modify_time", "-time"]

    # 我认为应该不去挂载这个外键，因为有可能没有，这样子逻辑会显得很复杂
    # 只有在修改被通过的一瞬间才修改Pisition类
    # 只有在创建的一瞬间对比Pisition检查状态是否合法（如时候是修改成员）
    #position = models.ForeignKey(
    #    to=Position, related_name="new_position", on_delete=models.CASCADE
    #)

    # 申请人
    person = models.ForeignKey(
        to = NaturalPerson, related_name = "position_application", on_delete = models.CASCADE
    )

    # 申请小组
    org = models.ForeignKey(
        to = Organization, related_name = "position_application", on_delete = models.CASCADE
    )

    # 申请职务等级
    pos = models.SmallIntegerField(verbose_name="申请职务等级", blank=True, null=True)
    

    reason = models.TextField(
        "申请理由", null=True, blank=True, default="这里暂时还没写申请理由哦~"
    )

    class Status(models.IntegerChoices):  # 表示申请成员的请求的状态
        PENDING = (0, "审核中")
        CONFIRMED = (1, "已通过")  
        CANCELED = (2, "已取消")  
        REFUSED = (3, "已拒绝")

    status = models.SmallIntegerField(choices=Status.choices, default=0)
    
    def __str__(self):
        return f'{self.org.oname}成员申请'

    class ApplyType(models.TextChoices):  # 成员变动申请类型
        JOIN = "加入小组"
        TRANSFER = "修改职位"
        WITHDRAW = "退出小组"
        # 指派职务不需要通过NewPosition类来实现
        # NONE = "无申请流程"  # 指派职务

    apply_type = models.CharField(
        "申请类型", choices=ApplyType.choices, max_length=32
    )


    def get_poster_name(self):
        try:
            return self.person
        except:
            return '未知'
    
    def extra_display(self):
        return self.reason

    def is_pending(self):   #表示是不是pending状态
            return self.status == ModifyPosition.Status.PENDING

    def accept_submit(self): #同意申请，假设都是合法操作
        if self.apply_type == ModifyPosition.ApplyType.WITHDRAW:
            Position.objects.activated().filter(
                org = self.org, person = self.person
            ).update(status = Position.Status.DEPART)
        elif self.apply_type == ModifyPosition.ApplyType.JOIN:
            # 尝试获取已有的position
            if Position.objects.current().filter(
                org = self.org, person = self.person).exists(): # 如果已经存在这个量了
                Position.objects.current().filter(org = self.org, person = self.person
                ).update(
                    status = Position.Status.INSERVICE,
                    pos = self.pos,
                    is_admin = (self.pos<=self.org.otype.control_pos_threshold))
            else: # 不存在 直接新建
                Position.objects.create(pos=self.pos, person=self.person, org=self.org, is_admin = (self.pos<=self.org.otype.control_pos_threshold))
        else:   # 修改 则必定存在这个量
            Position.objects.activated().filter(org = self.org, person = self.person
                ).update(pos = self.pos, is_admin = (self.pos<=self.org.otype.control_pos_threshold))
        # 修改申请状态
        ModifyPosition.objects.filter(id=self.id).update(status=ModifyPosition.Status.CONFIRMED)

    def save(self, *args, **kwargs):
        self.typename = "modifyposition"
        super().save(*args, **kwargs)


class Reimbursement(CommentBase):
    class Meta:
        verbose_name = "新建报销"
        verbose_name_plural = verbose_name
        ordering = ["-modify_time", "-time"]

    class ReimburseStatus(models.IntegerChoices):
        WAITING = (0, "待审核")

        CONFIRM1 = (1, "主管老师已确认")
        CONFIRM2 = (2, "财务老师已确认")

        CONFIRMED = (3, "已通过")
        # 如果需要更多审核，每个审核的确认状态应该是2的幂
        # 根据最新要求，最终不以线上为准，不再设置转账状态
        CANCELED = (4, "已取消")
        REFUSED = (5, "已拒绝")

    related_activity = models.ForeignKey(
        Activity, on_delete=models.CASCADE
    )
    amount = models.FloatField("报销金额", default=0)
    message = models.TextField("备注信息", default="", blank=True)
    pos = models.ForeignKey(User, on_delete=models.CASCADE)#报销的小组
    status = models.SmallIntegerField(choices=ReimburseStatus.choices, default=0)
    record=models.ForeignKey(TransferRecord, on_delete=models.CASCADE)#转账信息的记录
    summary_image=models.ImageField(upload_to=f"activity/photo/%Y/%m/",
                                    verbose_name="活动总结图片",null=True, blank=True)
    def __str__(self):
        return f'{self.related_activity.title}活动报销'
        
    def save(self, *args, **kwargs):
        self.typename = "reimbursement"
        super().save(*args, **kwargs)

    def get_poster_name(self):
        try:
            org = Organization.objects.get(organization_id=self.pos)
            return org
        except:
            return '未知'

    def extra_display(self):
        display = []
        display.append(('报销金额', str(self.amount) + '元', 'money'))
        if self.message:
            display.append(('备注', self.message))
        return display
    def is_pending(self):   #表示是不是pending状态
            return self.status == Reimbursement.ReimburseStatus.WAITING


class Help(models.Model):
    '''
        页面帮助类
    '''
    title = models.CharField("帮助标题", max_length=20, blank=False)
    content = models.TextField("帮助内容", max_length=500)

    class Meta:
        verbose_name = "页面帮助"
        verbose_name_plural = "页面帮助"

    def __str__(self) -> str:
        return self.title

class Wishes(models.Model):
    class Meta:
        verbose_name = "心愿"
        verbose_name_plural = verbose_name
        ordering = ["-time"]
    text = models.TextField("心愿内容", default="", blank=True)
    time = models.DateTimeField("发布时间", auto_now_add=True)
    background = models.TextField("颜色编码", default="")


class ModifyRecord(models.Model):
    # 仅用作记录，之后大概会删除吧，所以条件都设得很宽松
    class Meta:
        verbose_name = "修改记录"
        verbose_name_plural = verbose_name
        ordering = ["-time"]
    user = models.ForeignKey(User, on_delete=models.SET_NULL,
                             related_name="modify_records",
                             to_field='username', blank=True, null=True)
    usertype = models.CharField('用户类型', max_length=16, default='', blank=True)
    name = models.CharField('名称', max_length=32, default='', blank=True)
    info = models.TextField('相关信息', default='', blank=True)
    time = models.DateTimeField('修改时间', auto_now_add=True)<|MERGE_RESOLUTION|>--- conflicted
+++ resolved
@@ -633,11 +633,7 @@
     capacity = models.IntegerField("活动最大参与人数", default=100)
     current_participants = models.IntegerField("活动当前报名人数", default=0)
 
-<<<<<<< HEAD
     URL = models.URLField("活动相关(推送)网址", max_length=1024, default="", blank=True)
-=======
-    URL = models.TextField("活动相关(推送)网址", default="", blank=True, max_length=1024)
->>>>>>> 3d958e72
 
     def __str__(self):
         return str(self.title)
@@ -822,11 +818,7 @@
     start_time = models.DateTimeField("通知发出时间", auto_now_add=True)
     finish_time = models.DateTimeField("通知处理时间", blank=True, null=True)
     typename = models.SmallIntegerField(choices=Type.choices, default=0)
-<<<<<<< HEAD
     URL = models.URLField("相关网址", null=True, blank=True, max_length=1024)
-=======
-    URL = models.TextField("相关网址", null=True, blank=True, max_length=1024)
->>>>>>> 3d958e72
     bulk_identifier = models.CharField("批量信息标识", max_length=64, default="",
                                         db_index=True)
     relate_TransferRecord = models.ForeignKey(
