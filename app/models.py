--- conflicted
+++ resolved
@@ -98,7 +98,7 @@
         info.append(self.telephone if (self.show_tel) else unpublished)
         info.append(self.stu_dorm if (self.show_dorm) else unpublished)
         info.append('在校' if self.status ==
-                    NaturalPerson.GraduateStatus.UNDERGRADUATED else '已毕业')
+                            NaturalPerson.GraduateStatus.UNDERGRADUATED else '已毕业')
         # 防止显示None
         for i in range(len(info)):
             if info[i] == None:
@@ -223,26 +223,17 @@
     organization_id = models.ForeignKey(
         Organization, to_field="organization_id", related_name="actoid", on_delete=models.CASCADE
     )
-<<<<<<< HEAD
     year = models.IntegerField("活动年份", default=int(datetime.now().strftime("%Y")))
     semester = models.CharField("活动学期", choices=Semester.choices, max_length=15)
-    publish_time = models.DateTimeField("信息发布时间", blank=True, default=datetime.now().strftime('%Y-%m-%d %H:%M:%S'))  # 可以为空
+    publish_time = models.DateTimeField("信息发布时间", blank=True,
+                                        default=datetime.now().strftime('%Y-%m-%d %H:%M:%S'))  # 可以为空
     sign_start = models.DateTimeField("报名开始时间", blank=True, default=datetime.now().strftime('%Y-%m-%d %H:%M:%S'))
-    sign_end = models.DateTimeField("报名结束时间", blank=True,default=datetime.now().strftime('%Y-%m-%d %H:%M:%S'))
+    sign_end = models.DateTimeField("报名结束时间", blank=True, default=datetime.now().strftime('%Y-%m-%d %H:%M:%S'))
     start = models.DateTimeField("活动开始时间", blank=True, default=datetime.now().strftime('%Y-%m-%d %H:%M:%S'))
     end = models.DateTimeField("活动结束时间", blank=True, default=datetime.now().strftime('%Y-%m-%d %H:%M:%S'))
 
     location = models.CharField("活动地点", blank=True, max_length=200)
     content = models.CharField("活动内容", max_length=225, blank=True)
-=======
-    year = models.IntegerField(
-        "活动年份", default=int(datetime.now().strftime("%Y")))
-    semester = models.CharField(
-        "活动学期", choices=Semester.choices, max_length=15)
-    start = models.DateTimeField("开始时间")
-    finish = models.DateTimeField("结束时间")
-    content = models.CharField("活动内容", max_length=225)
->>>>>>> 4f35ddbe
     QRcode = models.ImageField(upload_to=f"QRcode/", blank=True)  # 二维码字段
 
     # url,活动二维码
@@ -270,7 +261,7 @@
     class Meta:
         verbose_name = "转账信息"
         verbose_name_plural = verbose_name
-        ordering = ["-finish_time","-start_time"]
+        ordering = ["-finish_time", "-start_time"]
 
     proposer = models.ForeignKey(
         User, related_name="proposer_id", on_delete=models.CASCADE
@@ -283,7 +274,7 @@
     finish_time = models.DateTimeField("处理时间", blank=True, null=True)
     message = models.CharField("备注信息", max_length=255, default="")
 
-    corres_act = models.ForeignKey(Activity, related_name="有关活动", on_delete = models.SET_NULL, null=True, blank=True)
+    corres_act = models.ForeignKey(Activity, related_name="有关活动", on_delete=models.SET_NULL, null=True, blank=True)
 
     class TransferStatus(models.IntegerChoices):
         ACCEPTED = (0, "已接收")
@@ -296,7 +287,6 @@
 
 class Paticipant(models.Model):
     activity_id = models.ForeignKey(Activity, on_delete=models.CASCADE)
-<<<<<<< HEAD
     person_id = models.ForeignKey(NaturalPerson, on_delete=models.CASCADE)
 
     class AttendStatus(models.IntegerChoices):
@@ -307,7 +297,4 @@
         UNATTENDED = 4  # 未参与
         CANCELED = 5  # 放弃，如果学生取消活动，则设置这里
 
-    status = models.IntegerField('学生参与活动状态', choices=AttendStatus.choices, default=0)
-=======
-    person_id = models.ForeignKey(NaturalPerson, on_delete=models.CASCADE)
->>>>>>> 4f35ddbe
+    status = models.IntegerField('学生参与活动状态', choices=AttendStatus.choices, default=0)