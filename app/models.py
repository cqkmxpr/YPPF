--- conflicted
+++ resolved
@@ -891,7 +891,6 @@
             display.append(('备注', self.message))
         return display
 
-<<<<<<< HEAD
 
 class Help(models.Model):
     '''
@@ -906,12 +905,11 @@
 
     def __str__(self) -> str:
         return self.title
-=======
+
 class Wishes(models.Model):
     class Meta:
         verbose_name = "心愿"
         verbose_name_plural = verbose_name
         ordering = ["-time"]
     text = models.TextField("心愿内容", default="", blank=True)
-    time = models.DateTimeField("发布时间", auto_now_add=True)
->>>>>>> 4091165d
+    time = models.DateTimeField("发布时间", auto_now_add=True)