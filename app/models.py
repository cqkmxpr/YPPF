from django.db import models, transaction
from django_mysql.models import ListCharField
from django.contrib.auth.models import User
from django.db.models import Q
from django.db.models.signals import post_save
from datetime import datetime, timedelta
from app.constants import *
from random import choice


__all__ = [
    'User',
    'NaturalPerson',
    'Freshman',
    'OrganizationType',
    'OrganizationTag',
    'Semester',
    'Organization',
    'Position',
    'Course',
    'CommentBase',
    'Activity',
    'ActivityPhoto',
    'TransferRecord',
    'Participant',
    'YQPointDistribute',
    'QandA',
    'Notification',
    'Comment',
    'CommentPhoto',
    'ModifyOrganization',
    'ModifyPosition',
    'Reimbursement',
    'ReimbursementPhoto',
    'Help',
    'Wishes',
    'ModifyRecord',
    'Course',
    'CourseTime',
    'CourseParticipant',
    'CourseRecord',
    'PageLog',
    'ModuleLog',
<<<<<<< HEAD
=======
    'FeedbackType',
    'Feedback',
>>>>>>> cbd2ce6d
]


def current_year()-> int:
    '''不导出的函数，用于实时获取学年设置'''
    return CURRENT_ACADEMIC_YEAR


class NaturalPersonManager(models.Manager):
    def activated(self):
        return self.exclude(status=NaturalPerson.GraduateStatus.GRADUATED)

    def autoset_status_annually(self):  # 修改毕业状态，每年调用一次
        year = current_year() - 4
        self.activated().filter(stu_grade=str(year)).update(GraduateStatus=1)

    def set_status(self, **kwargs):  # 延毕情况后续实现
        pass

    def teachers(self):
        return self.filter(identity=NaturalPerson.Identity.TEACHER)


class NaturalPerson(models.Model):
    class Meta:
        verbose_name = "自然人"
        verbose_name_plural = verbose_name

    # Common Attributes
    person_id = models.OneToOneField(to=User, on_delete=models.CASCADE)

    # 不要在任何地方使用此字段，建议先删除unique进行迁移，然后循环调用save
    stu_id_dbonly = models.CharField("学号——仅数据库", max_length=150,
                                    blank=True)

    name = models.CharField("姓名", max_length=10)
    nickname = models.CharField("昵称", max_length=20, null=True, blank=True)

    class Gender(models.IntegerChoices):
        MALE = (0, "男")
        FEMALE = (1, "女")

    gender = models.SmallIntegerField(
        "性别", choices=Gender.choices, null=True, blank=True
    )

    birthday = models.DateField("生日", null=True, blank=True)
    email = models.EmailField("邮箱", null=True, blank=True)
    telephone = models.CharField("电话", max_length=20, null=True, blank=True)
    biography = models.TextField("自我介绍", max_length=1024, default="还没有填写哦～")
    avatar = models.ImageField(upload_to=f"avatar/", blank=True)
    wallpaper = models.ImageField(upload_to=f"wallpaper/", blank=True)
    first_time_login = models.BooleanField("首次登录", default=True)
    inform_share = models.BooleanField(default=True) # 是否第一次展示有关分享的帮助
    last_time_login = models.DateTimeField("上次登录时间", blank=True, null=True)
    objects: NaturalPersonManager = NaturalPersonManager()
    QRcode = models.ImageField(upload_to=f"QRcode/", blank=True)
    visit_times = models.IntegerField("浏览次数",default=0) # 浏览主页的次数

    YQPoint_Bonus = models.FloatField("待发放元气值", default=0)
    YQPoint = models.FloatField("元气值余额", default=0)
    bonusPoint = models.FloatField("积分", default=0)

    class Identity(models.IntegerChoices):
        TEACHER = (0, "教职工")
        STUDENT = (1, "学生")

    identity = models.SmallIntegerField(
        "身份", choices=Identity.choices, default=1
    )  # 标识学生还是老师

    # Students Attributes
    stu_class = models.CharField("班级", max_length=5, null=True, blank=True)
    stu_major = models.CharField("专业", max_length=25, null=True, blank=True)
    stu_grade = models.CharField("年级", max_length=5, null=True, blank=True)
    stu_dorm = models.CharField("宿舍", max_length=6, null=True, blank=True)

    class GraduateStatus(models.IntegerChoices):
        UNDERGRADUATED = (0, "未毕业")
        GRADUATED = (1, "已毕业")

    status = models.SmallIntegerField("在校状态", choices=GraduateStatus.choices, default=0)

    # 表示信息是否选择展示
    # '昵称','性别','邮箱','电话','专业','宿舍'
    show_nickname = models.BooleanField(default=False)
    show_birthday = models.BooleanField(default=False)
    show_gender = models.BooleanField(default=True)
    show_email = models.BooleanField(default=False)
    show_tel = models.BooleanField(default=False)
    show_major = models.BooleanField(default=True)
    show_dorm = models.BooleanField(default=False)

    # 注意：这是不订阅的列表！！
    unsubscribe_list = models.ManyToManyField(
        "Organization", related_name="unsubscribers", db_index=True
    )

    class ReceiveLevel(models.IntegerChoices):
        # DEBUG = (-1000, '全部')
        MORE = (0, '接收全部消息')
        LESS = (500, '仅重要通知')
        # FATAL_ONLY = (1000, '仅重要')
        # NONE = (1001, '不接收')

    wechat_receive_level = models.IntegerField(
        '微信接收等级',
        choices=ReceiveLevel.choices, default=0,
        help_text='允许微信接收的最低消息等级，更低等级的通知类消息将被屏蔽'
        )

    accept_promote = models.BooleanField(default=True)    # 是否接受推广消息
    active_score = models.FloatField("活跃度", default=0)  # 用户活跃度

    def __str__(self):
        return str(self.name)

    def get_user_ava(self):
        try:
            avatar = self.avatar
        except:
            avatar = ""
        if not avatar:
            avatar = "avatar/person_default.jpg"
        return MEDIA_URL + str(avatar)

    def get_accept_promote_display(self):
        return "是" if self.accept_promote else "否"

    def show_info(self):
        """
            返回值为一个列表，在search.html中使用，按照如下顺序呈现：
            people_field = ['姓名', '年级', '班级', '专业', '状态']
            其中未公开的属性呈现为‘未公开’
            注意：major, gender, nickname, email, tel, dorm可能为None
            班级和年级现在好像也可以为None
        """
        gender = ["男", "女"]
        info = [self.name]
        info.append(self.nickname if (self.show_nickname) else "未公开")

        info += [self.stu_grade, self.stu_class]
        # info.append(self.nickname if (self.show_nickname) else unpublished)
        # info.append(
        #    unpublished if ((not self.show_gender) or (self.gender == None)) else gender[self.gender])
        info.append(self.stu_major if (self.show_major) else "未公开")
        # info.append(self.email if (self.show_email) else unpublished)
        # info.append(self.telephone if (self.show_tel) else unpublished)
        # info.append(self.stu_dorm if (self.show_dorm) else unpublished)

        info.append(
            "在校"
            if self.status == NaturalPerson.GraduateStatus.UNDERGRADUATED
            else "已毕业"
        )

        return info

    def save(self, *args, **kwargs):
        if not self.stu_id_dbonly:
            self.stu_id_dbonly = self.person_id.username
        else:
            assert self.stu_id_dbonly == self.person_id.username, "学号不匹配！"
        self.YQPoint = round(self.YQPoint, 1)
        self.bonusPoint = round(self.bonusPoint, 1)
        super().save(*args, **kwargs)


class Freshman(models.Model):
    class Meta:
        verbose_name = "新生信息"
        verbose_name_plural = verbose_name

    sid = models.CharField("学号", max_length=20, unique=True)
    name = models.CharField("姓名", max_length=10)
    gender = models.CharField("性别", max_length=5)
    birthday = models.DateField("生日")
    place = models.CharField("生源地", default="其它", max_length=32, blank=True)

    class Status(models.IntegerChoices):
        UNREGISTERED = (0, "未注册")
        REGISTERED = (1, "已注册")

    grade = models.CharField("年级", max_length=5, null=True, blank=True)
    status = models.SmallIntegerField("注册状态", choices=Status.choices, default=0)

    def exists(self):
        user_exist = User.objects.filter(username=self.sid).exists()
        person_exist = NaturalPerson.objects.filter(person_id__username=self.sid).exists()
        return "person" if person_exist else(
                "user" if user_exist else "")


class OrganizationType(models.Model):
    class Meta:
        verbose_name = "小组类型"
        verbose_name_plural = verbose_name
        ordering = ["otype_name"]

    otype_id = models.SmallIntegerField("小组类型编号", unique=True, primary_key=True)
    otype_name = models.CharField("小组类型名称", max_length=25)
    otype_superior_id = models.SmallIntegerField("上级小组类型编号", default=0)
    incharge = models.ForeignKey(
        NaturalPerson,
        related_name="incharge",
        on_delete=models.SET_NULL,
        blank=True,
        null=True,
    )  # 相关小组的负责人
    job_name_list = ListCharField(
        base_field=models.CharField(max_length=10), size=4, max_length=44
    )  # [部长, 副部长, 部员]

    allow_unsubscribe = models.BooleanField("允许取关?", default=True)

    control_pos_threshold = models.SmallIntegerField("管理者权限等级上限",default = 0)

    def __str__(self):
        return str(self.otype_name)

    def get_name(self, pos: int):
        if pos >= len(self.job_name_list):
            return "成员"
        return self.job_name_list[pos]

    def get_pos_from_str(self, pos_name):  # 若非列表内的名字，返回最低级
        if not pos_name in self.job_name_list:
            return len(self.job_name_list)
        return self.job_name_list.index(pos_name)

    def get_length(self):
        return len(self.job_name_list) + 1


class Semester(models.TextChoices):
    FALL = "Fall", "秋"
    SPRING = "Spring", "春"
    ANNUAL = "Fall+Spring", "春秋"

    def get(semester: str):
        '''read a string indicating the semester, return the correspoding status'''
        if semester in ["Fall", "秋", "秋季"]:
            return Semester.FALL
        elif semester in ["Spring", "春", "春季"]:
            return Semester.SPRING
        elif semester in ["Annual", "Fall+Spring", "全年", "春秋"]:
            return Semester.ANNUAL
        else:
            raise NotImplementedError("出现未设计的学期状态")

    def now():
        '''返回本地设置中当前学期对应的Semester状态'''
        return get_setting("semester_data/semester", trans_func=Semester.get)

    def match(sem1, sem2):
        try:
            if not isinstance(sem1, Semester):
                sem1 = Semester.get(sem1)
            if not isinstance(sem2, Semester):
                sem2 = Semester.get(sem2)
            return sem1 == sem2
        except:
            return False


class OrganizationTag(models.Model):
    class Meta:
        verbose_name = "组织类型标签"
        verbose_name_plural = verbose_name
    class ColorChoice(models.TextChoices):
        grey = ("#C1C1C1", "灰色")
        red = ("#DC143C", "红色")
        orange = ("#FFA500", "橙色")
        yellow = ("#FFD700", "黄色")
        green = ("#3CB371", "绿色")
        blue = ("#1E90FF", "蓝色")
        purple = ("#800080", "紫色")
        pink = ("#FF69B4", "粉色")
        brown = ("#DAA520", "棕色")
        coffee = ("#8B4513", "咖啡色")

    name = models.CharField("标签名", max_length=10, blank=False)
    color = models.CharField("颜色", choices=ColorChoice.choices, max_length=10)

    def __str__(self):
        return self.name


class OrganizationManager(models.Manager):
    def activated(self):
        return self.exclude(status=False)


class Organization(models.Model):
    class Meta:
        verbose_name = "小组"
        verbose_name_plural = verbose_name

    organization_id = models.OneToOneField(to=User, on_delete=models.CASCADE)
    oname = models.CharField(max_length=32, unique=True)
    otype = models.ForeignKey(OrganizationType, on_delete=models.CASCADE)
    status = models.BooleanField("激活状态", default=True)  # 表示一个小组是否上线(或者是已经被下线)

    objects: OrganizationManager = OrganizationManager()

    YQPoint = models.FloatField("元气值", default=0.0)
    introduction = models.TextField("介绍", null=True, blank=True, default="这里暂时没有介绍哦~")
    avatar = models.ImageField(upload_to=f"avatar/", blank=True)
    QRcode = models.ImageField(upload_to=f"QRcode/", blank=True)  # 二维码字段
    wallpaper = models.ImageField(upload_to=f"wallpaper/", blank=True)
    visit_times = models.IntegerField("浏览次数",default=0) # 浏览主页的次数

    first_time_login = models.BooleanField(default=True)  # 是否第一次登录
    inform_share = models.BooleanField(default=True) # 是否第一次展示有关分享的帮助

    # 组织类型标签，一个组织可能同时有多个标签
    tags = models.ManyToManyField(OrganizationTag)

    def __str__(self):
        return str(self.oname)

    def save(self, *args, **kwargs):
        self.YQPoint = round(self.YQPoint, 1)
        super().save(*args, **kwargs)

    def get_user_ava(self):
        try:
            avatar = self.avatar
        except:
            avatar = ""
        if not avatar:
            avatar = "avatar/org_default.png"
        return MEDIA_URL + str(avatar)

    def get_subscriber_num(self, activated=True):
        if activated:
            return NaturalPerson.objects.activated().exclude(
                id__in=self.unsubscribers.all()).count()
        return NaturalPerson.objects.all().count() - self.unsubscribers.count()

    def get_neg_unsubscriber_num(self, activated=True):
        if activated:
            return -NaturalPerson.objects.activated().filter(
                id__in=self.unsubscribers.all()).count()
        return -self.unsubscribers.count()


class PositionManager(models.Manager):
    def current(self):
        return self.filter(
            in_year=current_year(),
            in_semester__contains=Semester.now().value,
        )

    def activated(self):
        return self.current().filter(status=Position.Status.INSERVICE)

    def create_application(self, person, org, apply_type, apply_pos):
        raise NotImplementedError('该函数已废弃')
        warn_duplicate_message = "There has already been an application of this state!"
        with transaction.atomic():
            if apply_type == "JOIN":
                apply_type = Position.ApplyType.JOIN
                assert len(self.activated().filter(person=person, org=org)) == 0
                application, created = self.current().get_or_create(
                    person=person, org=org, apply_type=apply_type, apply_pos=apply_pos
                )
                assert created, warn_duplicate_message
            elif apply_type == "WITHDRAW":
                application = (
                    self.current()
                    .select_for_update()
                    .get(person=person, org=org, status=Position.Status.INSERVICE)
                )
                assert (
                    application.apply_type != Position.ApplyType.WITHDRAW
                ), warn_duplicate_message
                application.apply_type = Position.ApplyType.WITHDRAW
            elif apply_type == "TRANSFER":
                application = (
                    self.current()
                    .select_for_update()
                    .get(person=person, org=org, status=Position.Status.INSERVICE)
                )
                assert (
                    application.apply_type != Position.ApplyType.TRANSFER
                ), warn_duplicate_message
                application.apply_type = Position.ApplyType.TRANSFER
                application.apply_pos = int(apply_pos)
                assert (
                    application.apply_pos < application.pos
                ), "TRANSFER must apply for higher position!"
            else:
                raise ValueError(
                    f"Not available attributes for apply_type: {apply_type}"
                )
            application.apply_status = Position.ApplyStatus.PENDING
            application.save()
            return apply_type, application


class Position(models.Model):
    """ 职务
    职务相关：
        - person: 自然人
        - org: 小组
        - pos: 职务等级
        - status: 职务状态
        - show_post: 是否公开职务
        - in_year: 学年
        - in_semester: 学期
    成员变动申请相关：
        - apply_type: 申请类型
        - apply_status: 申请状态
        - apply_pos: 申请职务等级
    """

    class Meta:
        verbose_name = "职务"
        verbose_name_plural = verbose_name

    person = models.ForeignKey(
        NaturalPerson, related_name="position_set", on_delete=models.CASCADE,
    )
    org = models.ForeignKey(
        Organization, related_name="position_set", on_delete=models.CASCADE,
    )

    # 职务的逻辑应该是0最高，1次之这样，然后数字映射到名字是在小组类型表中体现的
    # 10 没有特定含义，只表示最低等级
    pos = models.SmallIntegerField(verbose_name="职务等级", default=10)

    # 是否有管理权限，默认值为 pos <= otype.control_pos_threshold, 可以被覆盖
    is_admin = models.BooleanField("是否是负责人", default = 0)

    # 是否选择公开当前的职务
    show_post = models.BooleanField(default=True)

    # 表示是这个小组哪一年、哪个学期的成员
    in_year = models.IntegerField("当前学年", default=current_year)
    in_semester = models.CharField(
        "当前学期", choices=Semester.choices, default=Semester.ANNUAL, max_length=15
    )

    class Status(models.TextChoices):  # 职务状态
        INSERVICE = "在职"
        DEPART = "离职"
        # NONE = "无职务状态"  # 用于第一次加入小组申请

    status = models.CharField(
        "职务状态", choices=Status.choices, max_length=32, default=Status.INSERVICE
    )

    '''
    class ApplyType(models.TextChoices):  # 成员变动申请类型
        JOIN = "加入小组"
        WITHDRAW = "退出小组"
        TRANSFER = "修改职位"
        NONE = "无申请流程"  # 指派职务
    apply_type = models.CharField(
        "申请类型", choices=ApplyType.choices, max_length=32, default=ApplyType.NONE
    )
    class ApplyStatus(models.TextChoices):  # 成员变动申请状态
        PENDING = "等待中"
        PASS = "已通过"
        REJECT = "未通过"
        NONE = ""  # 对应“无申请流程”
    
    apply_status = models.CharField(
        "申请状态", choices=ApplyStatus.choices, max_length=32, default=ApplyStatus.NONE
    )
    apply_pos = models.SmallIntegerField(verbose_name="申请职务等级", default=10)
    '''
    objects: PositionManager = PositionManager()

    def get_pos_number(self): #返回对应的pos number 并作超出处理
        return min(len(self.org.otype.job_name_list), self.pos)


class ActivityManager(models.Manager):
    def activated(self, only_displayable=True):
        # 选择学年相同，并且学期相同或者覆盖的
        # 请保证query_range是一个queryset，将manager的行为包装在query_range计算完之前
        if only_displayable:
            query_range = self.displayable()
        else:
            query_range = self.all()
        return query_range.filter(
            year=current_year(),
            semester__contains=Semester.now().value,
        )

    def displayable(self):
        # REVIEWING, ABORT 状态的活动，只对创建者和审批者可见，对其他人不可见
        # 过审后被取消的活动，还是可能被看到，也应该让学生看到这个活动被取消了
        return self.exclude(status__in=[
            Activity.Status.REVIEWING,
            # Activity.Status.CANCELED,
            Activity.Status.ABORT,
            Activity.Status.REJECT
        ])

    def get_newlyended_activity(self):
        # 一周内结束的活动
        nowtime = datetime.now()
        mintime = nowtime - timedelta(days = 7)
        return self.activated().filter(end__gt = mintime).filter(status=Activity.Status.END)

    def get_recent_activity(self):
        # 开始时间在前后一周内，除了取消和审核中的活动。按时间逆序排序
        nowtime = datetime.now()
        mintime = nowtime - timedelta(days = 7)
        maxtime = nowtime + timedelta(days = 7)
        return self.activated().filter(start__gt = mintime).filter(start__lt = maxtime).filter(
            status__in=[
                Activity.Status.APPLYING,
                Activity.Status.WAITING,
                Activity.Status.PROGRESSING,
                Activity.Status.END
            ]
        ).order_by("-start")

    def get_newlyreleased_activity(self):
        # 最新一周内发布的活动，按发布的时间逆序
        nowtime = datetime.now()
        return self.activated().filter(publish_time__gt = nowtime - timedelta(days = 7)).filter(
            status__in=[
                Activity.Status.APPLYING,
                Activity.Status.WAITING,
                Activity.Status.PROGRESSING
            ]
        ).order_by("-publish_time")

    def get_today_activity(self):
        # 开始时间在今天的活动,且不展示结束的活动。按开始时间由近到远排序
        nowtime = datetime.now()
        return self.filter(
            year=current_year(),
            semester__contains=Semester.now().value,
        ).filter(
            status__in=[
                Activity.Status.APPLYING,
                Activity.Status.WAITING,
                Activity.Status.PROGRESSING,
            ]
        ).filter(start__date=nowtime.date(),
        ).order_by("start")


class CommentBase(models.Model):
    '''
    带有评论的模型基类
    子类必须重载save()保存typename，值必须为类名的小写版本或类名
    子类如果希望直接使用聚合页面呈现模板，应该定义__str__方法
    默认的呈现内容为：实例名称、创建时间、上次修改时间
    如果希望呈现审核页面，如审核中、创建者信息，则应该分别定义get_status_display和get_poster_name
    其中，如果你的status是一个枚举字段，则无需定义get_status_display
        status的display建议为：
            包含“未/不/拒绝”的表示失败
            此外包含“通过/接受”的表示审核通过
            包含“修改”的为需要修改（可能用不到）
            包含“取消”的为自己取消
            其他都默认呈现“审核中”，可以自行修改html模板增加状态
    如果你希望呈现更多信息，应该定义extra_display，返回一个二或三元组构成的列表
        (键, 值, 图标名="envelope-o")将被渲染为一行[图标]键：值
        图标名请参考fontawesome的图标类名
    '''
    class Meta:
        verbose_name = "带有评论"
        verbose_name_plural = verbose_name

    id = models.AutoField(primary_key=True)  # 自增ID，标识唯一的基类信息
    typename = models.CharField("模型类型", max_length=32, default="commentbase")   # 子类信息
    time = models.DateTimeField("发起时间", auto_now_add=True)
    modify_time = models.DateTimeField("上次修改时间", auto_now=True) # 每次评论自动更新

    def get_instance(self):
        if self.typename.lower() == 'commentbase':
            return self
        try:
            return getattr(self, self.typename.lower())
        except:
            return self


class Activity(CommentBase):
    class Meta:
        verbose_name = "活动"
        verbose_name_plural = verbose_name

    """
    Jul 30晚, Activity类经历了较大的更新, 请阅读群里[活动发起逻辑]文档，看一下活动发起需要用到的变量
    (1) 删除是否允许改变价格, 直接允许价格变动, 取消政策见文档【不允许投点的价格变动】
    (2) 取消活动报名时间的填写, 改为选择在活动结束前多久结束报名，选项见EndBefore
    (3) 活动容量[capacity]允许是正无穷
    (4) 增加活动状态类, 恢复之前的活动状态记录方式, 通过定时任务来改变 #TODO
    (5) 除了定价方式[bidding]之外的量都可以改变, 其中[capicity]不能低于目前已经报名人数, 活动的开始时间不能早于当前时间+1h
    (6) 修改活动时间同步导致报名时间的修改, 当然也需要考虑EndBefore的修改; 这部分修改通过定时任务的时间体现, 详情请见地下室schedule任务的新建和取消
    (7) 增加活动立项的接口, activated, 筛选出这个学期的活动(见class [ActivityManager])
    """

    title = models.CharField("活动名称", max_length=50)
    organization_id = models.ForeignKey(
        Organization,
        # to_field="organization_id", 删除掉to_field, 保持纯净对象操作
        on_delete=models.CASCADE,
    )

    year = models.IntegerField("活动年份", default=current_year)

    semester = models.CharField(
        "活动学期",
        choices=Semester.choices,
        max_length=15,
        default=Semester.now,
    )

    publish_time = models.DateTimeField("信息发布时间", auto_now_add=True)  # 可以为空

    # 删除显示报名时间, 保留一个字段表示报名截止于活动开始前多久：1h / 1d / 3d / 7d
    class EndBefore(models.IntegerChoices):
        onehour = (0, "一小时")
        oneday = (1, "一天")
        threeday = (2, "三天")
        oneweek = (3, "一周")

    class EndBeforeHours:
        prepare_times = [1, 24, 72, 168]

    endbefore = models.SmallIntegerField(
        "报名截止于", choices=EndBefore.choices, default=EndBefore.oneday
    )

    apply_end = models.DateTimeField("报名截止时间", blank=True, default=datetime.now)
    start = models.DateTimeField("活动开始时间", blank=True, default=datetime.now)
    end = models.DateTimeField("活动结束时间", blank=True, default=datetime.now)
    # prepare_time = models.FloatField("活动准备小时数", default=24.0)
    # apply_start = models.DateTimeField("报名开始时间", blank=True, default=datetime.now)

    location = models.CharField("活动地点", blank=True, max_length=200)
    introduction = models.TextField("活动简介", max_length=225, blank=True)
    apply_reason = models.TextField("申请理由", max_length=225, blank=True)

    QRcode = models.ImageField(upload_to=f"QRcode/", blank=True)  # 二维码字段

    # url,活动二维码

    bidding = models.BooleanField("是否投点竞价", default=False)
    YQPoint = models.FloatField("元气值定价/投点基础价格", default=0.0)
    budget = models.FloatField("预算", default=0.0)

    need_checkin = models.BooleanField("是否需要签到", default=False)

    visit_times = models.IntegerField("浏览次数",default=0)

    examine_teacher = models.ForeignKey(NaturalPerson, on_delete=models.CASCADE, verbose_name="审核老师")
    # recorded 其实是冗余，但用着方便，存了吧,activity_show.html用到了
    recorded = models.BooleanField("是否预报备", default=False)
    valid = models.BooleanField("是否已审核", default=False)

    inner = models.BooleanField("内部活动", default=False)

    class YQPointSource(models.IntegerChoices):
        COLLEGE = (0, "学院")
        STUDENT = (1, "学生")

    source = models.SmallIntegerField(
        "元气值来源", choices=YQPointSource.choices, default=1
    )

    # 允许是正无穷, 可以考虑用INTINF
    capacity = models.IntegerField("活动最大参与人数", default=100)
    current_participants = models.IntegerField("活动当前报名人数", default=0)

    URL = models.URLField("活动相关(推送)网址", max_length=1024, default="", blank=True)

    def __str__(self):
        return str(self.title)

    class Status(models.TextChoices):
        REVIEWING = "审核中"
        ABORT = "已撤销"
        REJECT = "未过审"
        CANCELED = "已取消"
        APPLYING = "报名中"
        WAITING = "等待中"
        PROGRESSING = "进行中"
        END = "已结束"

    # 恢复活动状态的类别
    status = models.CharField(
        "活动状态", choices=Status.choices, default=Status.REVIEWING, max_length=32
    )

    objects: ActivityManager = ActivityManager()

    class ActivityCategory(models.IntegerChoices):
        NORMAL = (0, "普通活动")
        COURSE = (1, "课程活动")
        ELECTION = (2, "选课活动") # 不一定会使用到

    category = models.SmallIntegerField(
        "活动类别", choices=ActivityCategory.choices, default=0
    )
    course_time = models.ForeignKey("CourseTime", on_delete=models.SET_NULL,
                                    null=True, blank=True,
                                    verbose_name="课程每周活动时间")

    def save(self, *args, **kwargs):
        self.YQPoint = round(self.YQPoint, 1)
        self.typename = "activity"
        super().save(*args, **kwargs)

    def popular_level(self, any_status=False):
        if not any_status and not self.status in [
            Activity.Status.WAITING,
            Activity.Status.PROGRESSING,
            Activity.Status.END,
        ]:
            return 0
        if self.current_participants >= self.capacity:
            return 2
        if (self.current_participants >= 30
            or (self.capacity >= 10 and self.current_participants >= self.capacity * 0.85)
            ):
            return 1
        return 0

    def has_tag(self):
        if self.need_checkin or self.inner:
            return True
        if self.status == Activity.Status.APPLYING:
            return True
        if self.popular_level():
            return True
        return False

class ActivityPhoto(models.Model):
    class Meta:
        verbose_name = "活动图片"
        verbose_name_plural = verbose_name
        ordering = ["-time"]

    class PhotoType(models.IntegerChoices):
        ANNOUNCE = (0, "预告图片")
        SUMMARY = (1, "总结图片")

    type = models.SmallIntegerField(choices=PhotoType.choices)
    image = models.ImageField(upload_to=f"activity/photo/%Y/%m/", verbose_name=u'活动图片', null=True, blank=True)
    activity = models.ForeignKey(Activity, related_name="photos", on_delete=models.CASCADE)
    time = models.DateTimeField("上传时间", auto_now_add=True)


class TransferRecord(models.Model):
    class Meta:
        verbose_name = "转账信息"
        verbose_name_plural = verbose_name
        ordering = ["-finish_time", "-start_time"]

    proposer = models.ForeignKey(
        User, related_name="send_trans", on_delete=models.CASCADE
    )
    recipient = models.ForeignKey(
        User, related_name="recv_trans", on_delete=models.CASCADE
    )
    amount = models.FloatField("转账元气值数量", default=0)
    start_time = models.DateTimeField("发起时间", auto_now_add=True)
    finish_time = models.DateTimeField("处理时间", blank=True, null=True)
    message = models.CharField("备注信息", max_length=255, default="")

    corres_act = models.ForeignKey(
        Activity, on_delete=models.SET_NULL, null=True, blank=True
    )

    class TransferStatus(models.IntegerChoices):
        """
        对于活动来说：
        REFUND 由 ACCEPTED 而来
        SUSPENDED 由 PENDING 而来
        """
        ACCEPTED = (0, "已接收")
        WAITING = (1, "待确认")
        REFUSED = (2, "已拒绝")
        SUSPENDED = (3, "已终止")
        REFUND = (4, "已退回")
        PENDING = (5, "待审核")

    class TransferType(models.IntegerChoices):
        ACTIVITY = (0, "小组活动入账") # 包括像学院申请元气值的部分
        REIMBURSEMENT = (1, "报销兑换") # 元气值湮灭
        BONUS = (2, "学院发放") # 学院发放的奖励
        TRANSACTION = (3, "小组间转账")

    status = models.SmallIntegerField(choices=TransferStatus.choices, default=1)
    rtype = models.SmallIntegerField(choices=TransferType.choices, default=0)

    def save(self, *args, **kwargs):
        self.amount = round(self.amount, 1)
        super(TransferRecord, self).save(*args, **kwargs)


class ParticipantManager(models.Manager):
    def activated(self, no_unattend=False):
        '''返回成功报名的参与信息'''
        exclude_status = [
            Participant.AttendStatus.CANCELED,
            Participant.AttendStatus.APLLYFAILED,
        ]
        if no_unattend:
            exclude_status.append(Participant.AttendStatus.UNATTENDED)
        return self.exclude(status__in=exclude_status)

class Participant(models.Model):
    class Meta:
        verbose_name = "活动参与情况"
        verbose_name_plural = verbose_name
        ordering = ["activity_id"]

    activity_id = models.ForeignKey(Activity, on_delete=models.CASCADE)
    person_id = models.ForeignKey(NaturalPerson, on_delete=models.CASCADE)

    class AttendStatus(models.TextChoices):
        APPLYING = "申请中"
        APLLYFAILED = "活动申请失败"
        APLLYSUCCESS = "已报名"
        ATTENDED = "已参与"
        UNATTENDED = "未签到"
        CANCELED = "放弃"

    status = models.CharField(
        "学生参与活动状态",
        choices=AttendStatus.choices,
        default=AttendStatus.APPLYING,
        max_length=32,
    )
    objects: ParticipantManager = ParticipantManager()


class YQPointDistribute(models.Model):
    class DistributionType(models.IntegerChoices):
        # 定期发放的类型
        # 每类型各最多有一个status为Yes的实例
        TEMPORARY = (0, "临时发放")
        WEEK = (1, "每周发放一次")
        TWO_WEEK = (2, "每两周发放一次")
        SEMESTER = (26, "每学期发放一次")  # 一年有52周

    # 发放元气值的上限，多于此值则不发放
    per_max_dis_YQP = models.FloatField("自然人发放元气值上限")
    org_max_dis_YQP = models.FloatField("小组发放元气值上限")
    # 个人和小组所能平分的元气值比例
    # 发放时，从学院剩余元气值中，抽取向自然人分发的数量，平分给元气值低于上限的自然人；小组同理
    per_YQP = models.FloatField("自然人获得的元气值", default=0)
    org_YQP = models.FloatField("小组获得的元气值", default=0)

    start_time = models.DateTimeField("开始时间")

    status = models.BooleanField("是否应用", default=False)
    type = models.IntegerField("发放类型", choices=DistributionType.choices)

    class Meta:
        verbose_name = "元气值发放"
        verbose_name_plural = verbose_name

class QandAManager(models.Manager):
    def activated(self, sender_flag=False, receiver_flag=False):
        if sender_flag:
            return self.exclude(status__in=[QandA.Status.IGNORE_SENDER,QandA.Status.DELETE])
        if receiver_flag:
            return self.exclude(status__in=[QandA.Status.IGNORE_RECEIVER,QandA.Status.DELETE])
        return self.exclude(status=QandA.Status.DELETE)

class QandA(models.Model):
    # 问答类
    class Meta:
        verbose_name = "问答记录"
        verbose_name_plural = verbose_name
    sender = models.ForeignKey(User, on_delete=models.SET_NULL,
                             related_name="send_QA_set", blank=True, null=True)
    receiver = models.ForeignKey(User, on_delete=models.SET_NULL,
                             related_name="receive_QA_set", blank=True, null=True)
    Q_time = models.DateTimeField('提问时间', auto_now_add=True)
    A_time = models.DateTimeField('回答时间', blank=True, null=True)
    Q_text = models.TextField('提问内容', default='', blank=True)
    A_text = models.TextField('回答内容', default='', blank=True)
    anonymous_flag = models.BooleanField("是否匿名", default=False)

    class Status(models.IntegerChoices):
        DONE = (0, "已回答")
        UNDONE = (1, "待回答")
        DELETE = (2, "已删除")
        IGNORE_SENDER = (3, "发送者忽略")
        IGNORE_RECEIVER = (4, "接收者忽略")

    status = models.SmallIntegerField(choices=Status.choices, default=1)

    objects: QandAManager = QandAManager()

class NotificationManager(models.Manager):
    def activated(self):
        return self.exclude(status=Notification.Status.DELETE)

class Notification(models.Model):
    class Meta:
        verbose_name = "通知消息"
        verbose_name_plural = verbose_name
        ordering = ["id"]

    receiver = models.ForeignKey(
        User, related_name="recv_notice", on_delete=models.CASCADE
    )
    sender = models.ForeignKey(
        User, related_name="send_notice", on_delete=models.CASCADE
    )

    class Status(models.IntegerChoices):
        DONE = (0, "已处理")
        UNDONE = (1, "待处理")
        DELETE = (2, "已删除")

    class Type(models.IntegerChoices):
        NEEDREAD = (0, "知晓类")  # 只需选择“已读”即可
        NEEDDO = (1, "处理类")  # 需要处理的事务

    class Title(models.TextChoices):
        # 等待逻辑补充，可以自定义
        TRANSFER_CONFIRM = "转账确认通知"
        ACTIVITY_INFORM = "活动状态通知"
        VERIFY_INFORM = "审核信息通知"
        POSITION_INFORM = "成员变动通知"
        TRANSFER_FEEDBACK = "转账回执"
        NEW_ORGANIZATION = "新建小组通知"
        YQ_DISTRIBUTION = "元气值发放通知"
        PENDING_INFORM = "事务开始通知"


    status = models.SmallIntegerField(choices=Status.choices, default=1)
    title = models.CharField("通知标题", blank=True, null=True, max_length=50)
    content = models.TextField("通知内容", blank=True)
    start_time = models.DateTimeField("通知发出时间", auto_now_add=True)
    finish_time = models.DateTimeField("通知处理时间", blank=True, null=True)
    typename = models.SmallIntegerField(choices=Type.choices, default=0)
    URL = models.URLField("相关网址", null=True, blank=True, max_length=1024)
    bulk_identifier = models.CharField("批量信息标识", max_length=64, default="",
                                        db_index=True)
    anonymous_flag = models.BooleanField("是否匿名", default=False)
    relate_TransferRecord = models.ForeignKey(
        TransferRecord,
        related_name="transfer_notification",
        on_delete=models.CASCADE,
        blank=True,
        null=True,
    )
    relate_instance = models.ForeignKey(
        CommentBase,
        related_name="relate_notifications",
        on_delete=models.CASCADE,
        blank=True,
        null=True,
    )

    objects: NotificationManager = NotificationManager()

    def get_title_display(self):
        return str(self.title)


class Comment(models.Model):
    class Meta:
        verbose_name = "评论"
        verbose_name_plural = verbose_name
        ordering = ["-time"]

    commentator = models.ForeignKey(User, on_delete=models.CASCADE, verbose_name="评论者")
    commentbase = models.ForeignKey(
        CommentBase, related_name="comments", on_delete=models.CASCADE
    )
    text = models.TextField("文字内容", default="", blank=True)
    time = models.DateTimeField("评论时间", auto_now_add=True)


class CommentPhoto(models.Model):
    class Meta:
        verbose_name = "评论图片"
        verbose_name_plural = verbose_name

    image = models.ImageField(
        upload_to=f"comment/%Y/%m/", verbose_name="评论图片", null=True, blank=True
    )
    comment = models.ForeignKey(
        Comment, related_name="comment_photos", on_delete=models.CASCADE
    )

    # 路径无法加上相应图片
    def imagepath(self):
        return MEDIA_URL + str(self.image)


class ModifyOrganization(CommentBase):
    class Meta:
        verbose_name = "新建小组"
        verbose_name_plural = verbose_name
        ordering = ["-modify_time", "-time"]

    oname = models.CharField(max_length=32) #这里不设置unique的原因是可能是已取消
    otype = models.ForeignKey(OrganizationType, on_delete=models.CASCADE)
    introduction = models.TextField("介绍", null=True, blank=True, default="这里暂时没有介绍哦~")
    application = models.TextField(
        "申请理由", null=True, blank=True, default="这里暂时还没写申请理由哦~"
    )
    avatar = models.ImageField(
        upload_to=f"avatar/", verbose_name="小组头像",default="avatar/org_default.png",null=True, blank=True
    )
    pos = models.ForeignKey(User, on_delete=models.CASCADE)

    class Status(models.IntegerChoices):  # 表示申请小组的请求的状态
        PENDING = (0, "审核中")
        CONFIRMED = (1, "已通过")
        CANCELED = (2, "已取消")
        REFUSED = (3, "已拒绝")

    status = models.SmallIntegerField(choices=Status.choices, default=0)
    tags = models.CharField(max_length=100, default='', blank=True)

    def __str__(self):
        # YWolfeee: 不认为应该把类型放在如此重要的位置
        # return f'{self.oname}{self.otype.otype_name}'
        return f'新建小组{self.oname}的申请'

    def save(self, *args, **kwargs):
        self.typename = "neworganization"
        super().save(*args, **kwargs)

    def get_poster_name(self):
        try:
            person = NaturalPerson.objects.get(person_id=self.pos)
            return person.name
        except:
            return '未知'

    def extra_display(self):
        display = []
        if self.introduction and self.introduction != '这里暂时没有介绍哦~':
            display.append(('小组介绍', self.introduction))
        return display

    def get_user_ava(self):
        try:
            avatar = self.avatar
        except:
            avatar = ""
        if not avatar:
            avatar = "avatar/person_default.jpg"
        return MEDIA_URL + str(avatar)

    def is_pending(self):   #表示是不是pending状态
        return self.status == ModifyOrganization.Status.PENDING


class ModifyPosition(CommentBase):
    class Meta:
        verbose_name = "成员申请详情"
        verbose_name_plural = verbose_name
        ordering = ["-modify_time", "-time"]

    # 我认为应该不去挂载这个外键，因为有可能没有，这样子逻辑会显得很复杂
    # 只有在修改被通过的一瞬间才修改Pisition类
    # 只有在创建的一瞬间对比Pisition检查状态是否合法（如时候是修改成员）
    #position = models.ForeignKey(
    #    to=Position, related_name="new_position", on_delete=models.CASCADE
    #)

    # 申请人
    person = models.ForeignKey(
        to = NaturalPerson, related_name = "position_application", on_delete = models.CASCADE
    )

    # 申请小组
    org = models.ForeignKey(
        to = Organization, related_name = "position_application", on_delete = models.CASCADE
    )

    # 申请职务等级
    pos = models.SmallIntegerField(verbose_name="申请职务等级", blank=True, null=True)


    reason = models.TextField(
        "申请理由", null=True, blank=True, default="这里暂时还没写申请理由哦~"
    )

    class Status(models.IntegerChoices):  # 表示申请成员的请求的状态
        PENDING = (0, "审核中")
        CONFIRMED = (1, "已通过")
        CANCELED = (2, "已取消")
        REFUSED = (3, "已拒绝")

    status = models.SmallIntegerField(choices=Status.choices, default=0)

    def __str__(self):
        return f'{self.org.oname}成员申请'

    class ApplyType(models.TextChoices):  # 成员变动申请类型
        JOIN = "加入小组"
        TRANSFER = "修改职位"
        WITHDRAW = "退出小组"
        # 指派职务不需要通过NewPosition类来实现
        # NONE = "无申请流程"  # 指派职务

    apply_type = models.CharField(
        "申请类型", choices=ApplyType.choices, max_length=32
    )


    def get_poster_name(self):
        try:
            return self.person
        except:
            return '未知'

    def extra_display(self):
        return self.reason

    def is_pending(self):   #表示是不是pending状态
        return self.status == ModifyPosition.Status.PENDING

    def accept_submit(self): #同意申请，假设都是合法操作
        if self.apply_type == ModifyPosition.ApplyType.WITHDRAW:
            Position.objects.activated().filter(
                org=self.org, person=self.person
            ).update(status=Position.Status.DEPART)
        elif self.apply_type == ModifyPosition.ApplyType.JOIN:
            # 尝试获取已有的position
            if Position.objects.current().filter(
                org=self.org, person=self.person).exists(): # 如果已经存在这个量了
                Position.objects.current().filter(org=self.org, person=self.person
                ).update(
                    status=Position.Status.INSERVICE,
                    pos=self.pos,
                    is_admin=(self.pos <= self.org.otype.control_pos_threshold))
            else: # 不存在 直接新建
                Position.objects.create(pos=self.pos, person=self.person, org=self.org, is_admin=(self.pos<=self.org.otype.control_pos_threshold))
        else:   # 修改 则必定存在这个量
            Position.objects.activated().filter(org=self.org, person=self.person
                ).update(pos=self.pos, is_admin=(self.pos <= self.org.otype.control_pos_threshold))
        # 修改申请状态
        ModifyPosition.objects.filter(id=self.id).update(status=ModifyPosition.Status.CONFIRMED)

    def save(self, *args, **kwargs):
        self.typename = "modifyposition"
        super().save(*args, **kwargs)


class Reimbursement(CommentBase):
    class Meta:
        verbose_name = "新建报销"
        verbose_name_plural = verbose_name
        ordering = ["-modify_time", "-time"]

    class ReimburseStatus(models.IntegerChoices):
        WAITING = (0, "待审核")

        CONFIRM1 = (1, "主管老师已确认")
        CONFIRM2 = (2, "财务老师已确认")

        CONFIRMED = (3, "已通过")
        # 如果需要更多审核，每个审核的确认状态应该是2的幂
        # 根据最新要求，最终不以线上为准，不再设置转账状态
        CANCELED = (4, "已取消")
        REFUSED = (5, "已拒绝")

    related_activity = models.ForeignKey(
        Activity, on_delete=models.CASCADE
    )
    amount = models.FloatField("报销金额", default=0)
    message = models.TextField("备注信息", default="", blank=True)
    pos = models.ForeignKey(User, on_delete=models.CASCADE)#报销的小组
    status = models.SmallIntegerField(choices=ReimburseStatus.choices, default=0)
    record = models.ForeignKey(TransferRecord, on_delete=models.CASCADE) #转账信息的记录
    examine_teacher = models.ForeignKey(NaturalPerson, on_delete=models.CASCADE, verbose_name="审核老师")
    def __str__(self):
        return f'{self.related_activity.title}活动报销'

    def save(self, *args, **kwargs):
        self.typename = "reimbursement"
        super().save(*args, **kwargs)

    def get_poster_name(self):
        try:
            org = Organization.objects.get(organization_id=self.pos)
            return org
        except:
            return '未知'

    def extra_display(self):
        display = []
        display.append(('报销金额', str(self.amount) + '元', 'money'))
        if self.message:
            display.append(('备注', self.message))
        return display

    def is_pending(self):   #表示是不是pending状态
        return self.status == Reimbursement.ReimburseStatus.WAITING

class ReimbursementPhoto(models.Model):
    class Meta:
        verbose_name = "报销相关图片"
        verbose_name_plural = verbose_name
        ordering = ["-time"]
    class PhotoType(models.IntegerChoices):
        MATERIAL = (0, "报销材料")  #如账单信息等
        SUMMARY = (1, "总结图片")   #待审核的活动总结图片
    type = models.SmallIntegerField(choices=PhotoType.choices)
    image = models.ImageField(upload_to=f"reimbursement/photo/%Y/%m/", verbose_name=u'报销相关图片', null=True, blank=True)
    related_reimb = models.ForeignKey(Reimbursement, related_name="reimbphotos", on_delete=models.CASCADE)
    time = models.DateTimeField("上传时间", auto_now_add=True)


class Help(models.Model):
    '''
        页面帮助类
    '''
    title = models.CharField("帮助标题", max_length=20, blank=False)
    content = models.TextField("帮助内容", max_length=500)

    class Meta:
        verbose_name = "页面帮助"
        verbose_name_plural = "页面帮助"

    def __str__(self) -> str:
        return self.title

class Wishes(models.Model):
    class Meta:
        verbose_name = "心愿"
        verbose_name_plural = verbose_name
        ordering = ["-time"]

    COLORS = [
        "#FDAFAB","#FFDAC1","#FAF1D6",
        "#B6E3E9","#B5EAD7","#E2F0CB",
    ]
    # 不要随便删 admin.py也依赖本随机函数
    def rand_color():
        return choice(Wishes.COLORS)

    text = models.TextField("心愿内容", default="", blank=True)
    time = models.DateTimeField("发布时间", auto_now_add=True)
    background = models.TextField("颜色编码", default=rand_color)


class ModifyRecord(models.Model):
    # 仅用作记录，之后大概会删除吧，所以条件都设得很宽松
    class Meta:
        verbose_name = "修改记录"
        verbose_name_plural = verbose_name
        ordering = ["-time"]
    user = models.ForeignKey(User, on_delete=models.SET_NULL,
                             related_name="modify_records",
                             to_field='username', blank=True, null=True)
    usertype = models.CharField('用户类型', max_length=16, default='', blank=True)
    name = models.CharField('名称', max_length=32, default='', blank=True)
    info = models.TextField('相关信息', default='', blank=True)
    time = models.DateTimeField('修改时间', auto_now_add=True)


class CourseManager(models.Manager):
    def activated(self):
        # 选择当前学期的开设课程
        # 不显示已撤销的课程信息
        return self.filter(
            year=current_year(),
            semester__contains=Semester.now().value,
        ).exclude(status=Course.Status.ABORT)

    def selected(self, person: NaturalPerson):
        # 返回当前学生所选的所有课程，选课失败也要算入
        # participant_set是对CourseParticipant的反向查询
        return self.activated().filter(participant_set__person=person,
                                       participant_set__status__in=[
                                           CourseParticipant.Status.SELECT,
                                           CourseParticipant.Status.SUCCESS,
                                           CourseParticipant.Status.FAILED,
                                       ])


    def unselected(self, person: NaturalPerson):
        # 返回当前学生没选上的所有课程
        return self.activated().exclude(participant_set__person=person,
                                        participant_set__status__in=[
                                           CourseParticipant.Status.SELECT,
                                           CourseParticipant.Status.SUCCESS,
                                        ])


class Course(models.Model):
    """
    助教发布课程需要填写的信息
    """
    class Meta:
        verbose_name = "书院课程"
        verbose_name_plural = verbose_name
        ordering = ["id"]

    name = models.CharField("课程名称", max_length=60)
    organization = models.ForeignKey(Organization,
                                     on_delete=models.CASCADE,
                                     verbose_name="开课组织")

    year = models.IntegerField("开课年份", default=current_year)

    semester = models.CharField("开课学期",
                                choices=Semester.choices,
                                max_length=15,
                                default=Semester.now)

    # 课程开设的周数
    times = models.SmallIntegerField("课程开设周数", default=16)
    classroom = models.CharField("预期上课地点",
                                 max_length=60,
                                 default="",
                                 blank=True)
    teacher = models.CharField("授课教师", max_length=48, default="", blank=True)

    # 不确定能否统一选课的情况，先用最保险的方法
    # 如果由助教填写，表单验证时要着重检查这一部分。预选结束时间和补退选开始时间不应该相隔太近。
    stage1_start = models.DateTimeField("预选开始时间", blank=True, null=True)
    stage1_end = models.DateTimeField("预选结束时间", blank=True, null=True)
    stage2_start = models.DateTimeField("补退选开始时间", blank=True, null=True)
    stage2_end = models.DateTimeField("补退选结束时间", blank=True, null=True)

    bidding = models.FloatField("意愿点价格", default=0.0)

    introduction = models.TextField("课程简介", blank=True, default="这里暂时没有介绍哦~")
    teaching_plan = models.TextField("教学计划", blank=True, default="暂无")
    record_cal_method = models.TextField("学时计算方式", blank=True, default="暂无")

    class Status(models.IntegerChoices):
        # 预选前和预选结束到补退选开始都是WAITING状态
        ABORT = (0, "已撤销")
        WAITING = (1, "未开始")
        STAGE1 = (2, "预选")
        DRAWING = (3, "抽签中")
        STAGE2 = (4, "补退选")
        SELECT_END = (5, "选课结束")
        END = (6, "已结束")

    status = models.SmallIntegerField("开课状态",
                                      choices=Status.choices,
                                      default=Status.WAITING)

    class CourseType(models.IntegerChoices):
        # 课程类型
        MORAL = (0, "德")
        INTELLECTUAL = (1, "智")
        PHYSICAL = (2, "体")
        AESTHETICS = (3, "美")
        LABOUR = (4, "劳")

    type = models.SmallIntegerField("课程类型", choices=CourseType.choices)

    capacity = models.IntegerField("课程容量", default=100)
    current_participants = models.IntegerField("当前选课人数", default=0)

    # 暂时只允许上传一张图片
    photo = models.ImageField(verbose_name="宣传图片",
                              upload_to=f"course/photo/%Y/",
                              blank=True)

    # 课程群二维码
    QRcode = models.ImageField(upload_to=f"course/QRcode/%Y/",
                               blank=True,
                               null=True)

    objects: CourseManager = CourseManager()

    def save(self, *args, **kwargs):
        self.bidding = round(self.bidding, 1)
        super().save(*args, **kwargs)

    def __str__(self):
        return self.name

    def get_photo_path(self):
        # 假设课程的宣传图片一定存在
        photo_path = str(self.photo)
        if photo_path[0] == 'c':
            return MEDIA_URL + str(self.photo)
        else:
            return photo_path


class CourseTime(models.Model):
    """
    记录课程每周的上课时间，同一课程可以对应多个上课时间
    """
    class Meta:
        verbose_name = "上课时间"
        verbose_name_plural = verbose_name
        ordering = ["start"]

    course = models.ForeignKey(Course,
                               on_delete=models.CASCADE,
                               related_name="time_set")

    # 开始时间和结束时间指的是一次课程的上课时间和下课时间
    # 需要提醒助教，填写的时间是第一周上课的时间，这影响到课程活动的统一开设。
    start = models.DateTimeField("开始时间")
    end = models.DateTimeField("结束时间")
    cur_week = models.IntegerField("已生成周数", default=0)
    end_week = models.IntegerField("总周数", default=16)


class CourseParticipant(models.Model):
    """
    学生的选课情况
    """
    class Meta:
        verbose_name = "课程报名情况"
        verbose_name_plural = verbose_name

    course = models.ForeignKey(Course,
                               on_delete=models.CASCADE,
                               related_name="participant_set")
    person = models.ForeignKey(NaturalPerson, on_delete=models.CASCADE)

    class Status(models.IntegerChoices):
        SELECT = (0, "已选课")
        UNSELECT = (1, "未选课")
        SUCCESS = (2, "选课成功")
        FAILED = (3, "选课失败")

    status = models.SmallIntegerField(
        "选课状态",
        choices=Status.choices,
        default=Status.UNSELECT,
    )


class CourseRecordManager(models.Manager):
    def current(self):
        # 选择当前学期的学时
        return self.filter(
            year=current_year(),
            semester__contains=Semester.now().value,
        )

    def past(self):
        # 只存在当前学期和过去的，非本学期即是过去
        return self.exclude(
            year=current_year(),
            semester__contains=Semester.now().value,
        )


class CourseRecord(models.Model):
    class Meta:
        verbose_name = "学时表"
        verbose_name_plural = verbose_name
    # TODO: task 5 hjb(Toseic) 2022/2/6 related_name后续可能还需要添加

    person = models.ForeignKey(
        NaturalPerson, on_delete=models.CASCADE,
    )
    course = models.ForeignKey(
        Course, on_delete=models.SET_NULL, null=True, blank=True,
    )
    # 长度兼容组织和课程名
    extra_name = models.CharField("课程名称额外标注", max_length=60, blank=True)

    year = models.IntegerField("课程所在学年", default=current_year)
    semester = models.CharField(
        "课程所在学期",
        choices=Semester.choices,
        default=Semester.now,
        max_length=15,
    )
    total_hours = models.FloatField("总计参加学时")
    attend_times = models.IntegerField("参加课程次数", default=0)

    objects: CourseRecordManager = CourseRecordManager()

    def get_course_name(self):
        if self.course is not None:
            return str(self.course)
        return self.extra_name
    get_course_name.short_description = "课程名"


class PageLog(models.Model):
    # 统计Page类埋点数据(PV/PD)
    class Meta:
        verbose_name = "Page类埋点记录"
        verbose_name_plural = verbose_name
<<<<<<< HEAD
    class CountType(models.IntegerChoices):
        PV = 0
        PD = 1
    Type = models.IntegerField('事件类型', choices=CountType.choices)
    Page = models.CharField('页面url', max_length=256, null=True)
    Time = models.TimeField('发生时间')
    User = models.ForeignKey(User, on_delete=models.CASCADE, verbose_name='UserId', null=True)
    Platform = models.CharField('设备类型', max_length=32, null=True) # eg. MacIntel iPhone .etc
    ExploreName = models.CharField('浏览器类型', max_length=32, null=True)
    ExploreVer = models.CharField('浏览器版本', max_length=32, null=True)

class ModuleLog(models.Model):
    # 统计Mudule类埋点数据(MV/MC)
    class Meta:
        verbose_name = "Module类埋点记录"
        verbose_name_plural = verbose_name
    class CountType(models.IntegerChoices):
        MV = 2
        MC = 3
    Type = models.IntegerField('事件类型', choices=CountType.choices)
    Page = models.CharField('页面url', max_length=256, null=True)
    ModuleName = models.CharField('模块名称', max_length=64, null=True)
    Time = models.TimeField('发生时间')
    User = models.ForeignKey(User, on_delete=models.CASCADE, verbose_name='UserId', null=True)
    Platform = models.CharField('设备类型', max_length=32, null=True) # eg. MacIntel iPhone .etc
    ExploreName = models.CharField('浏览器类型', max_length=32, null=True)
    ExploreVer = models.CharField('浏览器版本', max_length=32, null=True)
=======

    class CountType(models.IntegerChoices):
        PV = 0, "Page View"
        PD = 1, "Page Disappear"

    user = models.ForeignKey(User, on_delete=models.CASCADE)
    type = models.IntegerField('事件类型', choices=CountType.choices)

    page = models.URLField('页面url', max_length=256, blank=True)
    time = models.DateTimeField('发生时间', default=datetime.now)
    platform = models.CharField('设备类型', max_length=32, null=True, blank=True)
    explore_name = models.CharField('浏览器类型', max_length=32, null=True, blank=True)
    explore_version = models.CharField('浏览器版本', max_length=32, null=True, blank=True)


class ModuleLog(models.Model):
    # 统计Module类埋点数据(MV/MC)
    class Meta:
        verbose_name = "Module类埋点记录"
        verbose_name_plural = verbose_name

    class CountType(models.IntegerChoices):
        MV = 2, "Module View"
        MC = 3, "Module Click"

    user = models.ForeignKey(User, on_delete=models.CASCADE)
    type = models.IntegerField('事件类型', choices=CountType.choices)

    page = models.URLField('页面url', max_length=256, blank=True)
    module_name = models.CharField('模块名称', max_length=64, blank=True)
    time = models.DateTimeField('发生时间', default=datetime.now)
    platform = models.CharField('设备类型', max_length=32, null=True, blank=True)
    explore_name = models.CharField('浏览器类型', max_length=32, null=True, blank=True)
    explore_version = models.CharField('浏览器版本', max_length=32, null=True, blank=True)


class FeedbackType(models.Model):
    class Meta:
        verbose_name = "反馈类型"
        verbose_name_plural = verbose_name

    id = models.SmallIntegerField("反馈类型编号", unique=True, primary_key=True)
    name = models.CharField("反馈类型名称", max_length=20)
    org_type = models.ForeignKey(OrganizationType, on_delete=models.CASCADE, null=True)
    org = models.ForeignKey(Organization, on_delete=models.CASCADE, null=True)
    
    class Flexible(models.IntegerChoices):
        NO_DEFAULT = (0, "无默认值")
        ORG_TYPE_DEFAULT = (1, "仅提供组织类型默认值")
        ALL_DEFAULT = (2, "全部提供默认值")
    
    flexible = models.SmallIntegerField(
        choices=Flexible.choices, default=Flexible.NO_DEFAULT
    )

    def __str__(self):
        return self.name


class Feedback(CommentBase):
    class Meta:
        verbose_name = "反馈"
        verbose_name_plural = verbose_name

    type = models.ForeignKey(FeedbackType, on_delete=models.CASCADE)
    title = models.CharField("标题", max_length=30, blank=False)
    content = models.TextField("内容", blank=False)
    person = models.ForeignKey(NaturalPerson, on_delete=models.CASCADE)
    org = models.ForeignKey(Organization, on_delete=models.CASCADE)

    class IssueStatus(models.IntegerChoices):
        DRAFTED = (0, "草稿")
        ISSUED = (1, "已发布")
        DELETED = (2, "已删除")

    class ReadStatus(models.IntegerChoices):
        READ = (0, "已读")
        UNREAD = (1, "未读")

    class SolveStatus(models.IntegerChoices):
        SOLVED = (0, "已解决")
        SOLVING = (1, "解决中")
        UNSOLVABLE = (2, "无法解决")

    issue_status = models.SmallIntegerField(
        '发布状态', choices=IssueStatus.choices, default=IssueStatus.DRAFTED
    )
    read_status = models.SmallIntegerField(
        '阅读情况', choices=ReadStatus.choices, default=ReadStatus.UNREAD
    )
    solve_status = models.SmallIntegerField(
        '解决进度', choices=SolveStatus.choices, default=SolveStatus.SOLVING
    )

    feedback_time = models.DateTimeField('反馈时间', default=datetime.now)
    publisher_public = models.BooleanField('发布者是否公开', default=False)
    org_public = models.BooleanField('组织是否公开', default=False)
    public_time = models.DateTimeField('组织公开时间', default=datetime.now)

    class PublicStatus(models.IntegerChoices):
        PUBLIC = (0, '公开')
        PRIVATE = (1, '未公开')
        WITHDRAWAL = (2, '撤销公开')
        FORCE_PRIVATE = (3, '强制不公开')

    public_status = models.SmallIntegerField(
        '公开状态', choices=PublicStatus.choices, default=PublicStatus.PRIVATE
    )
>>>>>>> cbd2ce6d
<|MERGE_RESOLUTION|>--- conflicted
+++ resolved
@@ -41,11 +41,8 @@
     'CourseRecord',
     'PageLog',
     'ModuleLog',
-<<<<<<< HEAD
-=======
     'FeedbackType',
     'Feedback',
->>>>>>> cbd2ce6d
 ]
 
 
@@ -1539,35 +1536,6 @@
     class Meta:
         verbose_name = "Page类埋点记录"
         verbose_name_plural = verbose_name
-<<<<<<< HEAD
-    class CountType(models.IntegerChoices):
-        PV = 0
-        PD = 1
-    Type = models.IntegerField('事件类型', choices=CountType.choices)
-    Page = models.CharField('页面url', max_length=256, null=True)
-    Time = models.TimeField('发生时间')
-    User = models.ForeignKey(User, on_delete=models.CASCADE, verbose_name='UserId', null=True)
-    Platform = models.CharField('设备类型', max_length=32, null=True) # eg. MacIntel iPhone .etc
-    ExploreName = models.CharField('浏览器类型', max_length=32, null=True)
-    ExploreVer = models.CharField('浏览器版本', max_length=32, null=True)
-
-class ModuleLog(models.Model):
-    # 统计Mudule类埋点数据(MV/MC)
-    class Meta:
-        verbose_name = "Module类埋点记录"
-        verbose_name_plural = verbose_name
-    class CountType(models.IntegerChoices):
-        MV = 2
-        MC = 3
-    Type = models.IntegerField('事件类型', choices=CountType.choices)
-    Page = models.CharField('页面url', max_length=256, null=True)
-    ModuleName = models.CharField('模块名称', max_length=64, null=True)
-    Time = models.TimeField('发生时间')
-    User = models.ForeignKey(User, on_delete=models.CASCADE, verbose_name='UserId', null=True)
-    Platform = models.CharField('设备类型', max_length=32, null=True) # eg. MacIntel iPhone .etc
-    ExploreName = models.CharField('浏览器类型', max_length=32, null=True)
-    ExploreVer = models.CharField('浏览器版本', max_length=32, null=True)
-=======
 
     class CountType(models.IntegerChoices):
         PV = 0, "Page View"
@@ -1675,5 +1643,4 @@
 
     public_status = models.SmallIntegerField(
         '公开状态', choices=PublicStatus.choices, default=PublicStatus.PRIVATE
-    )
->>>>>>> cbd2ce6d
+    )