--- conflicted
+++ resolved
@@ -137,16 +137,11 @@
             mod_code = True
     try:
         username = request.session['username']
-<<<<<<< HEAD
-        userinfo = NaturalPerson.objects.filter(pid=username)
-        user_pos = Position.objects.get(person=NaturalPerson.objects.get(pid=username))
-        user_org = user_pos.org
-=======
-        user = User.objects.get(username= username)
+        user = User.objects.get(pid= username)
         useroj = NaturalPerson.objects.get(pid=user)
         #user_pos = Position.objects.get(person=person)
         #user_org = user_pos.org
->>>>>>> e423b629
+
     except:
         redirect('/index/')
     ##user_pos.pos = 部员
@@ -224,7 +219,7 @@
             email = request.POST['email']
             password2 = request.POST['password2']
             pyear = request.POST['syear']
-            #pgender = request.POST['sgender']
+            pgender = request.POST['sgender']
             if password != password2:
                 render(request, 'index.html')
             else:
@@ -240,19 +235,12 @@
                 user = User.objects.create(username=sno)
                 user.set_password(password)
                 user.save()
-<<<<<<< HEAD
-                new_user = NaturalPerson.objects.create(pid=sno)
-                new_user.pemail = email
-                new_user.syear = syear
-                new_user.pgender = sgender
-                new_user.pname = name
-=======
+
                 new_user = NaturalPerson.objects.create(pid=user)
                 new_user.pname = name
                 new_user.pemail = email
-                new_user.pyear = pyear
-                #new_user.sgender = sgender
->>>>>>> e423b629
+                new_user.syear = pyear
+                new_user.pgender = pgender
                 new_user.save()
                 return HttpResponseRedirect('/index/')
         return render(request, 'auth_register_boxed.html')
@@ -376,19 +364,11 @@
             user = User.objects.create(username=username)
             user.set_password(password)
             user.save()
-<<<<<<< HEAD
             stu = NaturalPerson.objects.create(pid=sno)
             stu.pemail = email
             stu.ptel = tel
             stu.syear = year
             stu.pgender = gender
-=======
-            stu = NaturalPerson.objects.create(sno=sno, pid=user)
-            stu.semail = email
-            stu.stel = tel
-            stu.pyear = year
-            stu.sgender = gender
->>>>>>> e423b629
             stu.smajor = major
             stu.pname = name
             stu.sclass = sclass
