from app.views_dependency import *
from app.models import (
    NaturalPerson,
    Freshman,
    Position,
    Organization,
    OrganizationType,
    ModifyPosition,
    Activity,
    ActivityPhoto,
    TransferRecord,
    Participant,
    Notification,
    ModifyOrganization,
    Comment,
    CommentPhoto,
    YQPointDistribute,
    Reimbursement,
    Wishes,
    QandA,
    ReimbursementPhoto,
<<<<<<< HEAD
    PageLog,
    ModuleLog,
=======
    Course,
    CourseRecord,
    Semester,
>>>>>>> a1c1029e
)
from app.utils import (
    url_check,
    check_cross_site,
    get_person_or_org,
    record_modify_with_session,
    update_related_account_in_session,
)
from app.wechat_send import(
    publish_notification,
    publish_notifications,
    send_wechat_captcha,
    invite,
    WechatApp,
    WechatMessageLevel,
)
from app.notification_utils import(
    notification_create,
    bulk_notification_create,
    notification_status_change,
    notification2Display,
)
from app.QA_utils import (
    QA2Display,
    QA_anwser,
    QA_create,
    QA_delete,
    QA_ignore,
)
import json
import random
import requests  # 发送验证码
from datetime import date, datetime, timedelta

from boottest import local_dict
from django.contrib import auth, messages
from django.contrib.auth.hashers import make_password, check_password
from django.db import transaction
from django.db.models import Q, F, Sum
from django.contrib.auth.password_validation import CommonPasswordValidator, NumericPasswordValidator
from django.core.exceptions import ValidationError


# 定时任务不在views直接调用
# 但是天气任务还是在这里弄吧，太奇怪了
from app.scheduler_func import start_scheduler
start_scheduler(with_scheduled_job=True, debug=True)


email_url = local_dict["url"]["email_url"]
hash_coder = MySHA256Hasher(local_dict["hash"]["base_hasher"])
email_coder = MySHA256Hasher(local_dict["hash"]["email"])


@log.except_captured(source='views[index]', record_user=True)
def index(request):
    arg_origin = request.GET.get("origin")
    modpw_status = request.GET.get("modinfo")
    # request.GET['success'] = "no"
    arg_islogout = request.GET.get("is_logout")
    alert = request.GET.get("alert")
    if request.session.get('alert_message'):
        load_alert_message = request.session.pop('alert_message')
    html_display = dict()
    if (
            request.method == "GET"
            and modpw_status is not None
            and modpw_status == "success"
    ):
        html_display["warn_code"] = 2
        html_display["warn_message"] = "修改密码成功!"
        auth.logout(request)
        return render(request, "index.html", locals())

    if alert is not None:
        html_display["warn_code"] = 1
        html_display["warn_message"] = "检测到异常行为，请联系系统管理员。"
        auth.logout(request)
        return render(request, "index.html", locals())

    if arg_islogout is not None:
        if request.user.is_authenticated:
            auth.logout(request)
            return render(request, "index.html", locals())
    if arg_origin is None:  # 非外部接入
        if request.user.is_authenticated:
            return redirect("/welcome/")
            """
            valid, user_type, html_display = utils.check_user_type(request.user)
            if not valid:
                return render(request, 'index.html', locals())
            return redirect('/stuinfo') if user_type == "Person" else redirect('/orginfo')
            """
    # 非法的 origin
    if not url_check(arg_origin):
        request.session['alert_message'] = f"尝试跳转到非法 URL: {arg_origin}，跳转已取消。"
        return redirect("/index/?alert=1")

    if request.method == "POST" and request.POST:
        username = request.POST["username"]
        password = request.POST["password"]

        try:
            user = User.objects.filter(username=username)
            if len(user) == 0:
                org = Organization.objects.get(oname=username)  # 如果get不到，就是账号不存在了
                user = org.organization_id
                username = user.username
            else:
                user = user[0]
        except:
            # if arg_origin is not None:
            #    redirect(f'/login/?origin={arg_origin}')
            html_display["warn_message"] = local_dict["msg"]["404"]
            html_display["warn_code"] = 1
            return render(request, "index.html", locals())
        userinfo = auth.authenticate(username=username, password=password)
        if userinfo:
            auth.login(request, userinfo)
            # request.session["username"] = username 已废弃
            valid, user_type, html_display = utils.check_user_type(request.user)
            if not valid:
                return redirect("/logout/")
            if user_type == "Person":
                me = get_person_or_org(userinfo, user_type)
                if me.first_time_login:
                    # 不管有没有跳转，这个逻辑都应该是优先的
                    # TODO：应该在修改密码之后做一个跳转
                    return redirect("/modpw/")
                update_related_account_in_session(request, username)
            if arg_origin is None:
                return redirect("/welcome/")
                """
                valid, user_type, html_display = utils.check_user_type(request.user)
                if not valid:
                    return render(request, 'index.html', locals())
                return redirect('/stuinfo') if user_type == "Person" else redirect('/orginfo')
                """
        else:
            html_display["warn_code"] = 1
            html_display["warn_message"] = local_dict["msg"]["406"]

    # 所有跳转，现在不管是不是post了
    if arg_origin is not None:
        if request.user.is_authenticated:

            if not check_cross_site(request, arg_origin):
                html_display["warn_code"] = 1
                html_display["warn_message"] = "当前账户不能进行地下室预约，请使用个人账户登录后预约"
                return redirect(message_url(html_display))

            is_inner, arg_origin = utils.get_std_inner_url(arg_origin)
            if is_inner:  # 非外部链接，合法性已经检查过
                return redirect(arg_origin)  # 不需要加密验证

            is_underground, arg_origin = utils.get_std_underground_url(arg_origin)
            if not is_underground:
                return redirect(arg_origin)

            timeStamp = str(int(datetime.utcnow().timestamp())) # UTC 统一服务器
            username = request.user.username    # session["username"] 已废弃
            en_pw = hash_coder.encode(username + timeStamp)
            try:
                userinfo = NaturalPerson.objects.get(person_id__username=username)
                arg_origin = append_query(arg_origin,
                    Sid=username, timeStamp=timeStamp, Secret=en_pw, name=userinfo.name)
            except:
                arg_origin = append_query(arg_origin,
                    Sid=username, timeStamp=timeStamp, Secret=en_pw)
            return redirect(arg_origin)

    return render(request, "index.html", locals())


@login_required(redirect_field_name="origin")
@log.except_captured(source='views[shiftAccount]', record_user=True)
def shiftAccount(request):

    username = request.session.get("NP")
    if not username:
        return redirect(message_url(wrong('没有可切换的账户信息，请重新登录!')))

    oname = ""
    if request.method == "GET" and request.GET.get("oname"):
        oname = request.GET["oname"]

    # 不一定更新成功，但无所谓
    update_related_account_in_session(request, username, shift=True, oname=oname)

    if request.method == "GET" and request.GET.get("origin"):
        arg_url = request.GET["origin"]
        if url_check(arg_url) and check_cross_site(request, arg_url) :
            if not arg_url.startswith('http'): # 暂时只允许内部链接
                return redirect(arg_url)
    return redirect("/welcome/")




# Return content
# Sname 姓名 Succeed 成功与否
wechat_login_coder = MyMD5PasswordHasher("wechat_login")


@log.except_captured(source='views[miniLogin]', record_user=True)
def miniLogin(request):
    try:
        assert request.method == "POST"
        username = request.POST["username"]
        password = request.POST["password"]
        secret_token = request.POST["secret_token"]
        assert wechat_login_coder.verify(username, secret_token) == True
        user = User.objects.get(username=username)

        userinfo = auth.authenticate(username=username, password=password)

        if userinfo:

            auth.login(request, userinfo)

            # request.session["username"] = username 已废弃
            en_pw = hash_coder.encode(username)
            user_account = NaturalPerson.objects.get(person_id=username)
            return JsonResponse({"Sname": user_account.name, "Succeed": 1}, status=200)
        else:
            return JsonResponse({"Sname": username, "Succeed": 0}, status=400)
    except:
        return JsonResponse({"Sname": "", "Succeed": 0}, status=400)


@login_required(redirect_field_name="origin")
@utils.check_user_access(redirect_url="/logout/")
@log.except_captured(source='views[stuinfo]', record_user=True)
def stuinfo(request, name=None):
    """
        进入到这里的逻辑:
        首先必须登录，并且不是超级账户
        如果name是空
            如果是个人账户，那么就自动跳转个人主页"/stuinfo/?name=myname"
            如果是小组账户，那么自动跳转welcome
        如果name非空但是找不到对应的对象
            自动跳转到welcome
        如果name有明确的对象
            如果不重名
                如果是自己，那么呈现并且有左边栏
                如果不是自己或者自己是小组，那么呈现并且没有侧边栏
            如果重名
                那么期望有一个"+"在name中，如果搜不到就跳转到Search/?Query=name让他跳转去
    """

    user = request.user
    valid, user_type, html_display = utils.check_user_type(request.user)

    oneself = get_person_or_org(user, user_type)

    if name is None:
        name = request.GET.get('name', None)
    if name is None:
        if user_type == "Organization":
            return redirect("/orginfo/")  # 小组只能指定学生姓名访问
        else:  # 跳轉到自己的頁面
            assert user_type == "Person"
            full_path = request.get_full_path()

            append_url = "" if ("?" not in full_path) else "&" + full_path.split("?")[1]
            return redirect("/stuinfo/?name=" + oneself.name + append_url)
    else:
        # 先对可能的加号做处理
        name_list = name.replace(' ', '+').split("+")
        name = name_list[0]
        person = NaturalPerson.objects.activated().filter(name=name)
        if len(person) == 0:  # 查无此人
            return redirect(message_url(wrong('用户不存在!')))
        if len(person) == 1:  # 无重名
            person = person[0]
        else:  # 有很多人，这时候假设加号后面的是user的id
            if len(name_list) == 1:  # 没有任何后缀信息，那么如果是自己则跳转主页，否则跳转搜索
                if user_type == "Person" and oneself.name == name:
                    person = oneself
                else:  # 不是自己，信息不全跳转搜索
                    return redirect("/search?Query=" + name)
            else:
                obtain_id = int(name_list[1])  # 获取增补信息
                get_user = User.objects.get(id=obtain_id)
                potential_person = NaturalPerson.objects.activated().get(
                    person_id=get_user
                )
                assert potential_person in person
                person = potential_person

        is_myself = user_type == "Person" and person.person_id == user  # 用一个字段储存是否是自己
        html_display["is_myself"] = is_myself  # 存入显示
        inform_share, alert_message = utils.get_inform_share(me=person, is_myself=is_myself)

        # 处理更改数据库中inform_share的post
        if request.POST.get("question") is not None:
            anonymous_flag = (request.POST.get('show_name') is not None)
            question = request.POST.get("question")
            if len(question) == 0:
                html_display["warn_code"] = 1
                html_display["warn_message"] = "请填写问题内容!"
            else:
                try:
                    QA_create(sender=request.user,receiver=person.person_id,Q_text=str(question),anonymous_flag=anonymous_flag)
                    html_display["warn_code"] = 2
                    html_display["warn_message"] = "提问发送成功!"
                except:
                    html_display["warn_code"] = 1
                    html_display["warn_message"] = "提问发送失败!请联系管理员!"
            return redirect(f"/stuinfo/?name={person.name}&warn_code="+str(html_display["warn_code"])+"&warn_message="+str(html_display["warn_message"]))
        elif request.method == "POST" and request.POST:
            option = request.POST.get("option", "")
            assert option == "cancelInformShare" and html_display["is_myself"]
            person.inform_share = False
            person.save()
            return redirect("/welcome/")



        # ----------------------------------- 小组卡片 ----------------------------------- #

        person_poss = Position.objects.activated().filter(Q(person=person))
        person_orgs = Organization.objects.filter(
            id__in=person_poss.values("org")
        )  # ta属于的小组
        oneself_orgs = (
            [oneself]
            if user_type == "Organization"
            else Position.objects.activated().filter(
                Q(person=oneself) & Q(show_post=True)
            )
        )
        oneself_orgs_id = [oneself.id] if user_type == "Organization" else oneself_orgs.values("org") # 自己的小组

        # 管理的小组
        person_owned_poss = person_poss.filter(is_admin=True, status=Position.Status.INSERVICE)
        person_owned_orgs = person_orgs.filter(
            id__in=person_owned_poss.values("org")
        )  # ta管理的小组
        person_owned_orgs_ava = [
            # utils.get_user_ava(org, "organization") for org in person_owned_orgs
            org.get_user_ava() for org in person_owned_orgs
        ]
        person_owned_orgs_pos = [
            person_owned_poss.get(org=org).pos for org in person_owned_orgs
        ]  # ta在小组中的职位
        person_owned_orgs_pos = [
            org.otype.get_name(pos)
            for pos, org in zip(person_owned_orgs_pos, person_owned_orgs)
        ]  # ta在小组中的职位
        html_display["owned_orgs_info"] = (
                list(zip(person_owned_orgs, person_owned_orgs_ava, person_owned_orgs_pos))
                or None
        )

        # 属于的小组
        person_joined_poss = person_poss.filter(~Q(is_admin=True) & Q(show_post=True))
        person_joined_orgs = person_orgs.filter(
            id__in=person_joined_poss.values("org")
        )  # ta属于的小组
        person_joined_orgs_ava = [
            org.get_user_ava() for org in person_joined_orgs
        ]
        person_joined_orgs_pos = [
            person_joined_poss.get(org=org).pos for org in person_joined_orgs
        ]  # ta在小组中的职位
        person_joined_orgs_pos = [
            org.otype.get_name(pos)
            for pos, org in zip(person_joined_orgs_pos, person_joined_orgs)
        ]  # ta在小组中的职位
        person_joined_orgs_same = [
            id in oneself_orgs_id for id in person_joined_poss.values("org")
        ]
        html_display["joined_orgs_info"] = (
                list(
                    zip(
                        person_joined_orgs,
                        person_joined_orgs_ava,
                        person_joined_orgs_pos,
                        person_joined_orgs_same,
                    )
                )
                or None
        )

        # 隐藏的小组
        person_hidden_poss = person_poss.filter(show_post=False)
        person_hidden_orgs = person_orgs.filter(
            id__in=person_hidden_poss.values("org")
        )  # ta隐藏的小组
        person_hidden_orgs_ava = [
            # utils.get_user_ava(org, "organization") for org in person_hidden_orgs
            org.get_user_ava() for org in person_hidden_orgs
        ]
        person_hidden_orgs_pos = [
            person_hidden_poss.get(org=org).pos for org in person_hidden_orgs
        ]  # ta在小组中的职位
        person_hidden_orgs_pos = [
            org.otype.get_name(pos)
            for pos, org in zip(person_hidden_orgs_pos,person_hidden_orgs)
        ]  # ta在小组中的职位
        person_hidden_orgs_status = [
            person_hidden_poss.get(org=org).status for org in person_hidden_orgs
        ]  # ta职位的状态
        html_display["hidden_orgs_info"] = (
                list(
                    zip(
                        person_hidden_orgs,
                        person_hidden_orgs_ava,
                        person_hidden_orgs_pos,
                        person_hidden_orgs_status,
                    )
                )
                or None
        )

        # ----------------------------------- 活动卡片 ----------------------------------- #

        # ------------------ 学时查询 ------------------ #

        # 只有是自己的主页时才显示学时
        if is_myself:
            course_me = CourseRecord.objects.filter(person_id=oneself)
            # 把当前学期的活动去除
            course_me_past = (
                course_me.exclude(
                    year=int(local_dict["semester_data"]["year"]), 
                    semester=local_dict["semester_data"]["semester"])
            )

            # 无效学时，在前端呈现
            course_no_use = (
                course_me_past
                .filter(total_hours__lt=8)
                .exclude(year=20, semester=Semester.FALL, total_hours__gte=6)
                .exclude(year=21, semester=Semester.SPRING, total_hours__gte=6)
            )
            
            # 特判，需要一定时长才能计入总学时
            course_me_past = (
                course_me_past
                .exclude(year=20, semester=Semester.FALL, total_hours__lt=6)
                .exclude(year=21, semester=Semester.SPRING, total_hours__lt=6)
                .exclude(year=21, semester=Semester.FALL, total_hours__lt=8) # 21秋开始，需要至少8学时
                .exclude(year__gt=21, total_hours__lt=8)
            )

            course_me_past = course_me_past.order_by('year', '-semester')
            course_no_use = course_no_use.order_by('year', '-semester')

            progress_list = []

            # 计算每个类别的学时
            for course_type in list(Course.CourseType): # CourseType.values亦可
                progress_list.append((
                    course_me_past
                    .filter(course__type=course_type)
                    .aggregate(Sum('total_hours'))
                )['total_hours__sum'] or 0)

            # 计算没有对应Course的学时
            progress_list.append((
                course_me_past
                .filter(course__isnull=True)
                .aggregate(Sum('total_hours'))
            )['total_hours__sum'] or 0)

            # 每个人的规定学时，按年级讨论
            if int(oneself.stu_grade) <= 2018:
                ruled_hours = 0
            elif int(oneself.stu_grade) == 2019:
                ruled_hours = 32
            else:
                ruled_hours = 64

            # 计算总学时
            total_hours_sum = sum(progress_list)
            # 用于算百分比的实际总学时（考虑到可能会超学时），仅后端使用
            actual_total_hours = max(total_hours_sum, ruled_hours)
            if actual_total_hours > 0:
                progress_list = [
                    hour / actual_total_hours * 100 for hour in progress_list
                ]


        # ------------------ 活动参与 ------------------ #
        
        participants = Participant.objects.activated().filter(person_id=person)
        activities = Activity.objects.activated().filter(
            Q(id__in=participants.values("activity_id")),
            # ~Q(status=Activity.Status.CANCELED), # 暂时可以呈现已取消的活动
        )
        if user_type == "Person":
            # 因为上面筛选过活动，这里就不用筛选了
            # 之前那个写法是O(nm)的
            activities_me = Participant.objects.activated().filter(person_id=oneself)
            activities_me = set(activities_me.values_list("activity_id_id", flat=True))
        else:
            activities_me = activities.filter(organization_id=oneself)
            activities_me = set(activities_me.values_list("id", flat=True))
        activity_is_same = [
            activity in activities_me
            for activity in activities.values_list("id", flat=True)
        ]
        activity_info = list(zip(activities, activity_is_same))
        activity_info.sort(key=lambda a: a[0].start, reverse=True)
        html_display["activity_info"] = list(activity_info) or None

        # 警告呈现信息

        try:
            html_display["warn_code"] = int(
                request.GET.get("warn_code", 0)
            )  # 是否有来自外部的消息
        except:
            return redirect(message_url(wrong('非法的状态码，请勿篡改URL!')))
        html_display["warn_message"] = request.GET.get("warn_message", "")  # 提醒的具体内容

        modpw_status = request.GET.get("modinfo", None)
        if modpw_status is not None and modpw_status == "success":
            html_display["warn_code"] = 2
            html_display["warn_message"] = "修改个人信息成功!"

        # 存储被查询人的信息
        context = dict()

        context["person"] = person

        context["title"] = "我" if is_myself else (
            {0: "他", 1: "她"}.get(person.gender, 'Ta') if person.show_gender else "Ta")

        context["avatar_path"] = person.get_user_ava()
        context["wallpaper_path"] = utils.get_user_wallpaper(person, "Person")

        # 新版侧边栏, 顶栏等的呈现，采用 bar_display
        bar_display = utils.get_sidebar_and_navbar(
            request.user, navbar_name="个人主页", title_name = person.name
            )
        origin = request.get_full_path()

        if request.session.get('alert_message'):
            load_alert_message = request.session.pop('alert_message')

        # 浏览次数，必须在render之前
        # 为了防止发生错误的存储，让数据库直接更新浏览次数，并且不再显示包含本次浏览的数据
        NaturalPerson.objects.filter(id=person.id).update(visit_times=F('visit_times')+1)
        # person.visit_times += 1
        # person.save()
        return render(request, "stuinfo.html", locals())


@login_required(redirect_field_name="origin")
@utils.check_user_access(redirect_url="/logout/")
@log.except_captured(source='views[requestLoginOrg]', record_user=True)
def requestLoginOrg(request, name=None):  # 特指个人希望通过个人账户登入小组账户的逻辑
    """
        这个函数的逻辑是，个人账户点击左侧的管理小组直接跳转登录到小组账户
        首先检查登录的user是个人账户，否则直接跳转orginfo
        如果个人账户对应的是name对应的小组的最高权限人，那么允许登录，否则跳转回stuinfo并warning
    """
    user = request.user
    valid, user_type, html_display = utils.check_user_type(request.user)

    if user_type == "Organization":
        return redirect("/orginfo/")
    try:
        me = NaturalPerson.objects.activated().get(person_id=user)
    except:  # 找不到合法的用户
        return redirect(message_url(wrong('用户不存在!')))
    if name is None:  # 个人登录未指定登入小组,属于不合法行为,弹回欢迎
        name = request.GET.get('name', None)
    if name is None:  # 个人登录未指定登入小组,属于不合法行为,弹回欢迎
        return redirect(message_url(wrong('无效的小组信息!')))
    else:  # 确认有无这个小组
        try:
            org = Organization.objects.get(oname=name)
        except:  # 找不到对应小组
            urls = "/stuinfo/?name=" + me.name + "&warn_code=1&warn_message=找不到对应小组,请联系管理员!"
            return redirect(urls)
        try:
            position = Position.objects.activated().filter(org=org, person=me)
            assert len(position) == 1
            position = position[0]
            assert position.is_admin == True
        except:
            urls = "/stuinfo/?name=" + me.name + "&warn_code=1&warn_message=没有登录到该小组账户的权限!"
            return redirect(urls)
        # 到这里,是本人小组并且有权限登录
        auth.logout(request)
        auth.login(request, org.organization_id)  # 切换到小组账号
        utils.update_related_account_in_session(request, user.username, oname=org.oname)
        if org.first_time_login:
            return redirect("/modpw/")
        return redirect("/orginfo/?warn_code=2&warn_message=成功切换到"+str(org)+"的账号!")





@login_required(redirect_field_name="origin")
@utils.check_user_access(redirect_url="/logout/")
@log.except_captured(source='views[orginfo]', record_user=True)
def orginfo(request, name=None):
    """
        orginfo负责呈现小组主页，逻辑和stuinfo是一样的，可以参考
        只区分自然人和法人，不区分自然人里的负责人和非负责人。任何自然人看这个小组界面都是【不可管理/编辑小组信息】
    """
    user = request.user
    valid, user_type, html_display = utils.check_user_type(request.user)

    if not valid:
        return redirect("/logout/")

    me = get_person_or_org(user, user_type)

    if name is None:
        name = request.GET.get('name', None)

    if name is None:  # 此时登陆的必需是法人账号，如果是自然人，则跳转welcome
        if user_type == "Person":
            return redirect(message_url(wrong('个人账号不能登陆小组主页!')))
        try:
            org = Organization.objects.activated().get(organization_id=user)
        except:
            return redirect(message_url(wrong('用户小组不存在或已经失效!')))

        full_path = request.get_full_path()
        append_url = "" if ("?" not in full_path) else "&" + full_path.split("?")[1]

        return redirect("/orginfo/?name=" + org.oname + append_url)

    try:  # 指定名字访问小组账号的，可以是自然人也可以是法人。在html里要注意区分！

        # 下面是小组信息

        org = Organization.objects.activated().get(oname=name)

    except:
        return redirect(message_url(wrong('该小组不存在!')))

    # 判断是否为小组账户本身在登录
    html_display["is_myself"] = me == org
    inform_share, alert_message = utils.get_inform_share(me=me, is_myself=html_display["is_myself"])

    organization_name = name
    organization_type_name = org.otype.otype_name
    org_avatar_path = org.get_user_ava()
    wallpaper_path = utils.get_user_wallpaper(org, "Organization")
    # org的属性 YQPoint 和 information 不在此赘述，直接在前端调用

    if request.method == "POST" :
        if request.POST.get("export_excel") is not None and html_display["is_myself"]:
            html_display["warn_code"] = 2
            html_display["warn_message"] = "下载成功!"
            return utils.export_orgpos_info(org)
        elif request.POST.get("option", "") == "cancelInformShare" and html_display["is_myself"]:
            org.inform_share = False
            org.save()
            return redirect("/welcome/")
        elif request.POST.get("question") is not None:
            anonymous_flag = (request.POST.get('show_name') is not None)
            question = request.POST.get("question")
            if len(question) == 0:
                html_display["warn_code"] = 1
                html_display["warn_message"] = "请填写问题内容!"
            elif html_display['is_myself']:
                html_display["warn_code"] = 1
                html_display["warn_message"] = "不能向自己提问!"
            else:
                try:
                    QA_create(sender=request.user,receiver=org.organization_id,Q_text=str(question),anonymous_flag=anonymous_flag)
                    html_display["warn_code"] = 2
                    html_display["warn_message"] = "提问发送成功!"
                except:
                    html_display["warn_code"] = 1
                    html_display["warn_message"] = "提问发送失败!请联系管理员!"
            return redirect(message_url(html_display, f"/orginfo/?name={organization_name}"))



    # 该学年、该学期、该小组的 活动的信息,分为 未结束continuing 和 已结束ended ，按时间顺序降序展现
    continuing_activity_list = (
        Activity.objects.activated()
        .filter(organization_id=org)
        .filter(
            status__in=[
                Activity.Status.REVIEWING,
                Activity.Status.APPLYING,
                Activity.Status.WAITING,
                Activity.Status.PROGRESSING,
            ]
        )
            .order_by("-start")
    )

    ended_activity_list = (
        Activity.objects.activated()
            .filter(organization_id=org)
            .filter(status__in=[Activity.Status.CANCELED, Activity.Status.END])
            .order_by("-start")
    )

    # 如果是用户登陆的话，就记录一下用户有没有加入该活动，用字典存每个活动的状态，再把字典存在列表里

    prepare_times = Activity.EndBeforeHours.prepare_times

    continuing_activity_list_participantrec = []

    for act in continuing_activity_list:
        dictmp = {}
        dictmp["act"] = act
        dictmp["endbefore"] = act.start - timedelta(hours=prepare_times[act.endbefore])
        if user_type == "Person":

            existlist = Participant.objects.filter(activity_id_id=act.id).filter(
                person_id_id=me.id
            )

            if existlist:  # 判断是否非空
                dictmp["status"] = existlist[0].status
            else:
                dictmp["status"] = "无记录"
        continuing_activity_list_participantrec.append(dictmp)

    ended_activity_list_participantrec = []
    for act in ended_activity_list:
        dictmp = {}
        dictmp["act"] = act
        dictmp["endbefore"] = act.start - timedelta(hours=prepare_times[act.endbefore])
        if user_type == "Person":
            existlist = Participant.objects.filter(activity_id_id=act.id).filter(
                person_id_id=me.id
            )
            if existlist:  # 判断是否非空
                dictmp["status"] = existlist[0].status
            else:
                dictmp["status"] = "无记录"
        ended_activity_list_participantrec.append(dictmp)

    # 判断我是不是老大, 首先设置为false, 然后如果有person_id和user一样, 就为True
    html_display["isboss"] = False

    # 小组成员list
    positions = Position.objects.activated().filter(org=org).order_by("pos")  # 升序
    member_list = []
    for p in positions:
        if p.person.person_id == user and p.pos == 0:
            html_display["isboss"] = True
        if p.show_post == True or p.pos == 0 or html_display["is_myself"]:
            member = {}
            member['show_post'] = p.show_post
            member['id'] = p.id
            member["person"] = p.person
            member["job"] = org.otype.get_name(p.pos)
            member["highest"] = True if p.pos == 0 else False

            member["avatar_path"] = utils.get_user_ava(
                member["person"], "Person")

            member_list.append(member)

    try:
        html_display["warn_code"] = int(
            request.GET.get("warn_code", 0))  # 是否有来自外部的消息
    except:
        return redirect(message_url(wrong('非法的状态码，请勿篡改URL!')))
    html_display["warn_message"] = request.GET.get(
        "warn_message", "")  # 提醒的具体内容

    modpw_status = request.GET.get("modinfo", None)
    if modpw_status is not None and modpw_status == "success":
        html_display["warn_code"] = 2
        html_display["warn_message"] = "修改小组信息成功!"

    # 补充左边栏信息



    # 再处理修改信息的回弹
    modpw_status = request.GET.get("modinfo", None)
    html_display["modpw_code"] = modpw_status is not None and modpw_status == "success"


    # 小组活动的信息

    # 补充一些呈现信息
    # 新版侧边栏, 顶栏等的呈现，采用 bar_display, 必须放在render前最后一步
    bar_display = utils.get_sidebar_and_navbar(request.user,navbar_name = "小组主页", title_name = org.oname)
    # 转账后跳转
    origin = request.get_full_path()

    # 补充订阅该小组的按钮
    allow_unsubscribe = org.otype.allow_unsubscribe # 是否允许取关
    is_person = True if user_type == "Person" else False
    if is_person:
        subscribe_flag = True if (
            organization_name not in me.unsubscribe_list.values_list("oname", flat=True)) \
            else False

    # 补充作为小组成员，选择是否展示的按钮
    show_post_change_button = False     # 前端展示“是否不展示我自己”的按钮，若为True则渲染这个按钮
    if user_type == 'Person':
        my_position = Position.objects.activated().filter(org=org, person=me).exclude(is_admin=True)
        if len(my_position):
            show_post_change_button = True
            my_position = my_position[0]


    if request.session.get('alert_message'):
        load_alert_message = request.session.pop('alert_message')

    # 浏览次数，必须在render之前
    # 为了防止发生错误的存储，让数据库直接更新浏览次数，并且不再显示包含本次浏览的数据
    Organization.objects.filter(id=org.id).update(visit_times=F('visit_times')+1)
    # org.visit_times += 1
    # org.save()
    return render(request, "orginfo.html", locals())


@login_required(redirect_field_name="origin")
@utils.check_user_access(redirect_url="/logout/")
@log.except_captured(source='views[homepage]', record_user=True)
def homepage(request):
    valid, user_type, html_display = utils.check_user_type(request.user)
    is_person = True if user_type == "Person" else False
    me = get_person_or_org(request.user, user_type)
    myname = me.name if is_person else me.oname

    # 直接储存在html_display中
    # profile_name = "个人主页" if is_person else "小组主页"
    # profile_url = "/stuinfo/?name=" + myname if is_person else "/orginfo/?name=" + myname

    html_display["is_myself"] = True

    try:
        html_display["warn_code"] = int(
            request.GET.get("warn_code", 0))  # 是否有来自外部的消息
    except:
        return redirect(message_url(wrong('非法的状态码，请勿篡改URL!')))
    html_display["warn_message"] = request.GET.get(
        "warn_message", "")  # 提醒的具体内容

    nowtime = datetime.now()
    # 今天第一次访问 welcome 界面，积分加 0.5
    if is_person:
        with transaction.atomic():
            np = NaturalPerson.objects.select_for_update().get(person_id=request.user)
            if np.last_time_login is None or np.last_time_login.date() != nowtime.date():
                np.last_time_login = nowtime
                np.bonusPoint += 0.5
                np.save()
                html_display['first_signin'] = True # 前端显示

    # 开始时间在前后一周内，除了取消和审核中的活动。按时间逆序排序
    recentactivity_list = Activity.objects.get_recent_activity().select_related('organization_id')

    # 开始时间在今天的活动,且不展示结束的活动。按开始时间由近到远排序
    activities = Activity.objects.get_today_activity().select_related('organization_id')
    activities_start = [
        activity.start.strftime("%H:%M") for activity in activities
    ]
    html_display['today_activities'] = list(zip(activities, activities_start)) or None

    # 最新一周内发布的活动，按发布的时间逆序
    newlyreleased_list = Activity.objects.get_newlyreleased_activity().select_related('organization_id')

    # 即将截止的活动，按截止时间正序
    prepare_times = Activity.EndBeforeHours.prepare_times
    signup_rec = Activity.objects.activated().select_related(
        'organization_id').filter(status = Activity.Status.APPLYING)
    signup_list = []
    for act in signup_rec:
        deadline = act.apply_end
        dictmp = {}
        dictmp["deadline"] = deadline
        dictmp["act"] = act
        dictmp["tobestart"] = (deadline - nowtime).total_seconds()//360/10
        signup_list.append(dictmp)
    signup_list.sort(key=lambda x:x["deadline"])
    signup_list = signup_list[:10]
    # 如果提交了心愿，发生如下的操作
    if request.method == "POST" and request.POST:
        wishtext = request.POST.get("wish")
        background = ""
        if request.POST.get("backgroundcolor") is not None:
            bg = request.POST["backgroundcolor"]
            try:
                assert len(bg) == 7 and bg[0] == "#"
                int(bg[1:], base=16)
                background = bg
            except:
                print(f"心愿背景颜色{bg}不合规")
        new_wish = Wishes.objects.create(text = wishtext, background = background)
        new_wish.save()

    # 心愿墙！！！！!最近一周的心愿，已经逆序排列，如果超过100个取前100个就可
    wishes = Wishes.objects.filter(
        time__gt = nowtime - timedelta(days = 7)
    )
    wishes = wishes[:100]

    # 心愿墙背景图片
    colors = Wishes.COLORS
    backgroundpics = [
            {
                "src": f"/static/assets/img/backgroundpics/{i+1}.png",
                "color": color
            } for i, color in enumerate(colors)
        ]

    # 从redirect.json读取要作为引导图的图片，按照原始顺序
    guidepicdir = "static/assets/img/guidepics"
    with open(f"{guidepicdir}/redirect.json") as file:
        img2url = json.load(file)
    guidepics = list(img2url.items())
    # (firstpic, firsturl), guidepics = guidepics[0], guidepics[1:]
    # firstpic是第一个导航图，不是第一张图片，现在把这个逻辑在模板处理了

    """ 
        取出过去一周的所有活动，filter出上传了照片的活动，从每个活动的照片中随机选择一张
        如果列表为空，那么添加一张default，否则什么都不加。
    """
    all_photo_display = ActivityPhoto.objects.filter(type=ActivityPhoto.PhotoType.SUMMARY).order_by('-time')
    photo_display, activity_id_set = list(), set()  # 实例的哈希值未定义，不可靠
    count = 9 - len(guidepics)  # 算第一张导航图
    for photo in all_photo_display:
        # 不用activity，因为外键需要访问数据库
        if photo.activity_id not in activity_id_set and photo.image:
            # 数据库设成了image可以为空而不是空字符串，str的判断对None没有意义

            photo.image = MEDIA_URL + str(photo.image)
            photo_display.append(photo)
            activity_id_set.add(photo.activity_id)
            count -= 1

            if count <= 0:  # 目前至少能显示一个，应该也合理吧
                break
    if photo_display:
        guidepics = guidepics[1:]   # 第一张只是封面图，如果有需要呈现的内容就不显示

    """ 暂时不需要这些，目前逻辑是取photo_display的前四个，如果没有也没问题
    if len(photo_display) == 0: # 这个分类是为了前端显示的便利，就不采用append了
        homepagephoto = "/static/assets/img/taskboard.jpg"
    else:
        firstpic = photo_display[0]
        photos = photo_display[1:]
    """

    # -----------------------------天气---------------------------------
    try:
        with open("./weather.json") as weather_json:
            html_display['weather'] = json.load(weather_json)
    except:
        from app.scheduler_func import get_weather
        html_display['weather'] = get_weather()
    update_time_delta = datetime.now() - datetime.strptime(html_display["weather"]["modify_time"],'%Y-%m-%d %H:%M:%S.%f')
    # 根据更新时间长短，展示不同的更新天气时间状态
    def days_hours_minutes_seconds(td):
        return td.days, td.seconds // 3600, (td.seconds // 60) % 60, td.seconds % 60
    days, hours, minutes, seconds = days_hours_minutes_seconds(update_time_delta)
    if days > 0:
        last_update = f"{days}天前"
    elif hours > 0:
        last_update = f"{hours}小时前"
    elif minutes > 0:
        last_update = f"{minutes}分钟前"
    else:
        last_update = f"{seconds}秒前"
    #-------------------------------天气结束-------------------------

    # 新版侧边栏, 顶栏等的呈现，采用 bar_display, 必须放在render前最后一步
    bar_display = utils.get_sidebar_and_navbar(request.user, "元培生活")
    # bar_display["title_name"] = "Welcome Page"
    # bar_display["navbar_name"] = "元培生活"

    return render(request, "welcome_page.html", locals())


@login_required(redirect_field_name="origin")
@utils.check_user_access(redirect_url="/logout/")
@log.except_captured(source='views[accountSetting]', record_user=True)
def accountSetting(request):
    valid, user_type, html_display = utils.check_user_type(request.user)

    # 在这个页面 默认回归为自己的左边栏
    html_display["is_myself"] = True
    user = request.user
    me = get_person_or_org(user, user_type)
    former_img = utils.get_user_ava(me, user_type)

    # 补充网页呈现所需信息
    # 新版侧边栏, 顶栏等的呈现，采用 bar_display, 必须放在render前最后一步
    bar_display = utils.get_sidebar_and_navbar(request.user, "信息与隐私")
    # bar_display["title_name"] = "Account Setting"
    # bar_display["navbar_name"] = "账户设置"
    # bar_display["help_message"] = local_dict["help_message"]["账户设置"]

    if user_type == "Person":
        info = NaturalPerson.objects.filter(person_id=user)
        userinfo = info.values()[0]

        useroj = NaturalPerson.objects.get(person_id=user)

        former_wallpaper = utils.get_user_wallpaper(me, "Person")

        # print(json.loads(request.body.decode("utf-8")))
        if request.method == "POST" and request.POST:

            # 合法性检查
            attr_dict, show_dict, html_display = utils.check_account_setting(request, user_type)
            attr_check_list = [attr for attr in attr_dict.keys() if attr not in ['gender', 'ava', 'wallpaper']]
            if html_display['warn_code'] == 1:
                return render(request, "person_account_setting.html", locals())

            modify_info = []
            if attr_dict['gender'] != useroj.get_gender_display():
                modify_info.append(f'gender: {useroj.get_gender_display()}->{attr_dict["gender"]}')
            if attr_dict['ava']:
                modify_info.append(f'avatar: {attr_dict["ava"]}')
            if attr_dict['wallpaper']:
                modify_info.append(f'wallpaper: {attr_dict["wallpaper"]}')
            modify_info += [f'{attr}: {getattr(useroj, attr)}->{attr_dict[attr]}'
                            for attr in attr_check_list
                            if (attr_dict[attr] != "" and str(getattr(useroj, attr)) != attr_dict[attr])]
            modify_info += [f'{show_attr}: {getattr(useroj, show_attr)}->{show_dict[show_attr]}'
                            for show_attr in show_dict.keys()
                            if getattr(useroj, show_attr) != show_dict[show_attr]]

            if attr_dict['gender'] != useroj.gender:
                useroj.gender = NaturalPerson.Gender.MALE if attr_dict['gender'] == '男' else NaturalPerson.Gender.FEMALE
            for attr in attr_check_list:
                if attr_dict[attr] != "" and str(getattr(useroj, attr)) != attr_dict[attr]:
                    setattr(useroj, attr, attr_dict[attr])
            for show_attr in show_dict.keys():
                if getattr(useroj, show_attr) != show_dict[show_attr]:
                    setattr(useroj, show_attr, show_dict[show_attr])
            if 'ava' in attr_dict.keys() and attr_dict['ava'] is not None:
                useroj.avatar = attr_dict['ava']
            if 'wallpaper' in attr_dict.keys() and attr_dict['wallpaper'] is not None:
                useroj.wallpaper = attr_dict['wallpaper']
            expr = len(modify_info)
            if expr >= 1:
                useroj.save()
                upload_state = True
                modify_msg = '\n'.join(modify_info)
                record_modify_with_session(request,
                    f"修改了{expr}项信息：\n{modify_msg}")
                return redirect("/stuinfo/?modinfo=success")
            # else: 没有更新

        return render(request, "person_account_setting.html", locals())

    else:
        info = Organization.objects.filter(organization_id=user)
        userinfo = info.values()[0]

        useroj = Organization.objects.get(organization_id=user)
        former_wallpaper = utils.get_user_wallpaper(me, "Organization")
        if request.method == "POST" and request.POST:

            ava = request.FILES.get("avatar")
            wallpaper = request.FILES.get("wallpaper")
            # 合法性检查
            attr_dict, show_dict, html_display = utils.check_account_setting(request, user_type)
            attr_check_list = [attr for attr in attr_dict.keys()]
            if html_display['warn_code'] == 1:
                return render(request, "person_account_setting.html", locals())

            modify_info = []
            if ava:
                modify_info.append(f'avatar: {ava}')
            if wallpaper:
                modify_info.append(f'wallpaper: {wallpaper}')
            modify_info += [f'{attr}: {getattr(useroj, attr)}->{attr_dict[attr]}'
                            for attr in attr_check_list
                            if (attr_dict[attr] != "" and str(getattr(useroj, attr)) != attr_dict[attr])]

            for attr in attr_check_list:
                if getattr(useroj, attr) != attr_dict[attr] and attr_dict[attr] != "":
                    setattr(useroj, attr, attr_dict[attr])
            if ava is None:
                pass
            else:
                useroj.avatar = ava
            if wallpaper is not None:
                useroj.wallpaper = wallpaper
            useroj.save()
            avatar_path = MEDIA_URL + str(ava)
            expr = len(modify_info)
            if expr >= 1:
                upload_state = True
                modify_msg = '\n'.join(modify_info)
                record_modify_with_session(request,
                    f"修改了{expr}项信息：\n{modify_msg}")
                return redirect("/orginfo/?modinfo=success")
            # else: 没有更新

        return render(request, "org_account_setting.html", locals())


@log.except_captured(source='views[freshman]', record_user=True)
def freshman(request):
    if request.user.is_authenticated:
        return redirect(message_url(wrong('你已经登录，无需进行注册!')))

    if request.GET.get("success") is not None:
        alert = request.GET.get("alert")
        return render(request, "registerSuccess.html", locals())

    # 选择生源地列表，前端使用量
    address_set = set(Freshman.objects.all().values_list("place", flat=True))
    address_set.discard("")
    address_set.discard("其它")
    address_list = sorted(address_set)
    address_list.append("其它")
    html_path = "freshman-top.html"
    if request.method == "POST":
        # 这些也是失败时的前端使用量
        try:
            sid = request.POST["sid"]
            sname = request.POST["sname"]
            gender = request.POST["gender"]
            birthday = request.POST["birthday"] # 前端使用
            birthplace = request.POST["birthplace"]
            email = request.POST["email"]
        except:
            err_msg = "提交信息不足"
            return render(request, html_path, locals())
        try:
            sid = str(sid)
            freshman = Freshman.objects.get(sid=sid)
        except:
            err_msg = "不存在该学号信息，你真的是新生吗？"
            return render(request, html_path, locals())
        try:
            exist = freshman.exists()
            assert exist != "user", "用户仅部分注册，请联系管理员"
            registered = freshman.status == Freshman.Status.REGISTERED
            assert not (exist and not registered), "您尚未注册，但用户已存在，请联系管理员"
            assert not (not exist and registered), "您已经注册，但用户不存在，请联系管理员"
            if exist or registered:
                err_msg = "您的账号已被注册过，请阅读使用说明！"
                return redirect("/freshman/?success=1&alert=" + err_msg)
        except Exception as e:
            err_msg = str(e)
            return render(request, html_path, locals())
        try:
            sname = str(sname)
            gender = str(gender)
            birthday_date = datetime.strptime(birthday, "%Y-%m-%d").date()
            birthplace = str(birthplace)
            email = str(email)
        except:
            err_msg = "错误的个人信息格式"
            return render(request, html_path, locals())
        try:
            assert freshman.name == sname, "姓名不匹配"
            assert freshman.gender == gender, "个人信息错误"
            assert freshman.birthday == birthday_date, "个人信息错误"
            if freshman.place != "":
                assert freshman.place == birthplace, "生源地错误"
            else:
                assert "其它" == birthplace, "生源地错误"
            assert "@" in email, "请使用合法的邮件地址"
            assert gender in ["男", "女"], "性别数据异常，请联系管理员"
        except Exception as e:
            err_msg = str(e)
            return render(request, html_path, locals())

        np_gender = NaturalPerson.Gender.MALE if gender == "男" else\
                    NaturalPerson.Gender.FEMALE

        # 检查通过，这里假设user创建成功后自然人也能创建成功
        current = "随机生成密码"
        try:
            with transaction.atomic():
                password = hash_coder.encode(sname + str(random.random()))
                current = "创建用户"
                user = User.objects.create_user(username=sid, password=password)
                current = "创建个人账号"
                NaturalPerson.objects.create(
                    person_id=user,
                    stu_id_dbonly=sid,
                    name=sname,
                    gender=np_gender,
                    stu_major="元培计划（待定）",
                    stu_grade=freshman.grade,
                    email=email,
                    )
                current = "更新注册状态"
                Freshman.objects.filter(sid=sid).select_for_update().update(
                    status = Freshman.Status.REGISTERED)
        except:
            err_msg = f"在{current}时意外发生了错误，请联系管理员"
            return render(request, html_path, locals())

        # 发送企业微信邀请，不会报错
        invite(sid, multithread=True)

        err_msg = "您的账号已成功注册，请尽快加入企业微信以接受后续通知！"
        return redirect("/freshman/?success=1&alert=" + err_msg)

    return render(request, html_path, locals())


@login_required(redirect_field_name="origin")
@log.except_captured(source='views[userAgreement]', record_user=True)
def userAgreement(request):
    # 不要加check_user_access，因为本页面就是该包装器首次登录时的跳转页面之一
    valid, user_type, html_display = utils.check_user_type(request.user)
    if not valid:
        return redirect("/index/")

    if request.method == "POST":
        confirm = request.POST.get('confirm') == 'yes'
        if not confirm:
            return redirect('/logout/')
        request.session['confirmed'] = 'yes'
        return redirect('/modpw/')

    # 新版侧边栏, 顶栏等的呈现，采用 bar_display, 必须放在render前最后一步
    bar_display = utils.get_sidebar_and_navbar(request.user, "用户须知")
    return render(request, 'user_agreement.html', locals())



@log.except_captured(source='views[authRegister]', record_user=True)
def authRegister(request):
    if request.user.is_superuser:
        if request.method == "POST" and request.POST:
            name = request.POST["name"]
            password = request.POST["password"]
            sno = request.POST["snum"]
            email = request.POST["email"]
            password2 = request.POST["password2"]
            stu_grade = request.POST["syear"]
            gender = request.POST['sgender']
            if password != password2:
                return render(request, "index.html")
            else:
                if gender not in ['男', '女']:
                    return render(request, "auth_register_boxed.html")
                # user with same sno
                same_user = NaturalPerson.objects.filter(person_id=sno)
                if same_user:
                    return render(request, "auth_register_boxed.html")
                same_email = NaturalPerson.objects.filter(email=email)
                if same_email:
                    return render(request, "auth_register_boxed.html")

                # OK!
                try:
                    user = User.objects.create_user(username=sno, password=password)
                except:
                    # 存在用户
                    return HttpResponseRedirect("/admin/")

                try:
                    new_user = NaturalPerson.objects.create(
                        person_id=user,
                        stu_id_dbonly=sno,
                        name = name,
                        email = email,
                        stu_grade = stu_grade,
                        gender = NaturalPerson.Gender.MALE if gender == '男'\
                            else NaturalPerson.Gender.FEMALE,
                    )
                except:
                    # 创建失败，把创建的用户删掉
                    return HttpResponseRedirect("/admin/")
                return HttpResponseRedirect("/index/")
        return render(request, "auth_register_boxed.html")
    else:
        return HttpResponseRedirect("/index/")


# @login_required(redirect_field_name=None)
@log.except_captured(source='views[logout]', record_user=True)
def logout(request):
    auth.logout(request)
    return HttpResponseRedirect("/index/")


"""
@log.except_captured(source='views[org_spec]', record_user=True)
def org_spec(request, *args, **kwargs):
    arg = args[0]
    org_dict = local_dict['org']
    topic = org_dict[arg]
    org = Organization.objects.filter(oname=topic)
    pos = Position.objects.filter(Q(org=org) | Q(pos='部长') | Q(pos='老板'))
    try:
        pos = Position.objects.filter(Q(org=org) | Q(pos='部长') | Q(pos='老板'))
        boss_no = pos.values()[0]['person_id']#存疑，可能还有bug here
        boss = NaturalPerson.objects.get(person_id=boss_no).name
        job = pos.values()[0]['pos']
    except:
        person_incharge = '负责人'
    return render(request, 'org_spec.html', locals())
"""

@log.except_captured(source='views[get_stu_img]', record_user=True)
def get_stu_img(request):
    if DEBUG: print("in get stu img")
    stuId = request.GET.get("stuId")
    if stuId is not None:
        try:
            stu = NaturalPerson.objects.get(person_id__username=stuId)
            img_path = stu.get_user_ava()
            return JsonResponse({"path": img_path}, status=200)
        except:
            return JsonResponse({"message": "Image not found!"}, status=404)
    return JsonResponse({"message": "User not found!"}, status=404)


@login_required(redirect_field_name="origin")
@utils.check_user_access(redirect_url="/logout/")
@log.except_captured(source='views[search]', record_user=True)
def search(request):
    """
        搜索界面的呈现逻辑
        分成搜索个人和搜索小组两个模块，每个模块的呈现独立开，有内容才呈现，否则不显示
        搜索个人：
            支持使用姓名搜索，支持对未设为不可见的昵称和专业搜索
            搜索结果的呈现采用内容/未公开表示，所有列表为people_filed
        搜索小组
            支持使用小组名、小组类型搜索、一级负责人姓名
            小组的呈现内容由拓展表体现，不在这个界面呈现具体成员
            add by syb:
            支持通过小组名、小组类型来搜索小组
            支持通过公开关系的个人搜索小组，即如果某自然人用户可以被上面的人员搜索检出，
            而且该用户选择公开其与小组的关系，那么该小组将在搜索界面呈现。
            搜索结果的呈现内容见organization_field
        搜索活动
            支持通过活动名、小组来搜索活动。只要可以搜索到小组，小组对应的活动就也可以被搜到
            搜索结果的呈现见activity_field
    """

    valid, user_type, html_display = utils.check_user_type(request.user)

    query = request.GET.get("Query", "")
    if query == "":
        return redirect(message_url(wrong('请填写有效的搜索信息!')))

    not_found_message = "找不到符合搜索的信息或相关内容未公开！"
    # 首先搜索个人, 允许搜索姓名或者公开的专业, 删去小名搜索
    people_list = NaturalPerson.objects.filter(
        Q(name__icontains=query)
        | (  # (Q(nickname__icontains=query) & Q(show_nickname=True)) |
                Q(stu_major__icontains=query) & Q(show_major=True)
        )
        | (
            Q(nickname__icontains=query) & Q(show_nickname=True)
        )
    )

    # 接下来准备呈现的内容
    # 首先是准备搜索个人信息的部分
    people_field = [
        "姓名",
        "昵称",
        "年级",
        "班级",
        # "昵称",
        # "性别",
        "专业",
        # "邮箱",
        # "电话",
        # "宿舍",
        "状态",
    ]  # 感觉将年级和班级分开呈现会简洁很多

    # 搜索小组
    # 先查找query作为姓名包含在字段中的职务信息, 选的是post为true或者职务等级为0
    pos_list = Position.objects.activated().filter(person__name__icontains=query).filter(
        Q(show_post=True) | Q(is_admin=True))
    # 通过小组名、小组类名、和上述的职务信息对应的小组信息
    organization_list = Organization.objects.filter(
        Q(oname__icontains=query)
        | Q(otype__otype_name__icontains=query)
        | Q(id__in=pos_list.values("org"))
    ).prefetch_related("position_set")

    now = datetime.now()
    def get_recent_activity(org):
        activities = Activity.objects.activated().filter(Q(organization_id=org.id)
                                                         & ~Q(status=Activity.Status.CANCELED)
                                                         & ~Q(status=Activity.Status.REJECT))
        activities = list(activities)
        activities.sort(key=lambda activity: abs(now - activity.start))
        return None if len(activities) == 0 else activities[0:3]

    org_display_list = []
    for org in organization_list:
        org_display_list.append(
            {
                "oname": org.oname,
                "otype": org.otype,
                "pos0": NaturalPerson.objects.activated().filter(
                    id__in=Position.objects.activated().filter(is_admin=True, org=org).values("person")
                ),  #TODO:直接查到一个NaturalPerson的Query_set
                # [
                #     w["person__name"]
                #     for w in list(
                #         org.position_set.activated()
                #             .filter(pos=0)
                #             .values("person__name")
                #     )
                # ],
                "activities": get_recent_activity(org),
                "get_user_ava": org.get_user_ava()
            }
        )

    # 小组要呈现的具体内容
    organization_field = ["小组名称", "小组类型", "负责人", "近期活动"]

    # 搜索活动
    activity_list = Activity.objects.activated().filter(
        Q(title__icontains=query) | Q(organization_id__oname__icontains=query)& ~Q(status=Activity.Status.CANCELED)
                                                         & ~Q(status=Activity.Status.REJECT)
        &~Q(status=Activity.Status.REVIEWING)&~Q(status=Activity.Status.ABORT)
    )

    # 活动要呈现的内容
    activity_field = ["活动名称", "承办小组", "状态"]

    me = get_person_or_org(request.user, user_type)
    html_display["is_myself"] = True

    # 新版侧边栏, 顶栏等的呈现，采用 bar_display, 必须放在render前最后一步
    bar_display = utils.get_sidebar_and_navbar(request.user, "信息搜索")
    # bar_display["title_name"] = "Search"
    # bar_display["navbar_name"] = "信息搜索"  #

    return render(request, "search.html", locals())


@log.except_captured(source='views[forgetPassword]', record_user=True)
def forgetPassword(request):
    """
        忘记密码页（Pylance可以提供文档字符串支持）

        页面效果
        -------
        - 根据（邮箱）验证码完成登录，提交后跳转到修改密码界面
        - 本质是登录而不是修改密码
        - 如果改成支持验证码登录只需修改页面和跳转（记得修改函数和页面名）

        页面逻辑
        -------
        1. 发送验证码
            1.5 验证码冷却避免多次发送
        2. 输入验证码
            2.5 保留表单信息
        3. 错误提醒和邮件发送提醒

        实现逻辑
        -------
        - 通过脚本使按钮提供不同的`send_captcha`值，区分按钮
        - 通过脚本实现验证码冷却，页面刷新后重置冷却（避免过长等待影响体验）
        - 通过`session`保证安全传输验证码和待验证用户
        - 成功发送/登录后才在`session`中记录信息
        - 页面模板中实现消息提醒
            - 消息提示现在与整体统一
            - 添加`alert`表示需要提醒
            - 添加`noshow`不在页面显示文字
        - 尝试发送验证码后总是弹出提示框，通知用户验证码的发送情况
        
        注意事项
        -------
        - 尝试忘记密码的不一定是本人，一定要做好隐私和逻辑处理
            - 用户邮箱应当部分打码，避免向非本人提供隐私数据！
        - 连接设置的timeout为6s
        - 如果引入企业微信验证，建议将send_captcha分为'qywx'和'email'
    """
    if request.user.is_authenticated:
        return redirect("/welcome/")

    if request.session.get("received_user"):
        username = request.session["received_user"]  # 自动填充，方便跳转后继续
    if request.method == "POST":
        username = request.POST["username"]
        send_captcha = request.POST["send_captcha"]
        vertify_code = request.POST["vertify_code"]  # 用户输入的验证码

        user = User.objects.filter(username=username)
        if not user:
            display = wrong("账号不存在")
        elif len(user) != 1:
            display = wrong("用户名不唯一，请联系管理员")
        else:
            user = user[0]
            try:
                person = NaturalPerson.objects.get(person_id=user)  # 目前只支持自然人
            except:
                display = wrong("暂不支持小组账号验证码登录！")
                display["alert"] = True
                return render(request, "forget_password.html", locals())
            if send_captcha in ["yes", "email"]:    # 单个按钮(yes)发送邮件
                email = person.email
                if not email or email.lower() == "none" or "@" not in email:
                    display = wrong(
                            "您没有设置邮箱，请联系管理员"
                            + "或发送姓名、学号和常用邮箱至gypjwb@pku.edu.cn进行修改"
                    )  # TODO:记得填
                else:
                    captcha = utils.get_captcha(request, username)
                    msg = (
                            f"<h3><b>亲爱的{person.name}同学：</b></h3><br/>"
                            "您好！您的账号正在进行邮箱验证，本次请求的验证码为：<br/>"
                            f'<p style="color:orange">{captcha}'
                            '<span style="color:gray">(仅'
                            f'<a href="{request.build_absolute_uri()}">当前页面</a>'
                            "有效)</span></p>"
                            f'点击进入<a href="{request.build_absolute_uri("/")}">元培成长档案</a><br/>'
                            "<br/>"
                            "元培学院开发组<br/>" + datetime.now().strftime("%Y年%m月%d日")
                    )
                    post_data = {
                        "sender": "元培学院开发组",  # 发件人标识
                        "toaddrs": [email],  # 收件人列表
                        "subject": "YPPF登录验证",  # 邮件主题/标题
                        "content": msg,  # 邮件内容
                        # 若subject为空, 第一个\n视为标题和内容的分隔符
                        "html": True,  # 可选 如果为真则content被解读为html
                        "private_level": 0,  # 可选 应在0-2之间
                        # 影响显示的收件人信息
                        # 0级全部显示, 1级只显示第一个收件人, 2级只显示发件人
                        "secret": email_coder.encode(msg),  # content加密后的密文
                    }
                    post_data = json.dumps(post_data)
                    pre, suf = email.rsplit("@", 1)
                    if len(pre) > 5:
                        pre = pre[:2] + "*" * len(pre[2:-3]) + pre[-3:]
                    try:
                        response = requests.post(email_url, post_data, timeout=6)
                        response = response.json()
                        if response["status"] != 200:
                            display = wrong(f"未能向{pre}@{suf}发送邮件")
                            print("向邮箱api发送失败，原因：", response["data"]["errMsg"])
                        else:
                            # 记录验证码发给谁 不使用username防止被修改
                            utils.set_captcha_session(request, username, captcha)
                            display = succeed(f"验证码已发送至{pre}@{suf}")
                            display["noshow"] = True
                    except:
                        display = wrong("邮件发送失败：超时")
                    finally:
                        display["alert"] = True
                        display.setdefault("colddown", 60)
            elif send_captcha in ["wechat"]:    # 发送企业微信消息
                username = person.person_id.username
                captcha = utils.get_captcha(request, username)
                send_wechat_captcha(username, captcha)
                display = succeed(f"验证码已发送至企业微信")
                display["noshow"] = True
                display["alert"] = True
                utils.set_captcha_session(request, username, captcha)
                display.setdefault("colddown", 60)
            else:
                captcha, expired, old = utils.get_captcha(request, username, more_info=True)
                if not old:
                    display = wrong("请先发送验证码")
                elif expired:
                    display = wrong("验证码已过期，请重新发送")
                elif str(vertify_code).upper() == captcha.upper():
                    auth.login(request, user)
                    utils.update_related_account_in_session(request, user.username)
                    utils.clear_captcha_session(request)
                    # request.session["username"] = username 已废弃
                    request.session["forgetpw"] = "yes"
                    return redirect(reverse("modpw"))
                else:
                    display = wrong("验证码错误")
                display.setdefault("colddown", 30)
    return render(request, "forget_password.html", locals())


@login_required(redirect_field_name="origin")
@utils.check_user_access(redirect_url="/logout/", is_modpw=True)
@log.except_captured(source='views[modpw]', record_user=True)
def modpw(request):
    """
        可能在三种情况进入这个页面：首次登陆；忘记密码；或者常规的修改密码。
        在忘记密码时，可以允许不输入旧的密码
        在首次登陆时，现在写的也可以不输入旧的密码（我还没想好这样合不合适）
            以上两种情况都可以直接进行密码修改
        常规修改要审核旧的密码
    """
    valid, user_type, html_display = utils.check_user_type(request.user)
    if not valid:
        return redirect("/index/")
    me = get_person_or_org(request.user, user_type)
    isFirst = me.first_time_login
    # 在其他界面，如果isFirst为真，会跳转到这个页面
    # 现在，请使用@utils.check_user_access(redirect_url)包装器完成用户检查

    html_display["is_myself"] = True

    err_code = 0
    err_message = None
    forgetpw = request.session.get("forgetpw", "") == "yes"  # added by pht
    user = request.user
    username = user.username

    if request.method == "POST" and request.POST:
        oldpassword = request.POST["pw"]
        newpw = request.POST["new"]
        strict_check = True
        min_length = 8
        try:
            if oldpassword == newpw and strict_check and not (forgetpw or isFirst):
                raise ValidationError(message="新密码不能与原密码相同")
            elif newpw == username and strict_check:
                raise ValidationError(message="新密码不能与学号相同")
            elif newpw != oldpassword and (forgetpw or isFirst):  # added by pht
                raise ValidationError(message="两次输入的密码不匹配")
            elif len(newpw) < min_length:
                raise ValidationError(message=f"新密码不能短于{min_length}位")
            if strict_check:
                NumericPasswordValidator().validate(password=newpw)
                CommonPasswordValidator().validate(password=newpw)
        except ValidationError as e:
            err_code = 1
            err_message = e.message
        # if oldpassword == newpw and strict_check and not (forgetpw or isFirst):
        #     err_code = 1
        #     err_message = "新密码不能与原密码相同"
        # elif newpw == username and strict_check:
        #     err_code = 2
        #     err_message = "新密码不能与学号相同"
        # elif newpw != oldpassword and (forgetpw or isFirst):  # added by pht
        #     err_code = 5
        #     err_message = "两次输入的密码不匹配"
        # elif len(newpw) < min_length:
        #     err_code = 6
        # err_message = f"新密码的长度不能少于{min_length}位"
        else:
            # 在1、忘记密码 2、首次登录 3、验证旧密码正确 的前提下，可以修改
            if forgetpw or isFirst:
                userauth = True
            else:
                userauth = auth.authenticate(
                    username=username, password=oldpassword
                )  # 验证旧密码是否正确
            if userauth:  # 可以修改
                try:  # modified by pht: if检查是错误的，不存在时get会报错
                    user.set_password(newpw)
                    user.save()
                    me.first_time_login = False
                    me.save()

                    if forgetpw:
                        request.session.pop("forgetpw")  # 删除session记录

                    # record_modify_with_session(request,
                    #     "首次修改密码" if isFirst else "修改密码")
                    urls = reverse("index") + "?modinfo=success"
                    return redirect(urls)
                except:  # modified by pht: 之前使用的if检查是错误的
                    err_code = 3
                    err_message = "学号不存在"
            else:
                err_code = 4
                err_message = "原始密码不正确"
    # 新版侧边栏, 顶栏等的呈现，采用 bar_display, 必须放在render前最后一步
    bar_display = utils.get_sidebar_and_navbar(request.user, "修改密码")
    # 补充一些呈现信息
    # bar_display["title_name"] = "Modify Password"
    # bar_display["navbar_name"] = "修改密码"
    return render(request, "modpw.html", locals())



@login_required(redirect_field_name="origin")
@utils.check_user_access(redirect_url="/logout/")
@log.except_captured(source='views[subscribeOrganization]', record_user=True)
def subscribeOrganization(request):
    valid, user_type, html_display = utils.check_user_type(request.user)
    if user_type != 'Person':
        return redirect('/welcome/?warn_code=1&warn_message=小组账号不支持订阅！')

    me = get_person_or_org(request.user, user_type)
    html_display["is_myself"] = True
    # orgava_list = [(org, utils.get_user_ava(org, "Organization")) for org in org_list]
    otype_infos = [(
        otype,
        list(Organization.objects.filter(otype=otype)
            .select_related("organization_id")),
    ) for otype in OrganizationType.objects.all().order_by('-otype_id')]
    unsubscribe_list = list(me.unsubscribe_list.values_list("organization_id__username", flat=True))
    # 获取不订阅列表（数据库里的是不订阅列表）



    # 新版侧边栏, 顶栏等的呈现，采用 bar_display, 必须放在render前最后一步
    bar_display = utils.get_sidebar_and_navbar(request.user, navbar_name="我的订阅")
    # 补充一些呈现信息
    # bar_display["title_name"] = "Subscribe"
    # bar_display["navbar_name"] = "我的订阅"  #
    # bar_display["help_message"] = local_dict["help_message"]["我的订阅"]

    subscribe_url = reverse("saveSubscribeStatus")

    # all_number = NaturalPerson.objects.activated().all().count()    # 人数全体 优化查询
    return render(request, "organization_subscribe.html", locals())




@login_required(redirect_field_name="origin")
@utils.check_user_access(redirect_url="/logout/")
@log.except_captured(source='views[saveSubscribeStatus]', record_user=True)
def saveSubscribeStatus(request):
    valid, user_type, html_display = utils.check_user_type(request.user)
    if user_type != 'Person':
        return JsonResponse({"success":False})

    me = get_person_or_org(request.user, user_type)
    params = json.loads(request.body.decode("utf-8"))

    with transaction.atomic():
        if "id" in params.keys():
            try:
                org = Organization.objects.get(organization_id__username=params["id"])
            except:
                return JsonResponse({"success":False})
            if params["status"]:
                me.unsubscribe_list.remove(org)
            else:
                if not org.otype.allow_unsubscribe: # 非法前端量修改
                    return JsonResponse({"success":False})
                me.unsubscribe_list.add(org)
        elif "otype" in params.keys():
            try:
                unsubscribed_list = me.unsubscribe_list.filter(
                    otype__otype_id=params["otype"]
                )
                org_list = Organization.objects.filter(otype__otype_id=params["otype"])
            except:
                return JsonResponse({"success":False})
            if params["status"]:  # 表示要订阅
                for org in unsubscribed_list:
                    me.unsubscribe_list.remove(org)
            else:  # 不订阅
                try:
                    otype = OrganizationType.objects.get(otype_id = params["otype"])
                except:
                    return JsonResponse({"success":False})
                if not otype.allow_unsubscribe: # 非法前端量修改
                    return JsonResponse({"success":False})
                for org in org_list:
                    me.unsubscribe_list.add(org)
        elif "level" in params.keys():
            try:
                level = params['level']
                assert level in ['less', 'more']
            except:
                return JsonResponse({"success":False})
            me.wechat_receive_level = (
                NaturalPerson.ReceiveLevel.MORE
                if level == 'more' else
                NaturalPerson.ReceiveLevel.LESS
            )
        me.save()

    return JsonResponse({"success": True})

'''
@login_required(redirect_field_name="origin")
@utils.check_user_access(redirect_url="/logout/")
@log.except_captured(source='views[apply_position]', record_user=True)
def apply_position(request, oid=None):
    """ apply for position in organization, including join, withdraw, transfer
    Args:
        - oid <str>: Organization ID in URL path, while actually is the ID of User.
        - apply_type <str>: Application type, including "JOIN", "WITHDRAW", "TRANSFER".
        - apply_pos <int>: Position applied for.
    Return:
        - Personal `/notification/` web page
    """
    valid, user_type, html_display = utils.check_user_type(request.user)
    if user_type != "Person":
        return redirect("/index/")

    me = get_person_or_org(request.user, user_type)
    user = User.objects.get(id=int(oid))
    org = Organization.objects.get(organization_id=user)

    if request.method == "GET":
        apply_type = request.GET.get("apply_type", "JOIN")
        apply_pos = int(request.GET.get("apply_pos", 10))
    elif request.method == "POST":
        apply_type = request.POST.get("apply_type", "JOIN")
        apply_pos = int(request.POST.get("apply_pos", 10))

    try:
        apply_type, _ = Position.objects.create_application(
            me, org, apply_type, apply_pos)
    except Exception as e:
        # print(e)
        return redirect(f"/orginfo/?name={org.oname}&warn_code=1&warn_message={e}")

    contents = [f"{apply_type}申请已提交审核", f"{apply_type}申请审核"]
    notification_create(
        me.person_id,
        org.organization_id,
        Notification.Type.NEEDREAD,
        Notification.Title.POSITION_INFORM,
        contents[0],
        "/personnelMobilization/",
        publish_to_wechat=True,  # 不要复制这个参数，先去看函数说明
        publish_kws={'app': WechatApp.AUDIT, 'level': WechatMessageLevel.INFO},
    )
    notification_create(
        org.organization_id,
        me.person_id,
        Notification.Type.NEEDDO,
        Notification.Title.POSITION_INFORM,
        contents[1],
        "/personnelMobilization/",
        publish_to_wechat=True,  # 不要复制这个参数，先去看函数说明
        publish_kws={'app': WechatApp.AUDIT, 'level': WechatMessageLevel.IMPORTANT},
    )
    return redirect("/notifications/")
'''


@login_required(redirect_field_name="origin")
@utils.check_user_access(redirect_url="/logout/")
@log.except_captured(source='views[notifications]', record_user=True)
def notifications(request):
    valid, user_type, html_display = utils.check_user_type(request.user)

    # 接下来处理POST相关的内容

    if request.method == "GET" and request.GET:  # 外部错误信息
        try:
            warn_code = int(request.GET["warn_code"])
            assert warn_code in [1, 2]
            warn_message = str(request.GET.get("warn_message"))
            html_display["warn_code"] = warn_code
            html_display["warn_message"] = warn_message
        except:
            html_display["warn_code"] = 1
            html_display["warn_message"] = "非预期的GET参数"

    if request.method == "POST":  # 发生了通知处理的事件
        post_args = json.loads(request.body.decode("utf-8"))
        try:
            notification_id = int(post_args['id'])
        except:
            html_display["warn_code"] = 1  # 失败
            html_display["warn_message"] = "请不要恶意发送post请求！"
            return JsonResponse({"success":False})
        try:
            Notification.objects.activated().get(id=notification_id, receiver=request.user)
        except:
            html_display["warn_code"] = 1  # 失败
            html_display["warn_message"] = "请不要恶意发送post请求！！"
            return JsonResponse({"success":False})
        if "cancel" in post_args['function']:
            try:
                notification_status_change(notification_id, Notification.Status.DELETE)
                html_display["warn_code"] = 2  # success
                html_display["warn_message"] = "您已成功删除一条通知！"
                return JsonResponse({"success":True})
            except:
                html_display["warn_code"] = 1  # 失败
                html_display["warn_message"] = "删除通知的过程出现错误！请联系管理员。"
                return JsonResponse({"success":False})
        else:
            try:
                context = notification_status_change(notification_id)
                html_display["warn_code"] = context["warn_code"]
                html_display["warn_message"] = context["warn_message"]
                return JsonResponse({"success":True})
            except:
                html_display["warn_code"] = 1  # 失败
                html_display["warn_message"] = "修改通知状态的过程出现错误！请联系管理员。"
                return JsonResponse({"success":False})

    me = get_person_or_org(request.user, user_type)
    html_display["is_myself"] = True

    notification_set = Notification.objects.activated().select_related(
        'sender').filter(receiver=request.user)

    done_list = notification2Display(notification_set.order_by("-finish_time"))

    undone_list = notification2Display(notification_set.order_by("-start_time"))

    # 新版侧边栏, 顶栏等的呈现，采用 bar_display, 必须放在render前最后一步
    bar_display = utils.get_sidebar_and_navbar(request.user, navbar_name="通知信箱")
    return render(request, "notifications.html", locals())




@login_required(redirect_field_name='origin')
@utils.check_user_access(redirect_url="/logout/")
@log.except_captured(source='views[QAcenter]', record_user=True)
def QAcenter(request):
    """
    Haowei:
    QA的聚合界面
    """
    valid, user_type, html_display = utils.check_user_type(request.user)

    me = get_person_or_org(request.user, user_type)

    if request.method == "POST":
        if request.POST.get("anwser") is not None:
            anwser = request.POST.get("anwser")
            if len(anwser) == 0:
                html_display["warn_code"] = 1
                html_display["warn_message"] = "请填写回答再提交！"
            else:
                QA_anwser(request.POST.get("id"), anwser)
                html_display["warn_code"] = 2
                html_display["warn_message"] = "成功提交该问题的回答！"
        else:
            post_args = json.loads(request.body.decode("utf-8"))
            if 'cancel' in post_args['function']:
                try:
                    QA_delete(int(post_args['id']))
                    html_display['warn_code'] = 2
                    html_display['warn_message'] = "成功删除一条提问！"
                    return JsonResponse({"success":True})
                except:
                    html_display["warn_code"] = 1
                    html_display["warn_message"] = "在设置提问状态为「忽略」的过程中出现了未知错误，请联系管理员！"
                    return JsonResponse({"success":False})
            else:
                try:
                    QA_ignore(int(post_args['id']), \
                        sender_flag=(post_args['function'] == 'sender')
                        )
                    html_display['warn_code'] = 2
                    html_display['warn_message'] = "成功忽略一条提问！"
                    return JsonResponse({"success":True})
                except:
                    html_display["warn_code"] = 1
                    html_display["warn_message"] = "在设置提问状态为「忽略」的过程中出现了未知错误，请联系管理员！"
                    return JsonResponse({"success":False})


    all_instances = QA2Display(request.user)

    bar_display = utils.get_sidebar_and_navbar(request.user, navbar_name="问答中心")
    return render(request, "QandA_center.html", locals())


def eventTrackingFunc(request):
    # unpack request:
    logTime = int(request.POST['Time'])
    logTime = datetime.fromtimestamp(logTime/1000)
    logUrl = request.POST['Url'] # 由于对PV/PD埋点的JavaScript脚本在base.html中实现，所以所有页面的PV/PD都会被track
    logType = int(request.POST['Type'])
    logPlatform = request.POST['Platform']
    logExploreName, logExploreVer = request.POST['Explore'].split()

    # modify the dataset
    _, user_type, _ = utils.check_user_type(request.user)
    me = get_person_or_org(request.user, user_type)
    if isinstance(me, NaturalPerson):
        me = me.person_id
    else:
        me = me.organization_id
    
    if logType in [2,3]: # 是Module类的埋点
        logModuleName = request.POST['Name']
        log = ModuleLog(Page=logUrl, ModuleName=logModuleName, Type=logType, Time=logTime, User=me, 
            Platform=logPlatform, ExploreName=logExploreName, ExploreVer=logExploreVer)
    else: # 是Page类的埋点
        log = PageLog(Page=logUrl, Type=logType, Time=logTime, User=me,
            Platform=logPlatform, ExploreName=logExploreName, ExploreVer=logExploreVer)
    log.save()
    
    # pack response: 
    response = json.dumps({
        'status' : 'ok',
    })

    return HttpResponse(response)<|MERGE_RESOLUTION|>--- conflicted
+++ resolved
@@ -19,14 +19,11 @@
     Wishes,
     QandA,
     ReimbursementPhoto,
-<<<<<<< HEAD
-    PageLog,
-    ModuleLog,
-=======
     Course,
     CourseRecord,
     Semester,
->>>>>>> a1c1029e
+    PageLog,
+    ModuleLog,
 )
 from app.utils import (
     url_check,
