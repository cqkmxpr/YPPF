from app.models import NewPosition
from threading import local
from django.dispatch.dispatcher import NO_RECEIVERS, receiver
from django.template.defaulttags import register
from app.models import (
    NaturalPerson,
    Position,
    Organization,
    OrganizationType,
    Position,
    Activity,
    TransferRecord,
    Participant,
    Notification,
    NewOrganization,
    Comment,
    CommentPhoto,
    YQPointDistribute,
    Reimbursement,
)
from django.db.models import Max
import app.utils as utils
from app.forms import UserForm
from app.utils import url_check, check_cross_site, get_person_or_org
from app.activity_utils import (
    create_activity,
    modify_activity,
    accept_activity,
    applyActivity,
    cancel_activity,
    withdraw_activity,
    ActivityException,
)
from app.wechat_send import publish_notification
from boottest import local_dict
from boottest.hasher import MyMD5PasswordHasher, MySHA256Hasher
from django.shortcuts import render, redirect
from django.http import HttpResponse, HttpResponseRedirect, JsonResponse
from django.contrib import auth, messages
from django.contrib.auth.models import User
from django.contrib.auth.decorators import login_required
from django.contrib.auth.hashers import make_password, check_password
from django.db import transaction
from django.db.models import Q
from django.conf import settings
from django.urls import reverse
from django.views.decorators.http import require_POST, require_GET

import json
from time import mktime
from datetime import date, datetime, timedelta
from urllib import parse, request as urllib2
import re
import random
import requests  # 发送验证码
import io
import csv

# 定时任务注册
from django_apscheduler.jobstores import DjangoJobStore, register_events, register_job
from .scheduler_func import scheduler

# 注册启动以上schedule任务
register_events(scheduler)
scheduler.start()

email_url = local_dict["url"]["email_url"]
hash_coder = MySHA256Hasher(local_dict["hash"]["base_hasher"])
email_coder = MySHA256Hasher(local_dict["hash"]["email"])


@register.filter
def get_item(dictionary, key):
    return dictionary.get(key)


def index(request):
    arg_origin = request.GET.get("origin")
    modpw_status = request.GET.get("modinfo")
    # request.GET['success'] = "no"
    arg_islogout = request.GET.get("is_logout")
    alert = request.GET.get("alert")
    html_display = dict()
    if (
            request.method == "GET"
            and modpw_status is not None
            and modpw_status == "success"
    ):
        html_display["warn_code"] = 2
        html_display["warn_message"] = "修改密码成功!"
        auth.logout(request)
        return render(request, "index.html", locals())

    if alert is not None:
        html_display["warn_code"] = 1
        html_display["warn_message"] = "检测到恶意 URL，请与系统管理员进行联系。"
        auth.logout(request)
        return render(request, "index.html", locals())

    if arg_islogout is not None:
        if request.user.is_authenticated:
            auth.logout(request)
            return render(request, "index.html", locals())
    if arg_origin is None:  # 非外部接入
        if request.user.is_authenticated:
            return redirect("/welcome/")
            """
            valid, user_type , html_display = utils.check_user_type(request.user)
            if not valid:
                return render(request, 'index.html', locals())
            return redirect('/stuinfo') if user_type == "Person" else redirect('/orginfo')
            """
    # 恶意的 origin
    if not url_check(arg_origin):
        return redirect("/index/?alert=1")

    if request.method == "POST" and request.POST:
        username = request.POST["username"]
        password = request.POST["password"]

        try:
            user = User.objects.filter(username=username)
            if len(user) == 0:
                org = Organization.objects.get(oname=username)  # 如果get不到，就是账号不存在了
                user = org.organization_id
                username = user.username
            else:
                user = user[0]
        except:
            # if arg_origin is not None:
            #    redirect(f'/login/?origin={arg_origin}')
            html_display["warn_message"] = local_dict["msg"]["404"]
            html_display["warn_code"] = 1
            return render(request, "index.html", locals())
        userinfo = auth.authenticate(username=username, password=password)
        if userinfo:
            auth.login(request, userinfo)
            request.session["username"] = username
            if arg_origin is not None:
                if not check_cross_site(request, arg_origin):
                    html_display["warn_code"] = 1
                    html_display["warn_message"] = "当前账户不能进行地下室预约，请使用个人账户登录后预约"
                    return redirect(
                        "/welcome/?warn_code={}&warn_message={}".format(
                            html_display["warn_code"], html_display["warn_message"]
                        )
                    )
                if not arg_origin.startswith("http"):  # 非外部链接，合法性已经检查过
                    return redirect(arg_origin)  # 不需要加密验证
                d = datetime.utcnow()
                t = mktime(datetime.timetuple(d))
                timeStamp = str(int(t))
                en_pw = hash_coder.encode(username + timeStamp)
                try:
                    userinfo = NaturalPerson.objects.get(person_id__username=username)
                    name = userinfo.name
                    return redirect(
                        arg_origin
                        + f"?Sid={username}&timeStamp={timeStamp}&Secret={en_pw}&name={name}"
                    )
                except:
                    return redirect(
                        arg_origin
                        + f"?Sid={username}&timeStamp={timeStamp}&Secret={en_pw}"
                    )
            else:
                # 先处理初次登录
                valid, user_type, html_display = utils.check_user_type(request.user)
                if not valid:
                    return redirect("/logout/")
                me = utils.get_person_or_org(userinfo, user_type)
                if me.first_time_login:
                    return redirect("/modpw/")

                return redirect("/welcome/")
                """
                valid, user_type , html_display = utils.check_user_type(request.user)
                if not valid:
                    return render(request, 'index.html', locals())
                return redirect('/stuinfo') if user_type == "Person" else redirect('/orginfo')
                """
        else:
            html_display["warn_code"] = 1
            html_display["warn_message"] = local_dict["msg"]["406"]

    # 非 post 过来的
    if arg_origin is not None:
        if request.user.is_authenticated:

            if not check_cross_site(request, arg_origin):
                html_display = dict()
                html_display["warn_code"] = 1
                html_display["warn_message"] = "当前账户不能进行地下室预约，请使用个人账户登录后预约"
                return redirect(
                    "/welcome/?warn_code={}&warn_message={}".format(
                        html_display["warn_code"], html_display["warn_message"]
                    )
                )

            d = datetime.utcnow()
            t = mktime(datetime.timetuple(d))
            timeStamp = str(int(t))
            print("utc time: ", d)
            print(timeStamp)
            username = request.session["username"]
            en_pw = hash_coder.encode(username + timeStamp)
            return redirect(
                arg_origin + f"?Sid={username}&timeStamp={timeStamp}&Secret={en_pw}"
            )

    return render(request, "index.html", locals())


# Return content
# Sname 姓名 Succeed 成功与否
wechat_login_coder = MyMD5PasswordHasher("wechat_login")


def miniLogin(request):
    try:
        assert request.method == "POST"
        username = request.POST["username"]
        password = request.POST["password"]
        secret_token = request.POST["secret_token"]
        assert wechat_login_coder.verify(username, secret_token) == True
        user = User.objects.get(username=username)

        userinfo = auth.authenticate(username=username, password=password)

        if userinfo:

            auth.login(request, userinfo)

            request.session["username"] = username
            en_pw = hash_coder.encode(request.session["username"])
            user_account = NaturalPerson.objects.get(person_id=username)
            return JsonResponse({"Sname": user_account.name, "Succeed": 1}, status=200)
        else:
            return JsonResponse({"Sname": username, "Succeed": 0}, status=400)
    except:
        return JsonResponse({"Sname": "", "Succeed": 0}, status=400)


@login_required(redirect_field_name="origin")
@utils.check_user_access(redirect_url="/logout/")
def stuinfo(request, name=None):
    """
        进入到这里的逻辑:
        首先必须登录，并且不是超级账户
        如果name是空
            如果是个人账户，那么就自动跳转个人主页"/stuinfo/myname"
            如果是组织账户，那么自动跳转welcome
        如果name非空但是找不到对应的对象
            自动跳转到welcome
        如果name有明确的对象
            如果不重名
                如果是自己，那么呈现并且有左边栏
                如果不是自己或者自己是组织，那么呈现并且没有侧边栏
            如果重名
                那么期望有一个"+"在name中，如果搜不到就跳转到Search/?Query=name让他跳转去
    """

    user = request.user
    valid, user_type, html_display = utils.check_user_type(request.user)

    oneself = utils.get_person_or_org(user, user_type)

    if name is None:
        if user_type == "Organization":
            return redirect("/welcome/")  # 组织只能指定学生姓名访问
        else:  # 跳轉到自己的頁面
            assert user_type == "Person"
            full_path = request.get_full_path()

            append_url = "" if ("?" not in full_path) else "?" + full_path.split("?")[1]
            return redirect("/stuinfo/" + oneself.name + append_url)
    else:
        # 先对可能的加号做处理
        name_list = name.split("+")
        name = name_list[0]
        person = NaturalPerson.objects.activated().filter(name=name)
        if len(person) == 0:  # 查无此人
            return redirect("/welcome/")
        if len(person) == 1:  # 无重名
            person = person[0]
        else:  # 有很多人，这时候假设加号后面的是user的id
            if len(name_list) == 1:  # 没有任何后缀信息，那么如果是自己则跳转主页，否则跳转搜索
                if user_type == "Person" and oneself.name == name:
                    person = oneself
                else:  # 不是自己，信息不全跳转搜索
                    return redirect("/search?Query=" + name)
            else:
                obtain_id = int(name_list[1])  # 获取增补信息
                get_user = User.objects.get(id=obtain_id)
                potential_person = NaturalPerson.objects.activated().get(
                    person_id=get_user
                )
                assert potential_person in person
                person = potential_person

        is_myself = user_type == "Person" and person.person_id == user  # 用一个字段储存是否是自己
        html_display["is_myself"] = is_myself  # 存入显示

        # ----------------------------------- 组织卡片 ----------------------------------- #

        person_poss = Position.objects.activated().filter(Q(person=person))
        person_orgs = Organization.objects.filter(
            id__in=person_poss.values("org")
        )  # ta属于的组织
        oneself_orgs = (
            [oneself]
            if user_type == "Organization"
            else Position.objects.activated().filter(
                Q(person=oneself) & Q(show_post=True)
            )
        )
        oneself_orgs_id = oneself_orgs.values("id")  # 自己的组织

        # 管理的组织
        person_owned_poss = person_poss.filter(pos=0, status=Position.Status.INSERVICE)
        person_owned_orgs = person_orgs.filter(
            id__in=person_owned_poss.values("org")
        )  # ta管理的组织
        person_owned_orgs_ava = [
            utils.get_user_ava(org, "organization") for org in person_owned_orgs
        ]
        person_owned_orgs_pos = [
            person_owned_poss.get(org=org).pos for org in person_owned_orgs
        ]  # ta在组织中的职位
        person_owned_orgs_pos = [
            org.otype.get_name(pos)
            for pos, org in zip(person_owned_orgs_pos, person_owned_orgs)
        ]  # ta在组织中的职位
        html_display["owned_orgs_info"] = (
                list(zip(person_owned_orgs, person_owned_orgs_ava, person_owned_orgs_pos))
                or None
        )

        # 属于的组织
        person_joined_poss = person_poss.filter(~Q(pos=0) & Q(show_post=True))
        person_joined_orgs = person_orgs.filter(
            id__in=person_joined_poss.values("org")
        )  # ta属于的组织
        person_joined_orgs_ava = [
            utils.get_user_ava(org, "organization") for org in person_joined_orgs
        ]
        person_joined_orgs_pos = [
            person_joined_poss.get(org=org).pos for org in person_joined_orgs
        ]  # ta在组织中的职位
        person_joined_orgs_pos = [
            org.otype.get_name(pos)
            for pos, org in zip(person_joined_orgs_pos, person_joined_orgs)
        ]  # ta在组织中的职位
        person_joined_orgs_same = [
            id in oneself_orgs_id for id in person_joined_poss.values("org")
        ]
        html_display["joined_orgs_info"] = (
                list(
                    zip(
                        person_joined_orgs,
                        person_joined_orgs_ava,
                        person_joined_orgs_pos,
                        person_joined_orgs_same,
                    )
                )
                or None
        )

        # 隐藏的组织
        person_hidden_poss = person_poss.filter(show_post=False)
        person_hidden_orgs = person_orgs.filter(
            id__in=person_hidden_poss.values("org")
        )  # ta隐藏的组织
        person_hidden_orgs_ava = [
            utils.get_user_ava(org, "organization") for org in person_hidden_orgs
        ]
        person_hidden_orgs_pos = [
            person_hidden_poss.get(org=org).pos for org in person_hidden_orgs
        ]  # ta在组织中的职位
        person_hidden_orgs_status = [
            person_hidden_poss.get(org=org).status for org in person_hidden_orgs
        ]  # ta职位的状态
        html_display["hidden_orgs_info"] = (
                list(
                    zip(
                        person_hidden_orgs,
                        person_hidden_orgs_ava,
                        person_hidden_orgs_pos,
                        person_hidden_orgs_status,
                    )
                )
                or None
        )

        # ----------------------------------- 活动卡片 ----------------------------------- #

        participants = Participant.objects.filter(person_id=person.id)
        activities = Activity.objects.filter(
            Q(id__in=participants.values("activity_id")),
            ~Q(status=Activity.Status.CANCELED),
        )
        activities_start = [
            activity.start.strftime("%m月%d日 %H:%M") for activity in activities
        ]
        activities_end = [
            activity.end.strftime("%m月%d日 %H:%M") for activity in activities
        ]
        if user_type == "Person":
            activities_me = Participant.objects.filter(person_id=person.id).values(
                "activity_id"
            )
            activity_is_same = [
                activity in activities_me
                for activity in participants.values("activity_id")
            ]
        else:
            activities_me = activities.filter(organization_id=oneself.id).values("id")
            activities_me = [activity["id"] for activity in activities_me]
            activity_is_same = [
                activity["activity_id"] in activities_me
                for activity in participants.values("activity_id")
            ]
        participate_status_list = participants.values("status")
        participate_status_list = [info["status"] for info in participate_status_list]
        status_color = {
            Activity.Status.REVIEWING: "primary",
            Activity.Status.CANCELED: "secondary",
            Activity.Status.APPLYING: "info",
            Activity.Status.WAITING: "warning",
            Activity.Status.PROGRESSING: "success",
            Activity.Status.END: "danger",
            Participant.AttendStatus.APPLYING: "primary",
            Participant.AttendStatus.APLLYFAILED: "danger",
            Participant.AttendStatus.APLLYSUCCESS: "info",
            Participant.AttendStatus.ATTENDED: "success",
            Participant.AttendStatus.UNATTENDED: "warning",
            Participant.AttendStatus.CANCELED: "secondary",
        }
        activity_color_list = [status_color[activity.status] for activity in activities]
        attend_color_list = [status_color[status] for status in participate_status_list]
        activity_info = list(
            zip(
                activities,
                activities_start,
                activities_end,
                participate_status_list,
                activity_is_same,
                activity_color_list,
                attend_color_list,
            )
        )
        activity_info.sort(key=lambda a: a[0].start, reverse=True)
        html_display["activity_info"] = list(activity_info) or None

        # 警告呈现信息

        try:
            html_display["warn_code"] = int(
                request.GET.get("warn_code", 0)
            )  # 是否有来自外部的消息
        except:
            return redirect("/welcome/")
        html_display["warn_message"] = request.GET.get("warn_message", "")  # 提醒的具体内容

        modpw_status = request.GET.get("modinfo", None)
        if modpw_status is not None and modpw_status == "success":
            html_display["warn_code"] = 2
            html_display["warn_message"] = "修改个人信息成功!"

        # 存储被查询人的信息
        context = dict()

        context["person"] = person

        context["title"] = "我" if is_myself else "Ta"

        context["avatar_path"] = utils.get_user_ava(person, "Person")
        context["wallpaper_path"] = utils.get_user_wallpaper(person)

        # 新版侧边栏, 顶栏等的呈现，采用 bar_display
        bar_display = utils.get_sidebar_and_navbar(request.user, navbar_name="个人主页")
        origin = request.get_full_path()

        return render(request, "stuinfo.html", locals())


@login_required(redirect_field_name="origin")
@utils.check_user_access(redirect_url="/logout/")
def request_login_org(request, name=None):  # 特指个人希望通过个人账户登入组织账户的逻辑
    """
        这个函数的逻辑是，个人账户点击左侧的管理组织直接跳转登录到组织账户
        首先检查登录的user是个人账户，否则直接跳转orginfo
        如果个人账户对应的是name对应的组织的最高权限人，那么允许登录，否则跳转回stuinfo并warning
    """
    user = request.user
    valid, user_type, html_display = utils.check_user_type(request.user)

    if user_type == "Organization":
        return redirect("/orginfo/")
    try:
        me = NaturalPerson.objects.activated().get(person_id=user)
    except:  # 找不到合法的用户
        return redirect("/welcome/")
    if name is None:  # 个人登录未指定登入组织,属于不合法行为,弹回欢迎
        return redirect("/welcome/")
    else:  # 确认有无这个组织
        try:
            org = Organization.objects.get(oname=name)
        except:  # 找不到对应组织
            urls = "/stuinfo/" + me.name + "?warn_code=1&warn_message=找不到对应组织,请联系管理员!"
            return redirect(urls)
        try:
            position = Position.objects.activated().filter(org=org, person=me)
            assert len(position) == 1
            position = position[0]
            assert position.pos == 0
        except:
            urls = "/stuinfo/" + me.name + "?warn_code=1&warn_message=没有登录到该组织账户的权限!"
            return redirect(urls)
        # 到这里,是本人组织并且有权限登录
        auth.logout(request)
        auth.login(request, org.organization_id)  # 切换到组织账号
        if org.first_time_login:
            return redirect("/modpw/")
        return redirect("/orginfo/")


@login_required(redirect_field_name="origin")
@utils.check_user_access(redirect_url="/logout/")
def orginfo(request, name=None):
    """
        orginfo负责呈现组织主页，逻辑和stuinfo是一样的，可以参考
        只区分自然人和法人，不区分自然人里的负责人和非负责人。任何自然人看这个组织界面都是【不可管理/编辑组织信息】
    """
    user = request.user
    valid, user_type, html_display = utils.check_user_type(request.user)

    me = utils.get_person_or_org(user, user_type)

    if name is None:  # 此时登陆的必需是法人账号，如果是自然人，则跳转welcome
        if user_type == "Person":
            return redirect("/welcome/")
        try:
            org = Organization.objects.activated().get(organization_id=user)
        except:
            return redirect("/welcome/")

        full_path = request.get_full_path()
        append_url = "" if ("?" not in full_path) else "?" + full_path.split("?")[1]

        return redirect("/orginfo/" + org.oname + append_url)

    try:  # 指定名字访问组织账号的，可以是自然人也可以是法人。在html里要注意区分！

        # 下面是组织信息

        org = Organization.objects.activated().get(oname=name)

    except:
        return redirect("/welcome/")

    organization_name = name
    organization_type_name = org.otype.otype_name
    org_avatar_path = utils.get_user_ava(org, "Organization")
    # org的属性 YQPoint 和 information 不在此赘述，直接在前端调用

    # 该学年、该学期、该组织的 活动的信息,分为 未结束continuing 和 已结束ended ，按时间顺序降序展现
    continuing_activity_list = (
        Activity.objects.activated()
            .filter(organization_id=org)
            .filter(
            status__in=[
                Activity.Status.REVIEWING,
                Activity.Status.APPLYING,
                Activity.Status.WAITING,
                Activity.Status.PROGRESSING,
            ]
        )
            .order_by("-start")
    )

    ended_activity_list = (
        Activity.objects.activated()
            .filter(organization_id=org)
            .filter(status__in=[Activity.Status.CANCELED, Activity.Status.END])
            .order_by("-start")
    )

    # 如果是用户登陆的话，就记录一下用户有没有加入该活动，用字典存每个活动的状态，再把字典存在列表里

    prepare_times = Activity.EndBeforeHours.prepare_times

    continuing_activity_list_participantrec = []

    for act in continuing_activity_list:
        dictmp = {}
        dictmp["act"] = act
        dictmp["endbefore"] = act.start - timedelta(hours=prepare_times[act.endbefore])
        if user_type == "Person":

            existlist = Participant.objects.filter(activity_id_id=act.id).filter(
                person_id_id=me.id
            )

            if existlist:  # 判断是否非空
                dictmp["status"] = existlist[0].status
            else:
                dictmp["status"] = "无记录"
        continuing_activity_list_participantrec.append(dictmp)

    ended_activity_list_participantrec = []
    for act in ended_activity_list:
        dictmp = {}
        dictmp["act"] = act
        dictmp["endbefore"] = act.start - timedelta(hours=prepare_times[act.endbefore])
        if user_type == "Person":
            existlist = Participant.objects.filter(activity_id_id=act.id).filter(
                person_id_id=me.id
            )
            if existlist:  # 判断是否非空
                dictmp["status"] = existlist[0].status
            else:
                dictmp["status"] = "无记录"
        ended_activity_list_participantrec.append(dictmp)

    # 判断我是不是老大, 首先设置为false, 然后如果有person_id和user一样, 就为True
    html_display["isboss"] = False

    # 组织成员list
    positions = Position.objects.activated().filter(org=org).order_by("pos")  # 升序
    member_list = []
    for p in positions:
        if p.person.person_id == user and p.pos == 0:
            html_display["isboss"] = True
        if p.show_post == True or p.pos == 0:
            member = {}
            member["person"] = p.person
            member["job"] = org.otype.get_name(p.pos)
            member["highest"] = True if p.pos == 0 else False

            member["avatar_path"] = utils.get_user_ava(member["person"], "Person")

            member_list.append(member)

    try:
        html_display["warn_code"] = int(request.GET.get("warn_code", 0))  # 是否有来自外部的消息
    except:
        return redirect("/welcome/")
    html_display["warn_message"] = request.GET.get("warn_message", "")  # 提醒的具体内容

    modpw_status = request.GET.get("modinfo", None)
    if modpw_status is not None and modpw_status == "success":
        html_display["warn_code"] = 2
        html_display["warn_message"] = "修改组织信息成功!"

    # 补充左边栏信息

    # 判断是否为组织账户本身在登录
    html_display["is_myself"] = me == org

    # 再处理修改信息的回弹
    modpw_status = request.GET.get("modinfo", None)
    html_display["modpw_code"] = modpw_status is not None and modpw_status == "success"

    # 组织活动的信息

    # 补充一些呈现信息
    # 新版侧边栏, 顶栏等的呈现，采用 bar_display, 必须放在render前最后一步
    bar_display = utils.get_sidebar_and_navbar(request.user)
    bar_display["title_name"] = "组织主页"
    bar_display["navbar_name"] = "组织主页"

    # 转账后跳转
    origin = request.get_full_path()

    # 补充订阅该组织的按钮
    show_subscribe = False
    if user_type == "Person":
        show_subscribe = True
        subscribe_flag = True  # 默认在订阅列表中

        if organization_name in me.unsubscribe_list.values_list("oname", flat=True):
            subscribe_flag = False

    return render(request, "orginfo.html", locals())


@login_required(redirect_field_name="origin")
@utils.check_user_access(redirect_url="/logout/")
def homepage(request):
    valid, user_type, html_display = utils.check_user_type(request.user)
    is_person = True if user_type == "Person" else False
    me = utils.get_person_or_org(request.user, user_type)
    myname = me.name if is_person else me.oname

    # 直接储存在html_display中
    # profile_name = "个人主页" if is_person else "组织主页"
    # profile_url = "/stuinfo/" + myname if is_person else "/orginfo/" + myname

    html_display["is_myself"] = True

    try:
        html_display["warn_code"] = int(request.GET.get("warn_code", 0))  # 是否有来自外部的消息
    except:
        return redirect("/welcome/")
    html_display["warn_message"] = request.GET.get("warn_message", "")  # 提醒的具体内容

    nowtime = datetime.now()
    # 今天第一次访问 welcome 界面，积分加 0.5
    if is_person:
        with transaction.atomic():
            np = NaturalPerson.objects.select_for_update().get(person_id=request.user)
            if np.last_time_login is None or np.last_time_login.date != nowtime.date:
                np.last_time_login = nowtime
                np.bonusPoint += 0.5
                np.save()

    # 今天开始进行的活动,且不展示结束的活动。按开始时间由近到远排序
    activities = (
        Activity.objects.activated()
            .filter(
            Q(start__year=nowtime.year)
            & Q(start__month=nowtime.month)
            & Q(start__day=nowtime.day)
        )
            .filter(
            status__in=[
                Activity.Status.APPLYING,
                Activity.Status.WAITING,
                Activity.Status.PROGRESSING,
            ]
        )
            .order_by("start")
    )
    activities_start = [
        activity.start.strftime("%H:%M") for activity in activities
    ]
    html_display['today_activities'] = list(zip(activities, activities_start)) or None

    weather = urllib2.urlopen("http://www.weather.com.cn/data/cityinfo/101010100.html").read()
    html_display['weather'] = json.loads(weather)

    # 新版侧边栏, 顶栏等的呈现，采用 bar_display, 必须放在render前最后一步
    bar_display = utils.get_sidebar_and_navbar(request.user)
    bar_display["title_name"] = "Welcome Page"
    bar_display["navbar_name"] = "元培生活"

    return render(request, "welcome_page.html", locals())


@login_required(redirect_field_name="origin")
@utils.check_user_access(redirect_url="/logout/")
def account_setting(request):
    valid, user_type, html_display = utils.check_user_type(request.user)

    # 在这个页面 默认回归为自己的左边栏
    html_display["is_myself"] = True
    user = request.user
    me = utils.get_person_or_org(user, user_type)
    former_img = utils.get_user_ava(me, user_type)

    # 补充网页呈现所需信息
    # 新版侧边栏, 顶栏等的呈现，采用 bar_display, 必须放在render前最后一步
    bar_display = utils.get_sidebar_and_navbar(request.user)
    bar_display["title_name"] = "Account Setting"
    bar_display["navbar_name"] = "账户设置"
    bar_display["help_message"] = local_dict["help_message"]["账户设置"]

    if user_type == "Person":
        info = NaturalPerson.objects.filter(person_id=user)
        userinfo = info.values()[0]

        useroj = NaturalPerson.objects.get(person_id=user)

        former_wallpaper = utils.get_user_wallpaper(me)

        # print(json.loads(request.body.decode("utf-8")))
        if request.method == "POST" and request.POST:
        
            # 合法性检查
            attr_dict, show_dict, html_display = utils.check_account_setting(request, user_type)
            attr_check_list = [attr for attr in attr_dict.keys() if attr  not in ['gender','ava','wallpaper']]
            if html_display['warn_code'] == 1:
                return render(request, "person_account_setting.html", locals())

            expr = bool(attr_dict['ava'] or (attr_dict['gender'] != useroj.get_gender_display()))
            expr += bool(sum(
                [(getattr(useroj, attr) != attr_dict[attr] and attr_dict[attr] != "") for attr in attr_check_list]))
            expr += bool(sum([getattr(useroj, show_attr) != show_dict[show_attr]
                         for show_attr in show_dict.keys()]))

            if attr_dict['gender'] != useroj.gender:
                useroj.gender = NaturalPerson.Gender.MALE if attr_dict['gender'] == '男' else NaturalPerson.Gender.FEMALE
            for attr in attr_check_list:
                if getattr(useroj, attr) != attr_dict[attr] and attr_dict[attr] != "":
                    setattr(useroj, attr, attr_dict[attr])
            for show_attr in show_dict.keys():
                if getattr(useroj, show_attr) != show_dict[show_attr]:
                    setattr(useroj, show_attr, show_dict[show_attr])
            if  attr_dict['avatar'] is not None:
                useroj.avatar =  attr_dict['avatar']
            if  attr_dict['wallpaper'] is not None:
                useroj.wallpaper = attr_dict['wallpaper']
            if expr >= 1:
                useroj.save()
                upload_state = True
                return redirect("/stuinfo/?modinfo=success")
            # else: 没有更新

        return render(request, "person_account_setting.html", locals())

    else:
        info = Organization.objects.filter(organization_id=user)
        userinfo = info.values()[0]

        useroj = Organization.objects.get(organization_id=user)

        if request.method == "POST" and request.POST:

            ava = request.FILES.get("avatar")
            # 合法性检查
            attr_dict, show_dict, html_display = utils.check_account_setting(request, user_type)
            attr_check_list = [attr for attr in attr_dict.keys()]
            if html_display['warn_code'] == 1:
                return render(request, "person_account_setting.html", locals())
                
            expr = bool(ava)
            expr += bool(sum(
                [(getattr(useroj, attr) != attr_dict[attr] and attr_dict[attr] != "") for attr in attr_check_list]))

            for attr in attr_check_list:
                if getattr(useroj, attr) != attr_dict[attr] and attr_dict[attr] != "":
                    setattr(useroj, attr, attr_dict[attr])
            if ava is None:
                pass
            else:
                useroj.avatar = ava
            useroj.save()
            avatar_path = settings.MEDIA_URL + str(ava)
            if expr >= 1:
                upload_state = True
                return redirect("/orginfo/?modinfo=success")
            # else: 没有更新

        return render(request, "org_account_setting.html", locals())


def register(request):
    if request.user.is_superuser:
        if request.method == "POST" and request.POST:
            name = request.POST["name"]
            password = request.POST["password"]
            sno = request.POST["snum"]
            email = request.POST["email"]
            password2 = request.POST["password2"]
            stu_grade = request.POST["syear"]
            # gender = request.POST['sgender']
            if password != password2:
                render(request, "index.html")
            else:
                # user with same sno
                same_user = NaturalPerson.objects.filter(person_id=sno)
                if same_user:
                    render(request, "auth_register_boxed.html")
                same_email = NaturalPerson.objects.filter(email=email)
                if same_email:
                    render(request, "auth_register_boxed.html")

                # OK!
                user = User.objects.create(username=sno)
                user.set_password(password)
                user.save()

                new_user = NaturalPerson.objects.create(person_id=user)
                new_user.name = name
                new_user.email = email
                new_user.stu_grade = stu_grade
                new_user.save()
                return HttpResponseRedirect("/index/")
        return render(request, "auth_register_boxed.html")
    else:
        return HttpResponseRedirect("/index/")


# @login_required(redirect_field_name=None)
def logout(request):
    auth.logout(request)
    return HttpResponseRedirect("/index/")


"""
def org_spec(request, *args, **kwargs):
    arg = args[0]
    org_dict = local_dict['org']
    topic = org_dict[arg]
    org = Organization.objects.filter(oname=topic)
    pos = Position.objects.filter(Q(org=org) | Q(pos='部长') | Q(pos='老板'))
    try:
        pos = Position.objects.filter(Q(org=org) | Q(pos='部长') | Q(pos='老板'))
        boss_no = pos.values()[0]['person_id']#存疑，可能还有bug here
        boss = NaturalPerson.objects.get(person_id=boss_no).name
        job = pos.values()[0]['pos']
    except:
        person_incharge = '负责人'
    return render(request, 'org_spec.html', locals())
"""


def get_stu_img(request):
    print("in get stu img")
    stuId = request.GET.get("stuId")
    if stuId is not None:
        try:
            stu = NaturalPerson.objects.get(person_id=stuId)
            img_path = utils.get_user_ava(stu, "Person")
            return JsonResponse({"path": img_path}, status=200)
        except:
            return JsonResponse({"message": "Image not found!"}, status=404)
    return JsonResponse({"message": "User not found!"}, status=404)


@login_required(redirect_field_name="origin")
@utils.check_user_access(redirect_url="/logout/")
def search(request):
    """
        搜索界面的呈现逻辑
        分成搜索个人和搜索组织两个模块，每个模块的呈现独立开，有内容才呈现，否则不显示
        搜索个人：
            支持使用姓名搜索，支持对未设为不可见的昵称和专业搜索
            搜索结果的呈现采用内容/未公开表示，所有列表为people_filed
        搜索组织
            支持使用组织名、组织类型搜索、一级负责人姓名
            组织的呈现内容由拓展表体现，不在这个界面呈现具体成员
            add by syb:
            支持通过组织名、组织类型来搜索组织
            支持通过公开关系的个人搜索组织，即如果某自然人用户可以被上面的人员搜索检出，
            而且该用户选择公开其与组织的关系，那么该组织将在搜索界面呈现。
            搜索结果的呈现内容见organization_field
        搜索活动
            支持通过活动名、组织来搜索活动。只要可以搜索到组织，组织对应的活动就也可以被搜到
            搜索结果的呈现见activity_field
    """

    valid, user_type, html_display = utils.check_user_type(request.user)

    query = request.GET.get("Query", "")
    if query == "":
        return redirect("/welcome/")

    not_found_message = "找不到符合搜索的信息或相关内容未公开！"
    # 首先搜索个人, 允许搜索姓名或者公开的专业, 删去小名搜索
    people_list = NaturalPerson.objects.filter(
        Q(name__icontains=query)
        | (  # (Q(nickname__icontains=query) & Q(show_nickname=True)) |
                Q(stu_major__icontains=query) & Q(show_major=True)
        )
    )

    # 接下来准备呈现的内容
    # 首先是准备搜索个人信息的部分
    people_field = [
        "姓名",
        "年级",
        "班级",
        # "昵称",
        # "性别",
        "专业",
        # "邮箱",
        # "电话",
        # "宿舍",
        "状态",
    ]  # 感觉将年级和班级分开呈现会简洁很多

    # 搜索组织
    # 先查找query作为姓名包含在字段中的职务信息, 选的是post为true或者职务等级为0
    pos_list = Position.objects.activated().filter(
        Q(person__name__icontains=query) & (Q(show_post=True) | Q(pos=0))
    )
    # 通过组织名、组织类名、和上述的职务信息对应的组织信息
    organization_list = Organization.objects.filter(
        Q(oname__icontains=query)
        | Q(otype__otype_name__icontains=query)
        | Q(id__in=pos_list.values("org"))
    ).prefetch_related("position_set")

    org_display_list = []
    for org in organization_list:
        org_display_list.append(
            {
                "oname": org.oname,
                "otype": org.otype,
                "pos0": [
                    w["person__name"]
                    for w in list(
                        org.position_set.activated()
                            .filter(pos=0)
                            .values("person__name")
                    )
                ],
            }
        )

    # 组织要呈现的具体内容
    organization_field = ["组织名称", "组织类型", "负责人", "近期活动"]

    # 搜索活动
    activity_list = Activity.objects.filter(
        Q(title__icontains=query) | Q(organization_id__oname__icontains=query)
    )

    # 活动要呈现的内容
    activity_field = ["活动名称", "承办组织", "状态"]

    me = utils.get_person_or_org(request.user, user_type)
    html_display["is_myself"] = True

    # 新版侧边栏, 顶栏等的呈现，采用 bar_display, 必须放在render前最后一步
    bar_display = utils.get_sidebar_and_navbar(request.user)
    bar_display["title_name"] = "Search"
    bar_display["navbar_name"] = "信息搜索"  #

    return render(request, "search.html", locals())


def test(request):
    request.session["cookies"] = "hello, i m still here."
    return render(request, "all_org.html")


def forget_password(request):
    """
        忘记密码页（Pylance可以提供文档字符串支持）
        页面效果
        -------
        - 根据（邮箱）验证码完成登录，提交后跳转到修改密码界面
        - 本质是登录而不是修改密码
        - 如果改成支持验证码登录只需修改页面和跳转（记得修改函数和页面名）
        页面逻辑
        -------
        1. 发送验证码
            1.5 验证码冷却避免多次发送
        2. 输入验证码
            2.5 保留表单信息
        3. 错误提醒和邮件发送提醒
        实现逻辑
        -------
        - 通过脚本使按钮提供不同的`send_captcha`值，区分按钮
        - 通过脚本实现验证码冷却，页面刷新后重置冷却（避免过长等待影响体验）
        - 通过`session`保证安全传输验证码和待验证用户
        - 成功发送/登录后才在`session`中记录信息
        - 页面模板中实现消息提醒
            - `err_code`非零值代表错误，在页面中显示
            - `err_code`=`0`或`4`是预设的提醒值，额外弹出提示框
            - forget_password.html中可以进一步修改
        - 尝试发送验证码后总是弹出提示框，通知用户验证码的发送情况
        注意事项
        -------
        - 尝试忘记密码的不一定是本人，一定要做好隐私和逻辑处理
            - 用户邮箱应当部分打码，避免向非本人提供隐私数据！
        - 不发送消息时`err_code`应为`None`或不声明，不同于modpw
        - `err_code`=`4`时弹出
        - 连接设置的timeout为6s
        - 如果引入企业微信验证，建议将send_captcha分为'qywx'和'email'
    """
    if request.session.get("received_user"):
        username = request.session["received_user"]  # 自动填充，方便跳转后继续
    if request.method == "POST":
        username = request.POST["username"]
        send_captcha = request.POST["send_captcha"] == "yes"
        vertify_code = request.POST["vertify_code"]  # 用户输入的验证码

        user = User.objects.filter(username=username)
        if not user:
            err_code = 1
            err_message = "账号不存在"
        elif len(user) != 1:
            err_code = 1
            err_message = "账号不唯一，请联系管理员"
        else:
            user = User.objects.get(username=username)
            try:
                useroj = NaturalPerson.objects.get(person_id=user)  # 目前只支持自然人
            except:
                err_code = 1
                err_message = "暂不支持组织账号忘记密码！"
                return render(request, "forget_password.html", locals())
            isFirst = useroj.first_time_login
            if isFirst:
                err_code = 2
                err_message = "初次登录密码与账号相同！"
            elif send_captcha:
                email = useroj.email
                if not email or email.lower() == "none" or "@" not in email:
                    err_code = 3
                    err_message = (
                            "您没有设置邮箱，请联系管理员" + "或发送姓名、学号和常用邮箱至gypjwb@pku.edu.cn进行修改"
                    )  # TODO:记得填
                else:
                    # randint包含端点，randrange不包含
                    captcha = random.randrange(1000000)
                    captcha = f"{captcha:06}"
                    msg = (
                            f"<h3><b>亲爱的{useroj.name}同学：</b></h3><br/>"
                            "您好！您的账号正在进行邮箱验证，本次请求的验证码为：<br/>"
                            f'<p style="color:orange">{captcha}'
                            '<span style="color:gray">(仅'
                            f'<a href="{request.build_absolute_uri()}">当前页面</a>'
                            "有效)</span></p>"
                            f'点击进入<a href="{request.build_absolute_uri("/")}">元培成长档案</a><br/>'
                            "<br/>"
                            "元培学院开发组<br/>" + datetime.now().strftime("%Y年%m月%d日")
                    )
                    post_data = {
                        "sender": "元培学院开发组",  # 发件人标识
                        "toaddrs": [email],  # 收件人列表
                        "subject": "YPPF登录验证",  # 邮件主题/标题
                        "content": msg,  # 邮件内容
                        # 若subject为空, 第一个\n视为标题和内容的分隔符
                        "html": True,  # 可选 如果为真则content被解读为html
                        "private_level": 0,  # 可选 应在0-2之间
                        # 影响显示的收件人信息
                        # 0级全部显示, 1级只显示第一个收件人, 2级只显示发件人
                        "secret": email_coder.encode(msg),  # content加密后的密文
                    }
                    post_data = json.dumps(post_data)
                    pre, suf = email.rsplit("@", 1)
                    if len(pre) > 5:
                        pre = pre[:2] + "*" * len(pre[2:-3]) + pre[-3:]
                    try:
                        response = requests.post(email_url, post_data, timeout=6)
                        response = response.json()
                        if response["status"] != 200:
                            err_code = 4
                            err_message = f"未能向{pre}@{suf}发送邮件"
                            print("向邮箱api发送失败，原因：", response["data"]["errMsg"])
                        else:
                            # 记录验证码发给谁 不使用username防止被修改
                            request.session["received_user"] = username
                            request.session["captcha"] = captcha
                            err_code = 0
                            err_message = f"验证码已发送至{pre}@{suf}"
                    except:
                        err_code = 4
                        err_message = "邮件发送失败：超时"
            else:
                captcha = request.session.get("captcha", "")
                received_user = request.session.get("received_user", "")
                if len(captcha) != 6 or username != received_user:
                    err_code = 5
                    err_message = "请先发送验证码"
                elif vertify_code.upper() == captcha.upper():
                    auth.login(request, user)
                    request.session.pop("captcha")
                    request.session.pop("received_user")  # 成功登录后不再保留
                    request.session["username"] = username
                    request.session["forgetpw"] = "yes"
                    return redirect(reverse("modpw"))
                else:
                    err_code = 6
                    err_message = "验证码不正确"
    return render(request, "forget_password.html", locals())


@login_required(redirect_field_name="origin")
def modpw(request):
    """
        可能在三种情况进入这个页面：首次登陆；忘记密码；或者常规的修改密码。
        在忘记密码时，可以允许不输入旧的密码
        在首次登陆时，现在写的也可以不输入旧的密码（我还没想好这样合不合适）
            以上两种情况都可以直接进行密码修改
        常规修改要审核旧的密码
    """
    valid, user_type, html_display = utils.check_user_type(request.user)
    if not valid:
        return redirect("/index/")
    me = utils.get_person_or_org(request.user, user_type)
    isFirst = me.first_time_login
    # 在其他界面，如果isFirst为真，会跳转到这个页面
    # 现在，请使用@utils.check_user_access(redirect_url)包装器完成用户检查

    html_display["is_myself"] = True

    err_code = 0
    err_message = None
    forgetpw = request.session.get("forgetpw", "") == "yes"  # added by pht
    user = request.user
    username = user.username

    if request.method == "POST" and request.POST:
        oldpassword = request.POST["pw"]
        newpw = request.POST["new"]
        strict_check = False

        if oldpassword == newpw and strict_check and not (forgetpw or isFirst):
            err_code = 1
            err_message = "新密码不能与原密码相同"
        elif newpw == username and strict_check:
            err_code = 2
            err_message = "新密码不能与学号相同"
        elif newpw != oldpassword and (forgetpw or isFirst):  # added by pht
            err_code = 5
            err_message = "两次输入的密码不匹配"
        else:
            # 在1、忘记密码 2、首次登录 3、验证旧密码正确 的前提下，可以修改
            if forgetpw or isFirst:
                userauth = True
            else:
                userauth = auth.authenticate(
                    username=username, password=oldpassword
                )  # 验证旧密码是否正确
            if userauth:  # 可以修改
                try:  # modified by pht: if检查是错误的，不存在时get会报错
                    user.set_password(newpw)
                    user.save()
                    me.first_time_login = False
                    me.save()

                    if forgetpw:
                        request.session.pop("forgetpw")  # 删除session记录

                    urls = reverse("index") + "?modinfo=success"
                    return redirect(urls)
                except:  # modified by pht: 之前使用的if检查是错误的
                    err_code = 3
                    err_message = "学号不存在"
            else:
                err_code = 4
                err_message = "原始密码不正确"
    # 新版侧边栏, 顶栏等的呈现，采用 bar_display, 必须放在render前最后一步
    bar_display = utils.get_sidebar_and_navbar(request.user)
    # 补充一些呈现信息
    bar_display["title_name"] = "Modify Password"
    bar_display["navbar_name"] = "修改密码"
    return render(request, "modpw.html", locals())


# 用已有的搜索，加一个转账的想他转账的 field
# 调用的时候传一下 url 到 origin
# 搜索不希望出现学号，rid 为 User 的 index
@login_required(redirect_field_name="origin")
@utils.check_user_access(redirect_url="/logout/")
def transaction_page(request, rid=None):
    valid, user_type, html_display = utils.check_user_type(request.user)

    me = utils.get_person_or_org(request.user, user_type)
    html_display["is_myself"] = True

    # 新版侧边栏, 顶栏等的呈现，采用 bar_display, 必须放在render前最后一步
    # 如果希望前移，请联系YHT
    bar_display = utils.get_sidebar_and_navbar(request.user)
    # 补充一些呈现信息
    bar_display["title_name"] = "Transaction"
    bar_display["navbar_name"] = "发起转账"

    context = dict()
    if request.method == "POST":
        # 如果是post方法，从数据中读取rid
        rid = request.POST.get("rid")  # index

    # 同样首先进行合法性检查
    try:
        user = User.objects.get(id=rid)
        recipient = utils.get_person_or_org(user)
    except:
        urls = "/welcome/" + "?warn_code=1&warn_message=遭遇非法收款人!如有问题, 请联系管理员!"
        return redirect(urls)

    # 不要转给自己
    if int(rid) == request.user.id:
        urls = "/welcome/" + "?warn_code=1&warn_message=遭遇非法收款人!如有问题, 请联系管理员!"
        return redirect(urls)

    # 获取名字
    _, _, context = utils.check_user_type(user)
    context = utils.get_sidebar_and_navbar(user, bar_display=context)
    name = recipient.name if context["user_type"] == "Person" else recipient.oname
    context["name"] = name
    context["rid"] = rid
    context["YQPoint"] = me.YQPoint

    # 储存返回跳转的url
    if context["user_type"] == "Person":

        context["return_url"] = (
                context["profile_url"] + context["name"] + "+" + context["rid"]
        )
    else:
        context["return_url"] = context["profile_url"] + context["name"]

    # 如果是post, 说明发起了一起转账
    # 到这里, rid没有问题, 接收方和发起方都已经确定
    if request.method == "POST":
        # 获取转账消息, 如果没有消息, 则为空
        transaction_msg = request.POST.get("msg", "")

        # 检查发起转账的数据
        try:
            amount = float(request.POST.get("amount", None))
            assert amount is not None
            assert amount > 0
        except:
            html_display["warn_code"] = 1
            html_display["warn_message"] = "转账金额为空或为负数, 请填写合法的金额!"

            return render(request, "transaction_page.html", locals())

        if int(amount * 10) / 10 != amount:
            html_display["warn_code"] = 1
            html_display["warn_message"] = "转账金额的最大精度为0.1, 请填写合法的金额!"

            return render(request, "transaction_page.html", locals())

        # 到这里, 参数的合法性检查完成了, 接下来应该是检查发起人的账户, 够钱就转
        try:
            with transaction.atomic():
                # 首先锁定用户
                if user_type == "Person":
                    payer = (
                        NaturalPerson.objects.activated()
                            .select_for_update()
                            .get(person_id=request.user)
                    )
                else:
                    payer = (
                        Organization.objects.activated()
                            .select_for_update()
                            .get(organization_id=request.user)
                    )

                # 接下来确定金额
                if payer.YQPoint < amount:
                    html_display["warn_code"] = 1
                    html_display["warn_message"] = (
                            "现存元气值余额为"
                            + str(payer.YQPoint)
                            + ", 不足以发起额度为"
                            + str(amount)
                            + "的转账!"
                    )
                else:
                    payer.YQPoint -= amount
                    record = TransferRecord.objects.create(
                        proposer=request.user,
                        recipient=user,
                        amount=amount,
                        message=transaction_msg,
                    )
                    record.save()
                    payer.save()
                    warn_message = "成功发起向" + name + "的转账! 元气值将在对方确认后到账。"

                    notification_create(
                        receiver=user,
                        sender=request.user,
                        typename=Notification.Type.NEEDDO,
                        title=Notification.Title.TRANSFER_CONFIRM,
                        content=transaction_msg,
                        URL="/myYQPoint/",
                        relate_TransferRecord=record,
                    )
                    # 跳转回主页, 首先先get主页位置
                    urls = (
                            context["return_url"]
                            + f"?warn_code=2&warn_message={warn_message}"
                    )
                    return redirect(urls)

        except:
            html_display["warn_code"] = 1
            html_display["warn_message"] = "出现无法预料的问题, 请联系管理员!"

    return render(request, "transaction_page.html", locals())


# 涉及表单，一般就用 post 吧
# 这边先扣，那边先不加，等确认加
# 预期这边成功之后，用企业微信通知接收方，调转到查看未接收记录的窗口
@require_POST
@login_required(redirect_field_name="origin")
def start_transaction(request):
    rid = request.POST.get("rid")  # index
    origin = request.POST.get("origin")
    amount = request.POST.get("amount")
    amount = float(amount)
    transaction_msg = request.POST.get("msg")
    name = request.POST.get("name")
    context = dict()
    context["origin"] = origin

    user = User.objects.get(id=rid)

    try:
        # 允许一位小数
        assert amount == int(float(amount) * 10) / 10
        assert amount > 0
    except:
        context[
            "msg"
        ] = "Unexpected amount. If you are not deliberately doing this, please contact the administrator to report this bug."
        return render(request, "msg.html", context)

    try:
        user = User.objects.get(id=rid)
    except:
        context[
            "msg"
        ] = "Unexpected recipient. If you are not deliberately doing this, please contact the administrator to report this bug."
        return render(request, "msg.html", context)

    try:
        payer = utils.get_person_or_org(request.user)
        with transaction.atomic():
            if payer.YQPoint >= float(amount):
                payer.YQPoint -= float(amount)
            else:
                raise ValueError
            # TODO 目前用的是 nickname，可能需要改成 name
            # 需要确认 create 是否会在数据库产生记录，如果不会是否会有主键冲突？
            record = TransferRecord.objects.create(
                proposer=request.user, recipient=user
            )
            record.amount = amount
            record.message = transaction_msg
            record.time = str(datetime.now())
            record.save()
            payer.save()

    except:
        context[
            "msg"
        ] = "Check if you have enough YQPoint. If so, please contact the administrator to report this bug."
        return render(request, "msg.html", context)

    context["msg"] = "Waiting the recipient to confirm the transaction."
    return render(request, "msg.html", context)


def confirm_transaction(request, tid=None, reject=None):
    context = dict()
    context["warn_code"] = 1  # 先假设有问题
    with transaction.atomic():
        try:
            record = TransferRecord.objects.select_for_update().get(
                id=tid, recipient=request.user
            )

        except Exception as e:

            context["warn_message"] = "交易遇到问题, 请联系管理员!" + str(e)
            return context

        if record.status != TransferRecord.TransferStatus.WAITING:
            context["warn_message"] = "交易已经完成, 请不要重复操作!"
            return context

        payer = record.proposer
        try:
            if hasattr(payer, "naturalperson"):
                payer = (
                    NaturalPerson.objects.activated()
                        .select_for_update()
                        .get(person_id=payer)
                )
            else:
                payer = Organization.objects.select_for_update().get(
                    organization_id=payer
                )
        except:
            context["warn_message"] = "交易对象不存在或已毕业, 请联系管理员!"
            return context

        recipient = record.recipient
        if hasattr(recipient, "naturalperson"):
            recipient = (
                NaturalPerson.objects.activated()
                    .select_for_update()
                    .get(person_id=recipient)
            )
        else:
            recipient = Organization.objects.select_for_update().get(
                organization_id=recipient
            )

        if reject is True:
            record.status = TransferRecord.TransferStatus.REFUSED
            payer.YQPoint += record.amount
            payer.save()
            context["warn_message"] = "拒绝转账成功!"
            notification_create(
                receiver=record.proposer,
                sender=record.recipient,
                typename=Notification.Type.NEEDREAD,
                title=Notification.Title.TRANSFER_FEEDBACK,
                content=f"{str(recipient)}拒绝了您的转账。",
                URL="/myYQPoint/",
            )
            notification_status_change(record.transfer_notification.get().id)
        else:
            record.status = TransferRecord.TransferStatus.ACCEPTED
            recipient.YQPoint += record.amount
            recipient.save()
            context["warn_message"] = "交易成功!"
            notification_create(
                receiver=record.proposer,
                sender=record.recipient,
                typename=Notification.Type.NEEDREAD,
                title=Notification.Title.TRANSFER_FEEDBACK,
                content=f"{str(recipient)}接受了您的转账。",
                URL="/myYQPoint/",
            )
            notification_status_change(record.transfer_notification.get().id)
        record.finish_time = datetime.now()  # 交易完成时间
        record.save()
        context["warn_code"] = 2

        return context

    context["warn_message"] = "交易遇到问题, 请联系管理员!"
    return context


def record2Display(record_list, user):  # 对应myYQPoint函数中的table_show_list
    lis = []
    amount = {"send": 0.0, "recv": 0.0}
    # 储存这个列表中所有record的元气值的和
    for record in record_list:
        lis.append({})

        # 确定类型
        record_type = "send" if record.proposer.username == user.username else "recv"

        # id
        lis[-1]["id"] = record.id

        # 时间
        lis[-1]["start_time"] = record.start_time.strftime("%m/%d %H:%M")
        if record.finish_time is not None:
            lis[-1]["finish_time"] = record.finish_time.strftime("%m/%d %H:%M")

        # 对象
        # 如果是给出列表，那么对象就是接收者

        obj_user = record.recipient if record_type == "send" else record.proposer
        lis[-1]["obj_direct"] = "To  " if record_type == "send" else "From"
        if hasattr(obj_user, "naturalperson"):  # 如果OneToOne Field在个人上
            lis[-1]["obj"] = obj_user.naturalperson.name
            lis[-1]["obj_url"] = "/stuinfo/" + lis[-1]["obj"] + "+" + str(obj_user.id)
        else:
            lis[-1]["obj"] = obj_user.organization.oname
            lis[-1]["obj_url"] = "/orginfo/" + lis[-1]["obj"]

        # 金额
        lis[-1]["amount"] = record.amount
        amount[record_type] += record.amount

        # 留言
        lis[-1]["message"] = record.message
        lis[-1]["if_act_url"] = False
        if record.corres_act is not None:
            lis[-1]["message"] = "活动" + record.corres_act.title + "积分"
            # TODO 这里还需要补充一个活动跳转链接

        # 状态
        lis[-1]["status"] = record.get_status_display()

    # 对外展示为 1/10
    """
    统一在前端修改
    for key in amount:
        amount[key] = amount[key]/10
    """
    # 由于误差, 将amount调整为小数位数不超过2
    for key in amount.keys():
        amount[key] = round(amount[key], 1)
    return lis, amount


# modified by Kinnuch


@login_required(redirect_field_name="origin")
@utils.check_user_access(redirect_url="/logout/")
def myYQPoint(request):
    valid, user_type, html_display = utils.check_user_type(request.user)

    # 接下来处理POST相关的内容
    html_display["warn_code"] = 0
    if request.method == "POST":  # 发生了交易处理的事件
        try:  # 检查参数合法性
            post_args = request.POST.get("post_button")
            record_id, action = post_args.split("+")[0], post_args.split("+")[1]
            assert action in ["accept", "reject"]
            reject = action == "reject"
        except:
            html_display["warn_code"] = 1
            html_display["warn_message"] = "交易遇到问题,请不要非法修改参数!"

        if html_display["warn_code"] == 0:  # 如果传入参数没有问题
            # 调用确认预约API
            context = confirm_transaction(request, record_id, reject)
            # 此时warn_code一定是1或者2，必定需要提示
            html_display["warn_code"] = context["warn_code"]
            html_display["warn_message"] = context["warn_message"]

    me = utils.get_person_or_org(request.user, user_type)
    html_display["is_myself"] = True

    to_send_set = TransferRecord.objects.filter(
        proposer=request.user, status=TransferRecord.TransferStatus.WAITING
    )

    to_recv_set = TransferRecord.objects.filter(
        recipient=request.user, status=TransferRecord.TransferStatus.WAITING
    )

    issued_send_set = TransferRecord.objects.filter(
        proposer=request.user,
        status__in=[
            TransferRecord.TransferStatus.ACCEPTED,
            TransferRecord.TransferStatus.REFUSED,
        ],
    )

    issued_recv_set = TransferRecord.objects.filter(
        recipient=request.user,
        status__in=[
            TransferRecord.TransferStatus.ACCEPTED,
            TransferRecord.TransferStatus.REFUSED,
        ],
    )

    issued_recv_set = TransferRecord.objects.filter(
        recipient=request.user,
        status__in=[
            TransferRecord.TransferStatus.ACCEPTED,
            TransferRecord.TransferStatus.REFUSED,
        ],
    )

    # to_set 按照开始时间降序排列
    to_set = to_send_set.union(to_recv_set).order_by("-start_time")
    # issued_set 按照完成时间及降序排列
    # 这里应当要求所有已经issued的记录是有执行时间的
    issued_set = issued_send_set.union(issued_recv_set).order_by("-finish_time")

    to_list, amount = record2Display(to_set, request.user)
    issued_list, _ = record2Display(issued_set, request.user)

    show_table = {
        "obj": "对象",
        "time": "时间",
        "amount": "金额",
        "message": "留言",
        "status": "状态",
    }

    # 新版侧边栏, 顶栏等的呈现，采用 bar_display, 必须放在render前最后一步
    bar_display = utils.get_sidebar_and_navbar(request.user)
    # 补充一些呈现信息
    bar_display["title_name"] = "My YQPoint"
    bar_display["navbar_name"] = "我的元气值"  #
    bar_display["help_message"] = local_dict["help_message"]["我的元气值"]

    return render(request, "myYQPoint.html", locals())


"""
页面逻辑：
1. 方法为 GET 时，展示一个活动的详情。
    a. 如果当前用户是个人，有立即报名/已报名的 button
    b. 如果当前用户是组织，并且是该活动的所有者，有修改和取消活动的 button
2. 方法为 POST 时，通过 option 确定操作
    a. 如果修改活动，跳转到 addActivity
    b. 如果取消活动，本函数处理
    c. 如果报名活动，本函数处理 ( 还未实现 )
# TODO
个人操作，包括报名与取消

----------------------------
活动逻辑
1. 活动开始前一小时，不能修改活动
2. 活动开始当天晚上之前，不能再取消活动 ( 目前用的 12 小时，感觉基本差不多 )
"""


@login_required(redirect_field_name="origin")
@utils.check_user_access(redirect_url="/logout/")
def viewActivity(request, aid=None):
    """
    aname = str(request.POST["aname"])  # 活动名称
    organization_id = request.POST["organization_id"]  # 组织id
    astart = request.POST["astart"]  # 默认传入的格式为 2021-07-21 21:00:00
    afinish = request.POST["afinish"]
    content = str(request.POST["content"])
    URL = str(request.POST["URL"])  # 活动推送链接
    QRcode = request.POST["QRcode"]  # 收取元气值的二维码
    aprice = request.POST["aprice"]  # 活动价格
    capacity = request.POST["capacity"]  # 活动举办的容量
    """

    try:
        aid = int(aid)
        activity = Activity.objects.get(id=aid)
        valid, user_type, html_display = utils.check_user_type(request.user)
        assert valid
    except:
        return redirect("/welcome/")

    me = utils.get_person_or_org(request.user, user_type)

    # 下面这些都是展示前端页面要用的
    title = activity.title
    org = activity.organization_id
    org_name = org.oname
    org_avatar_path = utils.get_user_ava(org, "Organization")
    org_type = OrganizationType.objects.get(otype_id=org.otype_id).otype_name
    start_time = activity.start
    end_time = activity.end
    prepare_times = Activity.EndBeforeHours.prepare_times
    apply_deadline = activity.apply_end
    introduction = activity.introduction
    show_url = True  # 前端使用量
    aURL = activity.URL
    if aURL is None:
        show_url = False
    aQRcode = activity.QRcode
    bidding = activity.bidding
    price = activity.YQPoint
    from_student = activity.source == Activity.YQPointSource.STUDENT
    current_participants = activity.current_participants
    status = activity.status
    capacity = activity.capacity
    if capacity == -1 or capacity == 10000:
        capacity = "INF"
    if activity.examine_teacher == me:
        examine = True
    # person 表示是否是个人而非组织
    person = False
    if user_type == "Person":
        """
        老师能否报名活动？
        if me.identity == NaturalPerson.Identity.STUDENT:
            person = True
        """
        person = True
        try:
            participant = Participant.objects.get(activity_id=activity, person_id=me.id)
            # pStatus 是参与状态
            pStatus = participant.status
        except:
            pStatus = "无记录"
        if pStatus == "放弃":
            pStatus = "无记录"
    # ownership 表示是否是这个活动的所有组织
    ownership = False
    if not person and org.organization_id == request.user:
        ownership = True

    # 新版侧边栏，顶栏等的呈现，采用bar_display，必须放在render前最后一步，但这里render太多了
    # TODO: 整理好代码结构，在最后统一返回
    bar_display = utils.get_sidebar_and_navbar(request.user)
    # 补充一些呈现信息
    bar_display["title_name"] = "活动信息"
    bar_display["navbar_name"] = "活动信息"

    # 处理 get 请求
    if request.method == "GET":
        return render(request, "activity_info.html", locals())

    html_display = dict()
    # 处理 post 请求
    # try:
    option = request.POST.get("option")
    if option == "cancel":
        # try:
        assert activity.status != Activity.Status.END
        assert activity.status != Activity.Status.CANCELED
        with transaction.atomic():
            activity = Activity.objects.select_for_update().get(id=aid)
            cancel_activity(request, activity)
            return redirect(f"/viewActivity/{aid}")
        """
        except ActivityError as e:
            html_display["warn_code"] = 1
            html_display["warn_message"] = str(e)
            return render(request, "activity_info.html", locals())
        except:
            redirect("/welcome/")
        """

    elif option == "edit":
        if (
                activity.status == activity.Status.APPLYING
                or activity.status == activity.Status.REVIEWING
        ):
            return redirect(f"/addActivities/?edit=True&aid={aid}")
        if activity.status == activity.Status.WAITING:
            if start_time + timedelta(hours=1) > datetime.now():
                html_display["warn_code"] = 1
                html_display["warn_message"] = f"活动即将开始, 不能修改活动。"
                return render(request, "activity_info.html", locals())
            return redirect(f"/addActivities/?edit=True&aid={aid}")
        else:
            html_display["warn_code"] = 1
            html_display["warn_message"] = f"活动状态为{activity.status}, 不能修改。"
            return render(request, "activity_info.html", locals())

    elif option == "apply":
        # try:
        with transaction.atomic():
            activity = Activity.objects.select_for_update().get(id=int(aid))
            applyActivity(request, activity)
            return redirect(f"/viewActivity/{aid}")
        """
        except ActivityError as e:
            html_display["warn_message"] = str(e)
        except:
            redirect('/welcome/')
        """
        return render(request, "activity_info.html", locals())

    elif option == "quit":
        # try:
        with transaction.atomic():
            activity = Activity.objects.select_for_update().get(id=aid)
            assert (
                    activity.status == Activity.Status.APPLYING
                    or activity.status == Activity.Status.WAITING
            )
            withdraw_activity(request, activity)
            return redirect(f"/viewActivity/{aid}")
        """
        except ActivityError as e:
            html_display["warn_message"] = str(e)
        except:
            return redirect('/welcome/')
        """

        return render(request, "activity_info.html", locals())

    elif option == "payment":
        return redirect("/addReimbursement/")

    else:
        html_display["warn_code"] = 1
        html_display["warn_message"] = "非法的 POST 请求。如果您不是故意操作，请联系管理员汇报此 Bug."
        return render(request, "activity_info.html", locals())

    """
    except:
        html_display["warn_code"] = 1
        html_display["warn_message"] = "非法预期的错误。请联系管理员汇报此 Bug."
        return render(request, "activity_info.html", locals())
    """


# 通过GET获得活动信息表下载链接
# GET参数?activityid=id&infotype=sign[&output=id,name,gender,telephone][&format=csv|excel]
# GET参数?activityid=id&infotype=qrcode
#   activity_id : 活动id
#   infotype    : sign or qrcode or 其他（以后可以拓展）
#     sign报名信息:
#       output  : [可选]','分隔的需要返回的的field名
#                 [默认]id,name,gender,telephone
#       format  : [可选]csv or excel
#                 [默认]csv
#     qrcode签到二维码
# example: http://127.0.0.1:8000/getActivityInfo?activityid=1&infotype=sign
# example: http://127.0.0.1:8000/getActivityInfo?activityid=1&infotype=sign&output=id,wtf
# example: http://127.0.0.1:8000/getActivityInfo?activityid=1&infotype=sign&format=excel
# example: http://127.0.0.1:8000/getActivityInfo?activityid=1&infotype=qrcode
# TODO: 前端页面待对接
@login_required(redirect_field_name="origin")
@utils.check_user_access(redirect_url="/logout/")
def getActivityInfo(request):
    valid, user_type, html_display = utils.check_user_type(request.user)

    # check activity existence
    activity_id = request.GET.get("activityid", None)
    try:
        activity = Activity.objects.get(id=activity_id)
    except:
        html_display["warn_code"] = 1
        html_display["warn_message"] = f"活动{activity_id}不存在"
        return render(request, "某个页面.html", locals())

    # check organization existance and ownership to activity
    organization = utils.get_person_or_org(request.user, "organization")
    if activity.organization_id != organization:
        html_display["warn_code"] = 1
        html_display["warn_message"] = f"{organization}不是活动的组织者"
        return render(request, "某个页面.html", locals())

    info_type = request.GET.get("infotype", None)
    if info_type == "sign":  # get registration information
        # make sure registration is over
        if activity.status == Activity.Status.REVIEWING:
            html_display["warn_code"] = 1
            html_display["warn_message"] = "活动正在审核"
            return render(request, "某个页面.html", locals())

        elif activity.status == Activity.Status.CANCELED:
            html_display["warn_code"] = 1
            html_display["warn_message"] = "活动已取消"
            return render(request, "某个页面.html", locals())

        elif activity.status == Activity.Status.APPLYING:
            html_display["warn_code"] = 1
            html_display["warn_message"] = "报名尚未截止"
            return render(request, "某个页面.html", locals())

        else:
            # get participants
            # are you sure it's 'Paticipant' not 'Participant' ??
            participants = Participant.objects.filter(activity_id=activity_id)
            participants = participants.filter(
                status=Participant.AttendStatus.APLLYSUCCESS
            )

            # get required fields
            output = request.GET.get("output", "id,name,gender,telephone")
            fields = output.split(",")

            # check field existence
            allowed_fields = ["id", "name", "gender", "telephone"]
            for field in fields:
                if not field in allowed_fields:
                    html_display["warn_code"] = 1
                    html_display["warn_message"] = f"不允许的字段名{field}"
                    return render(request, "某个页面.html", locals())

            filename = f"{activity_id}-{info_type}-{output}"
            content = map(
                lambda paticipant: map(lambda key: paticipant[key], fields),
                participants,
            )

            format = request.GET.get("format", "csv")
            if format == "csv":
                buffer = io.StringIO()
                csv.writer(buffer).writerows(content), buffer.seek(0)
                response = HttpResponse(buffer, content_type="text/csv")
                response["Content-Disposition"] = f"attachment; filename={filename}.csv"
                return response  # downloadable

            elif format == "excel":
                return HttpResponse(".xls Not Implemented")

            else:
                html_display["warn_code"] = 1
                html_display["warn_message"] = f"不支持的格式{format}"
                return render(request, "某个页面.html", locals())

    elif info_type == "qrcode":
        # checkin begins 1 hour ahead
        if datetime.now() < activity.start - timedelta(hours=1):
            html_display["warn_code"] = 1
            html_display["warn_message"] = "签到失败：签到未开始"
            return render(request, "某个页面.html", locals())

        else:
            checkin_url = f"/checkinActivity?activityid={activity.id}"
            origin_url = request.scheme + "://" + request.META["HTTP_HOST"]
            checkin_url = parse.urljoin(origin_url, checkin_url)  # require full path

            buffer = io.BytesIO()
            qr = qrcode.QRCode(version=1, box_size=10, border=5)
            qr.add_data(checkin_url), qr.make(fit=True)
            img = qr.make_image(fill_color="black", back_color="white")
            img.save(buffer, "jpeg"), buffer.seek(0)
            response = HttpResponse(buffer, content_type="img/jpeg")
            return response

    else:
        html_display["warn_code"] = 1
        html_display["warn_message"] = f"不支持的信息{info_type}"
        return render(request, "某个页面.html", locals())


# participant checkin activity
# GET参数?activityid=id
#   activity_id : 活动id
# example: http://127.0.0.1:8000/checkinActivity?activityid=1
# TODO: 前端页面待对接
@login_required(redirect_field_name="origin")
@utils.check_user_access(redirect_url="/logout/")
def checkinActivity(request):
    valid, user_type, html_display = utils.check_user_type(request.user)

    # check activity existence
    activity_id = request.GET.get("activityid", None)
    try:
        activity = Activity.objects.get(id=activity_id)
        if (
                activity.status != Activity.Status.WAITING
                and activity.status != Activity.Status.PROGRESSING
        ):
            html_display["warn_code"] = 1
            html_display["warn_message"] = f"签到失败：活动{activity.status}"
            return redirect("/viewActivities/")  # context incomplete
    except:
        msg = "活动不存在"
        origin = "/welcome/"
        return render(request, "msg.html", locals())

    # check person existance and registration to activity
    person = utils.get_person_or_org(request.user, "naturalperson")
    try:
        participant = Participant.objects.get(
            activity_id=activity_id, person_id=person.id
        )
        if participant.status == Participant.AttendStatus.APLLYFAILED:
            html_display["warn_code"] = 1
            html_display["warn_message"] = "您没有参与这项活动：申请失败"
        elif participant.status == Participant.AttendStatus.APLLYSUCCESS:
            #  其实我觉得这里可以增加一个让发起者设定签到区间的功能
            #    或是有一个管理界面，管理一个“签到开关”的值
            if datetime.now().date() < activity.end.date():
                html_display["warn_code"] = 1
                html_display["warn_message"] = "签到失败：签到未开始"
            elif datetime.now() >= activity.end:
                html_display["warn_code"] = 1
                html_display["warn_message"] = "签到失败：签到已结束"
            else:
                participant.status = Participant.AttendStatus.ATTENDED
                html_display["warn_code"] = 2
                html_display["warn_message"] = "签到成功"
        elif participant.status == Participant.AttendStatus.ATTENDED:
            html_display["warn_code"] = 1
            html_display["warn_message"] = "重复签到"
        elif participant.status == Participant.AttendStatus.CANCELED:
            html_display["warn_code"] = 1
            html_display["warn_message"] = "您没有参与这项活动：已取消"
        else:
            msg = f"不合理的参与状态：{participant.status}"
            origin = "/welcome/"
            return render(request, "msg.html", locals())
    except:
        html_display["warn_code"] = 1
        html_display["warn_message"] = "您没有参与这项活动：未报名"

    return redirect("/viewActivities/")  # context incomplete


# TODO 定时任务
"""
发起活动与修改活动页
---------------
页面逻辑：


该函数处理 GET, POST 两种请求

1. 使用 GET 方法时，如果存在 edit=True 参数，展示修改活动的界面，否则展示创建活动的界面。
    a. 创建活动的界面，placeholder 为 prompt
    b. 编辑活动的界面，表单的 placeholder 会被修改为活动的旧值。并且添加两个 hidden input，分别提交 edit=True 和活动的 id

2. 当请求方法为 POST 时，处理请求并修改数据库，如果没有问题，跳转到展示活动信息的界面
    a. 页面检查逻辑主要放到前端，出现不合法输入跳转到 welcome 界面
    b. 存在 edit 和 aid 参数时，为编辑操作。input 并不包含 model 所有 field 的数据，只对其中出现的进行修改

P.S. 
    编辑活动的页面，直接把 value 设成旧值而不是 placeholder 代码会简单很多。
    只是觉得 placeholder 好看很多所以没用 value。
    用 placeholder 在提交表单时会出现很多空值，check 函数需要特判，导致代码很臃肿......

    一种可行的修改方式是表单提交的时候用 JS 把 value 的值全换成 placeholder 内的值。
    好像也不是很优雅。
    时间那里的检查比较复杂，表单提交前使用 JS 进行了修改

"""


@login_required(redirect_field_name="origin")
@utils.check_user_access(redirect_url="/logout/")
def addActivities(request):
    valid, user_type, html_display = utils.check_user_type(request.user)
    if user_type == "Person":
        return redirect("/welcome/")  # test

    me = utils.get_person_or_org(request.user, user_type)
    html_display["is_myself"] = True

    # 新版侧边栏, 顶栏等的呈现，采用 bar_display, 必须放在render前最后一步
    # TODO: 整理结构，统一在结束时返回render
    # bar_display = utils.get_sidebar_and_navbar(request.user)

    # 处理 POST 请求
    # 在这个界面，不会返回render，而是直接跳转到viewactivity，可以不设计bar_display
    if request.method == "POST" and request.POST:

        # 看是否是 edit，如果是做一些检查
        edit = request.POST.get("edit")
        if edit is not None:

            # try:
            aid = int(request.POST["aid"])
            assert edit == "True"
            # 只能修改自己的活动
            with transaction.atomic():
                activity = Activity.objects.select_for_update().get(id=aid)
                org = get_person_or_org(request.user, "Organization")
                assert activity.organization_id == org
                modify_activity(request, activity)
            return redirect(f"/viewActivity/{activity.id}")
            """
            except:
                return redirect("/welcome/")
            """
        else:
            """
            # DEBUG:
            aid = create_activity(request)
            return redirect(f"/viewActivity/{aid}")
            """
            try:
                aid = create_activity(request)
                return redirect(f"/viewActivity/{aid}")
            except:
                return redirect("/welcome/")

    # 处理 GET 请求
    elif request.method == "GET":

        edit = request.GET.get("edit")
        if edit is None or edit != "True":
            edit = False
            # bar_display["title_name"] = "新建活动"
            # bar_display["narbar_name"] = "新建活动"
        else:
            # 编辑状态下，填写 placeholder 为旧值
            edit = True
            commentable = True
            try:
                aid = int(request.GET["aid"])
                activity = Activity.objects.get(id=aid)
                org = get_person_or_org(request.user, "Organization")
                assert activity.organization_id == org
                if activity.status == Activity.Status.REVIEWING:
                    pass
                elif (
                        activity.status == Activity.Status.APPLYING
                        or activity.status == Activity.Status.WAITING
                ):
                    accepted = True
                    assert datetime.now() + timedelta(hours=1) < activity.start
                else:
                    raise ValueError
            except:
                return redirect("/welcome/")

            title = activity.title
            budget = activity.budget
            location = activity.location
            start = activity.start.strftime("%m/%d/%Y %H:%M %p")
            end = activity.end.strftime("%m/%d/%Y %H:%M %p")
            apply_end = activity.apply_end.strftime("%m/%d/%Y %H:%M %p")
            introduction = activity.introduction
            url = activity.URL
            endbefore = activity.endbefore
            bidding = activity.bidding
            amount = activity.YQPoint
            signscheme = "先到先得"
            if bidding:
                signscheme = "投点参与"
            capacity = activity.capacity
            yq_source = "向学生收取"
            if activity.source == Activity.YQPointSource.COLLEGE:
                yq_source = "向学院申请"
            no_limit = False
            if capacity == 10000:
                no_limit = True
            examine_teacher = activity.examine_teacher.name
            # bar_display["title_name"] = "修改活动"
            # bar_display["narbar_name"] = "修改活动"
            status = activity.status
            if status != Activity.Status.REVIEWING:
                accepted = True

        html_display["today"] = datetime.now().strftime("%Y-%m-%d")

        if not edit:
            bar_display = utils.get_sidebar_and_navbar(request.user, "新建活动")
        else:
            bar_display = utils.get_sidebar_and_navbar(request.user, "修改活动")

        return render(request, "activity_add.html", locals())

    else:
        return redirect("/welcome/")


@login_required(redirect_field_name="origin")
def examineActivity(request, aid):
    valid, user_type, html_display = utils.check_user_type(request.user)
    if not valid:
        return redirect("/index/")
    if user_type == "Organization":
        return redirect("/welcome/")  # test
    me = utils.get_person_or_org(request.user)
    html_display["is_myself"] = True
    bar_display = utils.get_sidebar_and_navbar(request.user)

    if request.method == "GET":
        try:
            activity = Activity.objects.get(id=int(aid))
            assert activity.examine_teacher == me
        except:
            return redirect("/welcome/")

        examine = True

        title = activity.title
        budget = activity.budget
        location = activity.location
        apply_end = activity.apply_end.strftime("%m/%d/%Y %H:%M %p")
        start = activity.start.strftime("%m/%d/%Y %H:%M %p")
        end = activity.end.strftime("%m/%d/%Y %H:%M %p")
        introduction = activity.introduction
        url = activity.URL
        endbefore = activity.endbefore
        bidding = activity.bidding
        amount = activity.YQPoint
        signscheme = "先到先得"
        if bidding:
            signscheme = "投点参与"
        capacity = activity.capacity
        yq_source = "向学生收取"
        if activity.source == Activity.YQPointSource.COLLEGE:
            yq_source = "向学院申请"
        no_limit = False
        if capacity == 10000:
            no_limit = True
        examine_teacher = activity.examine_teacher.name
        bar_display["title_name"] = "审查活动"
        bar_display["narbar_name"] = "审查活动"

        html_display["today"] = datetime.now().strftime("%Y-%m-%d")
        bar_display = utils.get_sidebar_and_navbar(request.user)

        status = activity.status
        if activity.status != Activity.Status.REVIEWING:
            no_review = True

        return render(request, "activity_add.html", locals())

    elif request.method == "POST" and request.POST:
        # try:
        assert request.POST["examine"] == "True"
        with transaction.atomic():
            activity = Activity.objects.select_for_update().get(
                id=int(request.POST["aid"])
            )
            assert activity.status == Activity.Status.REVIEWING
            assert activity.examine_teacher == me
            accept_activity(request, activity)
        return redirect(f"/examineActivity/{request.POST['aid']}")
        """
        except:
            return redirect("/welcome/")
        """

    else:
        return redirect("/welcome/")


@login_required(redirect_field_name="origin")
@utils.check_user_access(redirect_url="/logout/")
def subscribeActivities(request):
    valid, user_type, html_display = utils.check_user_type(request.user)

    me = utils.get_person_or_org(request.user, user_type)
    html_display["is_myself"] = True
    org_list = list(Organization.objects.all())
    otype_list = list(OrganizationType.objects.all())
    unsubscribe_list = list(
        me.unsubscribe_list.values_list("organization_id__username", flat=True)
    )  # 获取不订阅列表（数据库里的是不订阅列表）
    subscribe_list = [
        org.organization_id.username
        for org in org_list
        if org.organization_id.username not in unsubscribe_list
    ]  # 获取订阅列表
    # 新版侧边栏, 顶栏等的呈现，采用 bar_display, 必须放在render前最后一步
    bar_display = utils.get_sidebar_and_navbar(request.user, navbar_name="我的订阅", title_name="Subscribe")
    # 补充一些呈现信息
    # bar_display["title_name"] = "Subscribe"
    # bar_display["navbar_name"] = "我的订阅"  #
    # bar_display["help_message"] = local_dict["help_message"]["我的订阅"]

    subscribe_url = reverse("save_subscribe_status")
    return render(request, "activity_subscribe.html", locals())


@login_required(redirect_field_name="origin")
@utils.check_user_access(redirect_url="/logout/")
def save_subscribe_status(request):
    valid, user_type, html_display = utils.check_user_type(request.user)

    me = utils.get_person_or_org(request.user, user_type)
    params = json.loads(request.body.decode("utf-8"))
    print(params)
    with transaction.atomic():
        if "id" in params.keys():
            if params["status"]:
                me.unsubscribe_list.remove(
                    Organization.objects.get(organization_id__username=params["id"])
                )
            else:
                me.unsubscribe_list.add(
                    Organization.objects.get(organization_id__username=params["id"])
                )
        elif "otype" in params.keys():
            unsubscribed_list = me.unsubscribe_list.filter(
                otype__otype_id=params["otype"]
            )
            org_list = Organization.objects.filter(otype__otype_id=params["otype"])
            if params["status"]:  # 表示要订阅
                for org in unsubscribed_list:
                    me.unsubscribe_list.remove(org)
            else:  # 不订阅
                for org in org_list:
                    me.unsubscribe_list.add(org)
        me.save()

    return JsonResponse({"success": True})


@login_required(redirect_field_name="origin")
@utils.check_user_access(redirect_url="/logout/")
def apply_position(request, oid=None):
    """ apply for position in organization, including join, withdraw, transfer
    Args:
        - oid <str>: Organization ID in URL path, while actually is the ID of User.
        - apply_type <str>: Application type, including "JOIN", "WITHDRAW", "TRANSFER".
        - apply_pos <int>: Position applied for.
    Return:
        - Personal `/notification/` web page
    """
    valid, user_type, html_display = utils.check_user_type(request.user)
    if user_type != "Person":
        return redirect("/index/")

    me = utils.get_person_or_org(request.user, user_type)
    user = User.objects.get(id=int(oid))
    org = Organization.objects.get(organization_id=user)

    if request.method == "GET":
        apply_type = request.GET.get("apply_type", "JOIN")
        apply_pos = int(request.GET.get("apply_pos", 10))
    elif request.method == "POST":
        apply_type = request.POST.get("apply_type", "JOIN")
        apply_pos = int(request.POST.get("apply_pos", 10))

    try:
        apply_type, _ = Position.objects.create_application(
            me, org, apply_type, apply_pos)
    except Exception as e:
        print(e)
        return redirect(f"/orginfo/{org.oname}?warn_code=1&warn_message={e}")

    contents = [f"{apply_type}申请已提交审核", f"{apply_type}申请审核"]
    notification_create(
        me.person_id,
        org.organization_id,
        Notification.Type.NEEDREAD,
        Notification.Title.POSITION_INFORM,
        contents[0],
        "/personnelMobilization/",
        publish_to_wechat=True,  # 不要复制这个参数，先去看函数说明
    )
    notification_create(
        org.organization_id,
        me.person_id,
        Notification.Type.NEEDDO,
        Notification.Title.POSITION_INFORM,
        contents[1],
        "/personnelMobilization/",
        publish_to_wechat=True,  # 不要复制这个参数，先去看函数说明
    )
    return redirect("/notifications/")


@login_required(redirect_field_name="origin")
@utils.check_user_access(redirect_url="/logout/")
def personnel_mobilization(request):
    valid, user_type, html_display = utils.check_user_type(request.user)
    if user_type != "Organization":
        return redirect("/index/")

    me = utils.get_person_or_org(request.user, user_type)
    html_display = {"is_myself": True}

    if request.method == "GET":  # 展示页面
        pending_status = Q(apply_status=Position.ApplyStatus.PENDING)
        issued_status = Q(apply_status=Position.ApplyStatus.PASS) | Q(
            apply_status=Position.ApplyStatus.REJECT
        )

        pending_list = me.position_set.filter(pending_status)
        for record in pending_list:
            record.job_name = me.otype.get_name(record.apply_pos)

        issued_list = me.position_set.filter(issued_status)
        for record in issued_list:
            record.job_name = me.otype.get_name(record.pos)

        # 新版侧边栏, 顶栏等的呈现，采用 bar_display, 必须放在render前最后一步
        bar_display = utils.get_sidebar_and_navbar(request.user)
        bar_display["title_name"] = "人事变动"
        bar_display["navbar_name"] = "人事变动"

        return render(request, "personnel_mobilization.html", locals())

    elif request.method == "POST":  # 审核申请
        params = json.loads(request.POST.get("confirm", None))
        if params is None:
            redirect(f"/orginfo/{me.oname}")

        with transaction.atomic():
            application = Position.objects.select_for_update().get(id=params["id"])
            apply_status = params["apply_status"]
            if apply_status == "PASS":
                if application.apply_type == Position.ApplyType.JOIN:
                    application.status = Position.Status.INSERVICE
                    application.pos = application.apply_pos
                elif application.apply_type == Position.ApplyType.WITHDRAW:
                    application.status = Position.Status.DEPART
                elif application.apply_type == Position.AppltType.TRANSFER:
                    application.pos = application.apply_pos
                application.apply_status = Position.ApplyStatus.PASS
            elif apply_status == "REJECT":
                application.apply_status = Position.ApplyStatus.REJECT
            application.save()

        notification_create(
            application.person.person_id,
            me.organization_id,
            Notification.Type.NEEDREAD,
            Notification.Title.POSITION_INFORM,
            f"{application.apply_type}申请{application.apply_status}",
            publish_to_wechat=True,  # 不要复制这个参数，先去看函数说明
        )

        # 查找已处理的该条人事对应的通知信息
        done_notification = Notification.objects.activated().get(
            typename=Notification.Type.NEEDDO,
            sender=application.person.person_id,
            receiver=me.organization_id,
        )

        notification_status_change(done_notification.id)

        return redirect("/personnelMobilization/")


def notification2Display(notification_list):
    lis = []
    # 储存这个列表中所有record的元气值的和
    for notification in notification_list:
        lis.append({})

        # id
        lis[-1]["id"] = notification.id

        # 时间
        lis[-1]["start_time"] = notification.start_time.strftime("%m/%d %H:%M")
        if notification.finish_time is not None:
            lis[-1]["finish_time"] = notification.finish_time.strftime("%m/%d %H:%M")

        # 留言
        lis[-1]["content"] = notification.content

        # 状态
        lis[-1]["status"] = notification.get_status_display()
        lis[-1]["URL"] = notification.URL
        lis[-1]["type"] = notification.get_typename_display()
        lis[-1]["title"] = notification.get_title_display()
        if notification.sender.username[0] == "z":
            lis[-1]["sender"] = Organization.objects.get(
                organization_id__username=notification.sender.username
            ).oname
        else:
            lis[-1]["sender"] = NaturalPerson.objects.get(
                person_id__username=notification.sender.username
            ).name
    return lis


def notification_status_change(notification_or_id, to_status=None):
    """
    调用该函数以完成一项通知。对于知晓类通知，在接收到用户点击按钮后的post表单，该函数会被调用。
    对于需要完成的待处理通知，需要在对应的事务结束判断处，调用该函数。
    notification_id是notification的主键:id
    to_status是希望这条notification转变为的状态，包括
        DONE = (0, "已处理")
        UNDONE = (1, "待处理")
        DELETE = (2, "已删除")
    若不给to_status传参，默认为状态翻转：已处理<->未处理
    """
    context = dict()
    context["warn_code"] = 1
    context["warn_message"] = "在修改通知状态的过程中发生错误，请联系管理员！"

    if isinstance(notification_or_id, Notification):
        notification_id = notification_or_id.id
    else:
        notification_id = notification_or_id

    if to_status is None:  # 表示默认的状态翻转操作
        if isinstance(notification_or_id, Notification):
            now_status = notification_or_id.status
        else:
            try:
                notification = Notification.objects.get(id=notification_id)
                now_status = notification.status
            except:
                context["warn_message"] = "该通知不存在！"
                return context
        if now_status == Notification.Status.DONE:
            to_status = Notification.Status.UNDONE
        elif now_status == Notification.Status.UNDONE:
            to_status = Notification.Status.DONE
        else:
            to_status = Notification.Status.DELETE
            # context["warn_message"] = "已删除的通知无法翻转状态！"
            # return context    # 暂时允许

    with transaction.atomic():
        try:
            notification = Notification.objects.select_for_update().get(
                id=notification_id
            )
        except:
            context["warn_message"] = "该通知不存在！"
            return context
        if notification.status == to_status:
            context["warn_code"] = 2
            context["warn_message"] = "通知状态无需改变！"
            return context
        if (
                notification.status == Notification.Status.DELETE
                and notification.status != to_status
        ):
            context["warn_code"] = 2
            context["warn_message"] = "不能修改已删除的通知！"
            return context
        if to_status == Notification.Status.DONE:
            notification.status = Notification.Status.DONE
            notification.finish_time = datetime.now()  # 通知完成时间
            notification.save()
            context["warn_code"] = 2
            context["warn_message"] = "您已成功阅读一条通知！"
        elif to_status == Notification.Status.UNDONE:
            notification.status = Notification.Status.UNDONE
            notification.save()
            context["warn_code"] = 2
            context["warn_message"] = "成功设置一条通知为未读！"
        elif to_status == Notification.Status.DELETE:
            notification.status = Notification.Status.DELETE
            notification.save()
            context["warn_code"] = 2
            context["warn_message"] = "成功删除一条通知！"
        return context


def notification_create(
        receiver,
        sender,
        typename,
        title,
        content,
        URL=None,
        relate_TransferRecord=None,
        *,
        publish_to_wechat=False,
):
    """
    对于一个需要创建通知的事件，请调用该函数创建通知！
        receiver: org 或 nat_person，使用object.get获取的 user 对象
        sender: org 或 nat_person，使用object.get获取的 user 对象
        type: 知晓类 或 处理类
        title: 请在数据表中查找相应事件类型，若找不到，直接创建一个新的choice
        content: 输入通知的内容
        URL: 需要跳转到处理事务的页面

    注意事项：
        publish_to_wechat: bool 仅关键字参数
        - 你不应该输入这个参数，除非你清楚wechat_send.py的所有逻辑
        - 在最坏的情况下，可能会阻塞近10s
        - 简单来说，涉及订阅或者可能向多人连续发送类似通知时，都不要发送到微信
        - 在线程锁或原子锁内时，也不要发送

    现在，你应该在不急于等待的时候显式调用publish_notification(s)这两个函数，
        具体选择哪个取决于你创建的通知是一批类似通知还是单个通知
    """
    notification = Notification.objects.create(
        receiver=receiver,
        sender=sender,
        typename=typename,
        title=title,
        content=content,
        URL=URL,
        relate_TransferRecord=relate_TransferRecord,
    )
    if publish_to_wechat == True:
        publish_notification(notification)
    return notification


@login_required(redirect_field_name="origin")
@utils.check_user_access(redirect_url="/logout/")
def notifications(request):
    valid, user_type, html_display = utils.check_user_type(request.user)

    # 接下来处理POST相关的内容

    if request.method == "GET" and request.GET:  # 外部错误信息
        try:
            warn_code = int(request.GET["warn_code"])
            assert warn_code in [1, 2]
            warn_message = str(request.GET.get("warn_message"))
            html_display["warn_code"] = warn_code
            html_display["warn_message"] = warn_message
        except:
            html_display["warn_code"] = 1
            html_display["warn_message"] = "非预期的GET参数"

    if request.method == "POST":  # 发生了通知处理的事件
        post_args = request.POST.get("post_button")
        if "cancel" in post_args:
            notification_id = int(post_args.split("+")[0])
            notification_status_change(notification_id, Notification.Status.DELETE)
            html_display["warn_code"] = 2  # success
            html_display["warn_message"] = "您已成功删除一条通知！"
        else:
            notification_id = post_args
            context = notification_status_change(notification_id)
            html_display["warn_code"] = context["warn_code"]
            html_display["warn_message"] = context["warn_message"]
    me = utils.get_person_or_org(request.user, user_type)
    html_display["is_myself"] = True

    done_set = Notification.objects.activated().filter(
        receiver=request.user, status=Notification.Status.DONE
    )

    undone_set = Notification.objects.activated().filter(
        receiver=request.user, status=Notification.Status.UNDONE
    )

    done_list = notification2Display(
        list(done_set.union(done_set).order_by("-finish_time"))
    )
    undone_list = notification2Display(
        list(undone_set.union(undone_set).order_by("-start_time"))
    )

    # 新版侧边栏, 顶栏等的呈现，采用 bar_display, 必须放在render前最后一步
    bar_display = utils.get_sidebar_and_navbar(request.user, navbar_name="通知信箱")
    return render(request, "notifications.html", locals())


# 新建评论，


def addComment(request, comment_base,receiver=None):
    """
    传入POST得到的request和与评论相关联的实例即可
    返回值为1代表失败，返回2代表新建评论成功
    """

    valid, user_type, html_display = utils.check_user_type(request.user)
    sender = utils.get_person_or_org(request.user)
    if user_type == "Organization":
        sender_name=sender.oname
    else:
        sender_name = sender.name
    context = dict()
    typename=comment_base.typename
    content = {
        'modifyposition': f'{sender_name}在人事变动申请留有新的评论',
        'neworganization': f'{sender_name}在新建组织中留有新的评论',
        'reimbursement': f'{sender_name}在经费申请中留有新的评论',
    }
    URL={
        'modifyposition': f'/modifyPosition/?pos_id={comment_base.id}',
        'neworganization': f'/modifyOrganization/?org_id={comment_base.id}',
        'reimbursement': f'modifyReimbursement/?reimb_id={comment_base.id}',
    }
    if request.POST.get("comment_submit") is not None:  # 新建评论信息，并保存
        text = str(request.POST.get("comment"))
        # 检查图片合法性
        comment_images = request.FILES.getlist('comment_images')
        if text == "" and comment_images == []:
            context['warn_code'] = 1
            context['warn_message'] = "评论内容均为空，无法评论！"
            return context
        if len(comment_images) > 0:
            for comment_image in comment_images:
                if utils.if_image(comment_image) == False:
                    context["warn_code"] = 1
                    context["warn_message"] = "评论中上传的附件只支持图片格式。"
                    return context
        try:
            with transaction.atomic():
                new_comment = Comment.objects.create(
                    commentbase=comment_base, commentator=request.user, text=text
                )
                if len(comment_images) > 0:
                    for comment_image in comment_images:
                        CommentPhoto.objects.create(
                            image=comment_image, comment=new_comment
                        )
                comment_base.save()  # 每次save都会更新修改时间
        except:
            context["warn_code"] = 1
            context["warn_message"] = "评论失败，请联系管理员。"
            return context
        if len(text) >= 32:
            text = text[:31] + "……"
        content[typename] += f':{text}'
        if receiver is not None:
            notification_create(
                receiver,
                request.user,
                Notification.Type.NEEDREAD,
                Notification.Title.VERIFY_INFORM,
                content[typename],
                URL[typename],
            )
        context["new_comment"] = new_comment
        context["warn_code"] = 2
        context["warn_message"] = "评论成功。"
    return context


def showComment(commentbase):
    comments = commentbase.comments.order_by("time")
    for comment in comments:
        commentator = get_person_or_org(comment.commentator)
        if comment.commentator.username[:2] == "zz":
            comment.ava = utils.get_user_ava(commentator, "Organization")
            comment.URL = "/orginfo/{name}".format(name=commentator.oname)
            comment.commentator_name = commentator.oname
        else:
            comment.ava = utils.get_user_ava(commentator, "Person")
            comment.URL = "/stuinfo/{name}".format(name=commentator.name)
            comment.commentator_name = commentator.name
        comment.len = len(comment.comment_photos.all())
    comments.len = len(comments.all())
    return comments


@login_required(redirect_field_name='origin')
@utils.check_user_access(redirect_url="/logout/")
def showNewOrganization(request):
    """
    YWolfeee: modefied on Aug 24 1:33 a.m. UTC-8
    新建组织的聚合界面
    """
    valid, user_type, html_display = utils.check_user_type(request.user)
    if user_type == "Organization":
        html_display["warn_code"] = 1
        html_display["warn_code"] = "请不要使用组织账号申请新组织！"
        return redirect(
            "/welcome/"
            + "?warn_code={}&warn_message={}".format(
                html_display["warn_code"], html_display["warn_message"]
            )
        )

    me = utils.get_person_or_org(request.user, user_type)

    # 拉取我负责管理申请的组织，这部分由我审核
    charge_org = NewOrganization.objects.filter(otype__in=me.incharge.all())

    # 拉去由我发起的申请，这部分等待审核
    applied_org = NewOrganization.objects.filter(pos=request.user)

    # 排序整合，用于前端呈现
    shown_instances = charge_org.union(applied_org).order_by("-modify_time", "-time")

    bar_display = utils.get_sidebar_and_navbar(request.user, navbar_name="新组织申请")
    return render(request, "neworganization_show.html", locals())


# 新建组织 or 修改新建组织信息
@login_required(redirect_field_name="origin")
@utils.check_user_access(redirect_url="/logout/")
def addOrganization(request):
    """
    新建组织，首先是由check_neworg_request()检查输入的合法性，再存储申请信息到NewOrganization的一个实例中
    之后便是创建给对应审核老师的通知
    """
    TERMINATE_STATUSES = [
        NewOrganization.NewOrgStatus.CONFIRMED,
        NewOrganization.NewOrgStatus.CANCELED,
        NewOrganization.NewOrgStatus.REFUSED,
    ]
    valid, user_type, html_display = utils.check_user_type(request.user)
    if user_type == "Organization":
        return redirect("/welcome/")  # test

    me = utils.get_person_or_org(request.user, user_type)
    html_display["is_myself"] = True
    former_img = utils.get_user_ava(None, "Organization")
    present = 0  # 前端需要，1代表能展示，0代表初始申请
    commentable = 0  # 前端需要，表示能否评论。
    edit = 0  # 前端需要，表示第一次申请后修改
    notification_id = -1
    # 0可以新建，一个可以查看，如果正在申请中，则可以新建评论，可以取消。两个表示的话，啥都可以。
    if (
            request.GET.get("neworg_id") is not None
            and request.GET.get("notifi_id") is None
    ):
        # 不是初次申请，而是修改或访问记录
        # 只要id正确，就能显示
        # 是否能够取消,
        # 检查是否为本人，
        try:
            id = int(request.GET.get("neworg_id"))  # 新建组织的ID
            preorg = NewOrganization.objects.get(id=id)
            notification_id = request.GET.get("notifi_id", -1)
            if notification_id != -1:
                # 说明是通过信箱进入的，检查加密
                notification_id = int(notification_id)  # 通知ID
                en_pw = str(request.GET.get("enpw"))
                if (
                        hash_coder.verify(str(id) + "新建组织" + str(notification_id), en_pw)
                        == False
                ):
                    raise Exception("新建组织加密验证未通过")
                notification = Notification.objects.get(id=notification_id)
                if notification.status == Notification.Status.DELETE:
                    raise Exception("不能通过已删除的通知查看组织申请信息！")
        except:
            html_display["warn_code"] = 1
            html_display["warn_message"] = "该URL被篡改，请输入正确的URL地址"
            return redirect(
                "/notifications/"
                + "?warn_code={}&warn_message={}".format(
                    html_display["warn_code"], html_display["warn_message"]
                )
            )
        if preorg.pos != request.user:
            html_display["warn_code"] = 1
            html_display["warn_message"] = "您没有权力查看此通知"
            return redirect(
                "/notifications/"
                + "?warn_code={}&warn_message={}".format(
                    html_display["warn_code"], html_display["warn_message"]
                )
            )
        if preorg.status == NewOrganization.NewOrgStatus.PENDING:  # 正在申请中，可以评论。
            commentable = 1  # 可以评论
            edit = 1  # 能展示也能修改
        present = 1  # 能展示
    if (
            request.GET.get("neworg_id") is not None
            and request.GET.get("notifi_id") is not None
    ):
        try:
            id = int(request.GET.get("neworg_id"))  # 新建组织ID
            notification_id = int(request.GET.get("notifi_id"))  # 通知ID
            en_pw = str(request.GET.get("enpw"))
            if (
                    hash_coder.verify(str(id) + "新建组织" + str(notification_id), en_pw)
                    == False
            ):
                html_display["warn_code"] = 1
                html_display["warn_message"] = "该URL被篡改，请输入正确的URL地址"
                return redirect(
                    "/notifications/"
                    + "?warn_code={}&warn_message={}".format(
                        html_display["warn_code"], html_display["warn_message"]
                    )
                )
            preorg = NewOrganization.objects.get(id=id)
            notification = Notification.objects.get(id=notification_id)
        except:
            html_display["warn_code"] = 1
            html_display["warn_message"] = "获取申请信息失败，请联系管理员。"
            return redirect(
                "/notifications/"
                + "?warn_code={}&warn_message={}".format(
                    html_display["warn_code"], html_display["warn_message"]
                )
            )
        if preorg.status == NewOrganization.NewOrgStatus.PENDING:  # 正在申请中，可以评论。
            commentable = 1  # 可以评论
            edit = 1
        present = 1

    # 新版侧边栏, 顶栏等的呈现，采用 bar_display, 必须放在render前最后一步
    # TODO: 整理页面返回逻辑，统一返回render的地方
    bar_display = utils.get_sidebar_and_navbar(request.user)
    bar_display["title_name"] = "新建组织"
    bar_display["navbar_name"] = "新建组织"

    if present:  # 展示信息
        html_display['oname'] = preorg.oname
        html_display['otype_id'] = preorg.otype.otype_id  #
        html_display['otype_name'] = preorg.otype.otype_name  #
        html_display['pos'] = preorg.pos  # 组织负责人的呈现 TODO:主页可点击头像 学号+姓名
        html_display['introduction'] = preorg.introduction  # 组织介绍
        html_display['application'] = preorg.application  # 组织申请信息
        html_display['status'] = preorg.status  # 状态名字
        org_avatar_path = utils.get_user_ava(preorg, "Organization")  # 组织头像
    # 新版侧边栏, 顶栏等的呈现，采用 bar_display, 必须放在render前最后一步
    # TODO: 整理页面返回逻辑，统一返回render的地方
    bar_display = utils.get_sidebar_and_navbar(request.user)
    bar_display["title_name"] = "新建组织"
    bar_display["navbar_name"] = "新建组织"

    org_types = OrganizationType.objects.order_by("-otype_id").all()  # 当前组织类型，前端展示需要

    if request.method == "POST" and request.POST:
        if request.POST.get("comment_submit") is not None:  # 新建评论信息，并保存
            context = addComment(request, preorg)
            if context['warn_code'] == 1:
                html_display['warn_code'] = 1
                html_display['warn_message'] = context['warn_message']
            else:
                try:  # 发送给评论通知
                    with transaction.atomic():
                        text = str(context["new_comment"].text)
                        if len(text) >= 32:
                            text = text[:31] + "……"
                        content = "“{oname}”{otype_name}的新建组织申请有了新的评论：“{text}” ".format(
                            oname=preorg.oname,
                            otype_name=preorg.otype.otype_name,
                            text=text,
                        )
                        Auditor = preorg.otype.incharge.person_id  # 审核老师
                        URL = ""
                        new_notification = notification_create(
                            Auditor,
                            request.user,
                            Notification.Type.NEEDREAD,
                            Notification.Title.VERIFY_INFORM,
                            content,
                            URL,
                        )
                        en_pw = hash_coder.encode(
                            str(preorg.id) + "新建组织" + str(new_notification.id)
                        )
                        URL = "/auditOrganization?neworg_id={id}&notifi_id={nid}&enpw={en_pw}".format(
                            id=preorg.id, nid=new_notification.id, en_pw=en_pw
                        )
                        new_notification.URL = URL
                        new_notification.save()
                except:
                    html_display["warn_code"] = 1
                    html_display["warn_message"] = "创建发送给审核老师的评论通知失败。请联系管理员！"
                    return render(request, "organization_add.html", locals())
                # 微信通知
                publish_notification(new_notification)
                html_display['warn_code'] = 2
                html_display['warn_message'] = "评论成功！"
        else:  # 取消+新建+修改
            # 取消
            need_cancel = int(request.POST.get('cancel_submit', -1))
            if need_cancel == 1:  # 1代表取消
                if edit:
                    with transaction.atomic():  # 修改状态为取消
                        preorg.status = NewOrganization.NewOrgStatus.CANCELED
                        preorg.save()
                    try:
                        with transaction.atomic():
                            content = "“{oname}”的新建申请已取消".format(oname=preorg.oname)
                            # 在local_json.json新增审批人员信息,暂定为YPadmin
                            Auditor = preorg.otype.incharge.person_id  # 审核老师
                            URL = ""
                            new_notification = notification_create(
                                Auditor,
                                request.user,
                                Notification.Type.NEEDREAD,
                                Notification.Title.VERIFY_INFORM,
                                content,
                                URL,
                            )
                            en_pw = hash_coder.encode(
                                str(preorg.id) + "新建组织" + str(new_notification.id)
                            )
                            URL = "/auditOrganization?neworg_id={id}&notifi_id={nid}&enpw={en_pw}".format(
                                id=preorg.id, nid=new_notification.id, en_pw=en_pw
                            )
                            # URL = request.build_absolute_uri(URL)
                            new_notification.URL = URL
                            new_notification.save()
                    except:
                        html_display["warn_code"] = 1
                        html_display[
                            "warn_message"
                        ] = "创建给{auditor_name}老师的取消通知失败。请联系管理员。".format(
                            auditor_name=preorg.otype.incharge.name
                        )
                        return render(request, "organization_add.html", locals())
                    # 微信通知
                    publish_notification(new_notification)
                    # 成功新建组织申请
                    html_display["warn_code"] = 2
                    html_display["warn_message"] = "已成功取消申请！"
                    return render(request, "organization_add.html", locals())
            # 以下为修改
            # 参数合法性检查
            if edit:
                context = utils.check_neworg_request(request, preorg)  # check
            else:
                context = utils.check_neworg_request(request)  # check
            if context["warn_code"] != 0:
                html_display["warn_code"] = context["warn_code"]
                html_display["warn_message"] = "新建组织申请失败。" + context["warn_msg"]
                return render(request, "organization_add.html", locals())
            # 新建组织申请
            if edit == 0:
                try:
                    with transaction.atomic():
                        new_org = NewOrganization.objects.create(
                            oname=context["oname"],
                            otype=context["otype"],
                            pos=context["pos"],
                        )
                        new_org.introduction = context["introduction"]
                        if context["avatar"] is not None:
                            new_org.avatar = context["avatar"]
                        new_org.application = context["application"]
                        new_org.save()
                except:
                    html_display["warn_code"] = 1
                    html_display["warn_message"] = "创建预备组织信息失败。请检查输入or联系管理员"
                    return render(request, "organization_add.html", locals())

                try:
                    with transaction.atomic():
                        content = "新建组织申请：“{oname}”".format(oname=new_org.oname)
                        # 审核人员信息,暂定为各个otype的incharge
                        Auditor = new_org.otype.incharge.person_id  # 审核老师
                        URL = ""
                        new_notification = notification_create(
                            Auditor,
                            request.user,
                            Notification.Type.NEEDDO,
                            Notification.Title.VERIFY_INFORM,
                            content,
                            URL,
                        )
                        en_pw = hash_coder.encode(
                            str(new_org.id) + "新建组织" + str(new_notification.id)
                        )
                        URL = "/auditOrganization?neworg_id={id}&notifi_id={nid}&enpw={en_pw}".format(
                            id=new_org.id, nid=new_notification.id, en_pw=en_pw
                        )
                        # URL = request.build_absolute_uri(URL)
                        new_notification.URL = URL
                        new_notification.save()
                except:
                    html_display["warn_code"] = 1
                    html_display["warn_message"] = "创建通知失败。请检查输入or联系管理员"
                    return render(request, "organization_add.html", locals())

                publish_notification(new_notification)

                # 成功新建组织申请
                html_display['warn_code'] = 2
                html_display['warn_message'] = "申请已成功发送，请耐心等待{auditor_name}老师审批！" \
                    .format(auditor_name=new_org.otype.incharge.name)

            # 修改组织申请
            else:
                # 修改信息
                try:
                    with transaction.atomic():
                        preorg.oname = context["oname"]
                        preorg.otype = context["otype"]
                        preorg.introduction = context["introduction"]

                        if context["avatar"] is not None:
                            preorg.avatar = context["avatar"]
                        preorg.application = context["application"]
                        preorg.save()
                except:
                    html_display["warn_code"] = 1
                    html_display["warn_message"] = "修改申请失败。请检查输入or联系管理员"
                    return render(request, "organization_add.html", locals())

                # 发送通知
                try:
                    with transaction.atomic():
                        content = "新建组织“{oname}”的材料已修改，请您继续审核！".format(
                            oname=preorg.oname
                        )
                        # 审核人员信息,暂定为各个otype的incharge
                        Auditor = preorg.otype.incharge.person_id  # 审核老师
                        URL = ""
                        new_notification = notification_create(
                            Auditor,
                            request.user,
                            Notification.Type.NEEDDO,
                            Notification.Title.VERIFY_INFORM,
                            content,
                            URL,
                        )
                        en_pw = hash_coder.encode(
                            str(preorg.id) + "新建组织" + str(new_notification.id)
                        )
                        URL = "/auditOrganization?neworg_id={id}&notifi_id={nid}&enpw={en_pw}".format(
                            id=preorg.id, nid=new_notification.id, en_pw=en_pw
                        )
                        # URL = request.build_absolute_uri(URL)
                        new_notification.URL = URL
                        new_notification.save()
                except:
                    html_display["warn_code"] = 1
                    html_display["warn_message"] = "创建通知失败。请检查输入or联系管理员"
                    return render(request, "organization_add.html", locals())
                # 成功新建组织申请
                html_display['warn_code'] = 2
                html_display['warn_message'] = "申请已成功修改，请耐心等待{auditor_name}老师审批！" \
                    .format(auditor_name=preorg.otype.incharge.name)
                if notification_id != -1:  # 注意状态
                    context = notification_status_change(notification_id, Notification.Status.DONE)
                    if context['warn_code'] != 0:
                        html_display['warn_message'] = context['warn_message']
                # 微信通知
                publish_notification(new_notification)
                return redirect('/notifications/' +
                                '?warn_code={}&warn_message={}'.format(
                                    html_display['warn_code'], html_display['warn_message']))

    if present:  # 展示信息
        comments = showComment(preorg)
    # 新版侧边栏, 顶栏等的呈现，采用 bar_display, 必须放在render前最后一步
    bar_display = utils.get_sidebar_and_navbar(request.user)
    bar_display["title_name"] = "新建组织"
    bar_display["navbar_name"] = "新建组织"
    return render(request, "organization_add.html", locals())

# 加入组织 or 修改加入组织信息
@login_required(redirect_field_name='origin')
@utils.check_user_access(redirect_url="/logout/")
def applyOrganization(request):

    valid, user_type, html_display = utils.check_user_type(request.user)
    if user_type == "Organization":
        return redirect("/welcome/")  # test

    me = utils.get_person_or_org(request.user, user_type)
    html_display['is_myself'] = True
    edit = 0    # 前端需要，表示第一次申请后修改
    present = 0  # 前端需要，1代表能展示，0代表初始申请
    commentable = 0 # 前端需要，表示能否评论。
    notification_id = -1
    if request.GET.get("newpos_id") is not None and request.GET.get('notifi_id') is None:
        try:
            id = int(request.GET.get('newpos_id'))  # 新建组织ID
            prepos = NewPosition.objects.get(id=id)
        except:
            html_display['warn_code'] = 1
            html_display['warn_message'] = "该URL被篡改，请输入正确的URL地址"
            return redirect('/notifications/' +'?warn_code={}&warn_message={}'.format(
                html_display['warn_code'], html_display['warn_message']))
        if prepos.status == NewPosition.NewPosStatus.PENDING:
            commentable = 1
            edit = 1
        present = 1
    elif request.GET.get('newpos_id') is not None and request.GET.get('notifi_id') is not None:
        try:
            id = int(request.GET.get('newpos_id'))  # 新建组织ID
            notification_id = int(request.GET.get('notifi_id'))  # 通知ID
            en_pw = str(request.GET.get('enpw'))
            if hash_coder.verify(str(id) + '人事申请' + str(notification_id),
                                 en_pw) == False:
                html_display['warn_code'] = 1
                html_display['warn_message'] = "该URL被篡改，请输入正确的URL地址"
                return redirect('/notifications/' +
                                '?warn_code={}&warn_message={}'.format(
                                    html_display['warn_code'], html_display['warn_message']))
            prepos = NewPosition.objects.get(id=id)
            notification = Notification.objects.get(id=notification_id)
        except:
            html_display['warn_code'] = 1
            html_display['warn_message'] = "获取申请信息失败，请联系管理员。"
            return redirect('/notifications/' +
                            '?warn_code={}&warn_message={}'.format(
                                html_display['warn_code'], html_display['warn_message']))
        if prepos.status == NewPosition.NewPosStatus.PENDING:  # 正在申请中，可以评论。
            commentable = 1  # 可以评论
            edit = 1
        present=1
        

    # 新版侧边栏, 顶栏等的呈现，采用 bar_display, 必须放在render前最后一步
    # TODO: 整理页面返回逻辑，统一返回render的地方
    bar_display = utils.get_sidebar_and_navbar(request.user)
    bar_display["title_name"] = "人事申请"
    bar_display["navbar_name"] = "人事申请"
    
    if present:  # 展示信息
        comments = prepos.comments.order_by("time")
        html_display['application'] = prepos.application#组织申请信息
        html_display['status']=prepos.status #状态名字
        html_display['oname']=prepos.position.org.oname
        html_display['apply_pos']=prepos.apply_pos
        html_display['apply_type']=prepos.apply_type

    if request.method == "POST" and request.POST:
        if request.POST.get('comment_submit') is not None:  # 新建评论信息，并保存
            context = addComment(request, prepos)
            if context['warn_code'] == 1:
                html_display['warn_code'] = 1
                html_display['warn_message'] = context['warn_code']
            else:
                #TODO 评论通知的发送，wechat发送通知
                pass
        else:#取消+新建+修改
            #取消
            need_cancel=int(request.POST.get('cancel_submit',-1))
            html_display['warn_code'] = 1
            html_display['warn_message'] = "test{need_cancel}".format(need_cancel=need_cancel)
            if need_cancel == 1:                    # 1代表取消
                if edit:
                    with transaction.atomic():      # 修改状态为取消
                        prepos.status=NewPosition.NewPosStatus.CANCELED
                        prepos.save()
                    try:
                        with transaction.atomic():
                            content = "“{name}”的加入“{oname}”新建组织申请已取消".format(
                                name=prepos.position.person.name, oname=prepos.position.org.oname)
                            
                            Auditor = prepos.position.org.organization_id    #组织发送
                            URL = ""
                            new_notification = notification_create(Auditor, request.user,
                                                                   Notification.Type.NEEDREAD,
                                                                   Notification.Title.VERIFY_INFORM, content,
                                                                   URL)
                            en_pw = hash_coder.encode(str(prepos.id) + '人事变动' +
                                                      str(new_notification.id))
                            URL = "/auditPosition?neworg_id={id}&notifi_id={nid}&enpw={en_pw}".format(
                                id=prepos.id, nid=new_notification.id, en_pw=en_pw)
                            # URL = request.build_absolute_uri(URL)
                            new_notification.URL = URL
                            new_notification.save()
                    except:
                        html_display['warn_code'] = 1
                        html_display['warn_message'] = "创建给组织审核的取消通知失败。请联系管理员。"
                        return render(request, "applyOrganization.html", locals())
                        # 微信通知
                    if getattr(publish_notification, 'ENABLE_INSTANCE', False):
                        publish_notification(new_notification)
                    else:
                        publish_notification(new_notification.id)
                    # 成功新建组织申请
                    html_display['warn_code'] = 2
                    html_display['warn_message'] = "已成功取消申请！"
                    return render(request, "applyOrganization.html", locals())
            # 参数合法性检查 TODO 修改为pos的合法性
            
            if edit:
                context = utils.check_newpos_request(request,prepos)  # check
            else:
                context = utils.check_newpos_request(request)  # check
            if context['warn_code'] != 0:
                html_display['warn_code'] = context['warn_code']
                html_display['warn_message'] = "新建人事申请失败。" + \
                    context['warn_msg']
                return render(request, "applyOrganization.html", locals())
            
            # 新建人事申请
            if edit == 0:
                org = Organization.objects.get(oname=context['oname'])
                apply_pos = context['apply_pos']
                apply_type = context['apply_type']
                try:
                    _, pos = Position.objects.create_application(me, org, apply_type=apply_type, apply_pos=apply_pos)
                except:
                    html_display['warn_code'] = 1
                    if apply_type == 'JOIN':
                        html_display['warn_message'] = "您已加入该组织，不能重复加入！"
                    elif apply_type == 'TRANSFER':
                        html_display['warn_message'] = "您未加入该组织，不能交接职务！"
                    elif apply_type == 'WITHDRAW':
                        html_display['warn_message'] = "您未加入该组织，不能退出该组织！"
                    return render(request, "applyOrganization.html", locals())
                try:
                    new_pos = NewPosition.objects.create(position=pos, application=context['application'],status=NewPosition.NewPosStatus.PENDING,apply_pos=apply_pos,apply_type=apply_type)
                except:
                    html_display['warn_code'] = 1
                    html_display['warn_message'] = "创建人事申请信息失败。请检查输入or联系管理员"
                    return render(request, "applyOrganization.html", locals())
                
                with transaction.atomic():
                    content = "新建人事申请：“{name}申请{oname}".format(
                        name=new_pos.position.org.oname, oname=new_pos.position.person.name)
                    # 审核人员信息,暂定为各个otype的incharge
                    Auditor = new_pos.position.org.organization_id  #审核老师
                    URL = ""
                    new_notification = notification_create(Auditor, request.user,
                                                            Notification.Type.NEEDDO,
                                                            Notification.Title.VERIFY_INFORM, content,
                                                            URL)
                    en_pw = hash_coder.encode(str(new_pos.id) + '人事申请' +
                                                str(new_notification.id))
                    URL = "/auditPosition?newpos_id={id}&notifi_id={nid}&enpw={en_pw}".format(
                        id=new_pos.id, nid=new_notification.id, en_pw=en_pw)
                    # URL = request.build_absolute_uri(URL)
                    new_notification.URL = URL
                    new_notification.save()
                try:
                    pass
                except:
                    html_display['warn_code'] = 1
                    html_display['warn_message'] = "创建通知失败。请检查输入or联系管理员"
                    return render(request, "applyOrganization.html", locals())

                if getattr(publish_notification, 'ENABLE_INSTANCE', False):
                    publish_notification(new_notification)
                else:
                    publish_notification(new_notification.id)
                
                # 成功新建组织申请
                html_display['warn_code'] = 2
                html_display['warn_message'] = "申请已成功发送，请耐心等待组织审批！"
                return render(request, "applyOrganization.html", locals())
            # 修改组织申请
            else:
                # 修改信息
                try:
                    with transaction.atomic():
                        prepos.oname = context['oname']
                        prepos.application = context['application']
                        prepos.save()
                except:
                    html_display['warn_code'] = 1
                    html_display['warn_message'] = "修改申请失败。请检查输入or联系管理员"
                    return render(request, "organization_add.html", locals())

                # 发送通知
                try:
                    with transaction.atomic():
                        content = "“{name}”修改了申请信息，请您继续审核！".format(
                            name=prepos.position.person.name)
                        # 审核人员信息,暂定为各个otype的incharge
                        Auditor = prepos.position.org.organization_id  # 审核老师
                        URL = ""
                        new_notification = notification_create(Auditor, request.user,
                                                               Notification.Type.NEEDDO,
                                                               Notification.Title.VERIFY_INFORM, content,
                                                               URL)
                        en_pw = hash_coder.encode(str(prepos.id) + '人事申请' +
                                                  str(new_notification.id))
                        URL = "/auditPosition?neworg_id={id}&notifi_id={nid}&enpw={en_pw}".format(
                            id=prepos.id, nid=new_notification.id, en_pw=en_pw)
                        # URL = request.build_absolute_uri(URL)
                        new_notification.URL = URL
                        new_notification.save()
                except:
                    html_display['warn_code'] = 1
                    html_display['warn_message'] = "创建通知失败。请检查输入or联系管理员"
                    return render(request, "applyOrganization.html", locals())
                # 成功新建组织申请
                html_display['warn_code'] = 2
                html_display['warn_message'] = "申请已成功发送，请耐心等待组织审批！"
                if notification_id!=-1:
                    context = notification_status_change(notification_id)
                    if context['warn_code'] != 0:
                        html_display['warn_message'] = context['warn_message']
                #微信通知
                if getattr(publish_notification, 'ENABLE_INSTANCE', False):
                    publish_notification(new_notification)
                else:
                    publish_notification(new_notification.id)

                return redirect('/notifications/' +
                                '?warn_code={}&warn_message={}'.format(
                                    html_display['warn_code'], html_display['warn_message']))
                    

    if request.GET.get("org") is not None:
        exist_org = True
        html_display['default_oname'] = Organization.objects.get(organization_id__id=request.GET.get("org")).oname
    else:
        exist_org = False
        
            
    return render(request, "applyOrganization.html", locals())


# 修改和审批申请新建组织的信息，只用该函数即可
@login_required(redirect_field_name='origin')
@utils.check_user_access(redirect_url="/logout/")
def auditPosition(request):
    valid, user_type, html_display = utils.check_user_type(request.user)

    me = utils.get_person_or_org(request.user, user_type)
    html_display['is_myself'] = True
    html_display['warn_code'] = 0
    commentable=0
    notification_id=-1

    try:  # 获取申请信息
        id = int(request.GET.get('newpos_id', -1))  # 新建组织ID
        notification_id = int(request.GET.get('notifi_id', -1))  # 通知ID
        if id == -1 or notification_id == -1:
            html_display['warn_code'] = 1
            html_display['warn_message'] = "获取申请信息失败，请联系管理员。"
            return redirect('/notifications/' +
                            '?warn_code={}&warn_message={}'.format(
                                html_display['warn_code'], html_display['warn_message']))
        en_pw = str(request.GET.get('enpw'))
        if hash_coder.verify(str(id) + '人事申请' + str(notification_id),
                             en_pw) == False:
            html_display['warn_code'] = 1
            html_display['warn_message'] = "该URL被篡改，请输入正确的URL地址"
            return redirect('/notifications/' +
                            '?warn_code={}&warn_message={}'.format(
                                html_display['warn_code'], html_display['warn_message']))
        prepos = NewPosition.objects.get(id=id)
        notification = Notification.objects.get(id=notification_id)
    except:
        html_display['warn_code'] = 1
        html_display['warn_message'] = "获取申请信息失败，请联系管理员。"
        return redirect('/notifications/' +
                        '?warn_code={}&warn_message={}'.format(
                            html_display['warn_code'], html_display['warn_message']))
        # 是否为组织
    if request.user != prepos.position.org.organization_id:
        return redirect('/notifications/')
    if prepos.status == NewPosition.NewPosStatus.PENDING:  # 正在申请中，可以评论。
        commentable = 1  # 可以评论
    if prepos.status==NewPosition.NewPosStatus.CANCELED and notification.status==Notification.Status.UNDONE:
        #未读变已读
        notification_status_change(notification_id)
    if prepos.status==NewPosition.NewPosStatus.CONFIRMED and notification.status==Notification.Status.UNDONE:
        #未读变已读
        notification_status_change(notification_id)
    
    # 以下需要在前端呈现
    comments = prepos.comments.order_by('time')  # 加载评论
    html_display['oname'] = prepos.position.org.oname
    html_display['apply_pos'] = prepos.apply_pos
    html_display['apply_type'] = prepos.apply_type
    html_display['applicant'] = utils.get_person_or_org(prepos.position.person.person_id)
    html_display["app_avatar_path"] = utils.get_user_ava(html_display['applicant'],"Person")
    html_display['application'] = prepos.application

    # 新版侧边栏, 顶栏等的呈现，采用 bar_display, 必须放在render前最后一步
    # TODO: 整理页面返回逻辑，统一返回render的地方
    bar_display = utils.get_sidebar_and_navbar(request.user)
    bar_display["title_name"] = "新建人事审核"
    bar_display["navbar_name"] = "新建人事审核"


    if request.method == "POST" and request.POST:
        if int(request.POST.get('comment_submit',-1))==1:  # 新建评论信息，并保存
            context = addComment(request, prepos)
            if context['warn_code'] == 1:
                html_display['warn_code'] = 1
                html_display['warn_message'] = context['warn_code']
        # 对于审核老师来说，有三种操作，通过，申请需要修改和拒绝
        else:
            submit = int(request.POST.get('submit', -1))
            if submit == 2:  # 通过 # TODO 怎么是写死的？？？？？
                try:
                    with transaction.atomic():  # 新建组织
                        application = prepos.position
                        if application.apply_type == Position.ApplyType.JOIN:
                            application.status = Position.Status.INSERVICE
                            application.pos = application.apply_pos
                        elif application.apply_type == Position.ApplyType.WITHDRAW:
                            application.status = Position.Status.DEPART
                        elif application.apply_type == Position.ApplyType.TRANSFER:
                            application.pos = application.apply_pos
                        application.apply_status = Position.ApplyStatus.PASS
                        application.save()

                        prepos.status = NewPosition.NewPosStatus.CONFIRMED
                        prepos.save()
                except:
                    html_display['warn_code'] = 1
                    html_display['warn_message'] = "职位创建失败。请联系管理员！"
                    return render(request, "position_audit.html", locals())
                
                try:  # 发送给申请者的通过通知
                    with transaction.atomic():
                        content = "新建人事申请已通过，组织名为 “{oname}” ，您的职务为 “{position}”。恭喜！"\
                            .format(oname=application.org.oname, position=application.pos)
                        receiver = application.person.person_id  # 通知接收者
                        URL = ""
                        new_notification = notification_create(receiver, request.user, Notification.Type.NEEDREAD,
                                                               Notification.Title.VERIFY_INFORM, content, URL)
                        URL = "/applyOrganization/?neworg_id={id}".format(id=prepos.id)
                        new_notification.URL=URL
                        new_notification.save()

                except:
                    html_display['warn_code'] = 1
                    html_display['warn_message'] = "创建发送给申请者的通知失败。请联系管理员！"
                    return render(request, "organization_audit.html", locals())
                 # 成功新建组织
                html_display['warn_code'] = 2
                html_display['warn_message'] = "已通过新建人事申请，组织已创建！"
                if notification_id!=-1:
                    context = notification_status_change(notification_id)
                if context['warn_code'] != 0:
                    html_display['warn_message'] = context['warn_message']
                # 微信通知
                if getattr(publish_notification, 'ENABLE_INSTANCE', False):
                    publish_notification(new_notification)
                else:
                    publish_notification(new_notification.id)
                return render(request, "organization_audit.html", locals())
            elif submit == 3:  # 拒绝
                try:  # 发送给申请者的拒绝通知
                    with transaction.atomic():
                        prepos.position.apply_status = Position.ApplyStatus.REJECT
                        prepos.status = NewPosition.NewPosStatus.REFUSED
                        prepos.save()
                        content = "很遗憾，新建人事申请未通过！"
                        receiver = prepos.position.person.person_id  # 通知接收者
                        URL = ""

                        new_notification = notification_create(receiver, request.user, Notification.Type.NEEDREAD,
                                                               Notification.Title.VERIFY_INFORM, content, URL)
                        URL = "/applyOrganization/?neworg_id={id}".format(id=prepos.id)
                        new_notification.URL = URL
                        new_notification.save()
                except:
                    html_display['warn_code'] = 1
                    html_display['warn_message'] = "创建发送给申请者的通知失败。请联系管理员！"
                    return render(request, "position_audit.html", locals())

                # 拒绝成功
                html_display['warn_code'] = 2
                html_display['warn_message'] = "已拒绝人事申请！"
                if notification_id != -1:
                    context = notification_status_change(notification_id)
                
                # 微信通知
                if getattr(publish_notification, 'ENABLE_INSTANCE', False):
                    publish_notification(new_notification)
                else:
                    publish_notification(new_notification.id)
                return redirect('/notifications/' +
                                '?warn_code={}&warn_message={}'.format(
                                    html_display['warn_code'], html_display['warn_message']))
            else:
                html_display['warn_code'] = 1
                html_display['warn_message'] = "系统出现问题，请联系管理员"
                return render(request, "position_audit.html", locals())
    
    # 新版侧边栏, 顶栏等的呈现，采用 bar_display, 必须放在render前最后一步
    bar_display = utils.get_sidebar_and_navbar(request.user)
    bar_display["title_name"] = "新建人事审核"
    bar_display["navbar_name"] = "新建人事审核"
    print(html_display)

    return render(request, "position_audit.html", locals())        
                

    


@login_required(redirect_field_name='origin')
@utils.check_user_access(redirect_url="/logout/")
def showApplyOrganization(request):
    '''
    人事的聚合界面
    '''
    valid, user_type, html_display = utils.check_user_type(request.user)
    if user_type == "Organization":
        html_display["warn_code"] = 1
        html_display["warn_code"] = "请不要使用组织账号申请新组织！"
        return redirect("/welcome/" + 
                        '?warn_code={}&warn_message={}'.format(
                            html_display['warn_code'], html_display['warn_message']))

    is_auditor = False
    try:
        person = utils.get_person_or_org(request.user, user_type)
        if person.name == local_dict["audit_teacher"]["Funds"]:
            is_auditor = True
    except:
        pass
    if is_auditor:
        shown_instances = NewPosition.objects.all()
    else:
        shown_instances = NewPosition.objects.filter(position__person__person_id=request.user)
    shown_instances = shown_instances.order_by('-modify_time', '-time')
    bar_display = utils.get_sidebar_and_navbar(request.user)
    bar_display["title_name"] = "人事申请"
    bar_display["navbar_name"] = "人事申请进度"
    return render(request, 'showApplyOrganization.html', locals())

# 修改和审批申请新建组织的信息，只用该函数即可
@login_required(redirect_field_name="origin")
@utils.check_user_access(redirect_url="/logout/")
def auditOrganization(request):
    """
    对于审核老师老师：第一次进入的审核，如果申请需要修改，则有之后的下一次审核等
    """
    TERMINATE_STATUSES = [
        NewOrganization.NewOrgStatus.CONFIRMED,
        NewOrganization.NewOrgStatus.CANCELED,
        NewOrganization.NewOrgStatus.REFUSED,
    ]
    valid, user_type, html_display = utils.check_user_type(request.user)

    me = utils.get_person_or_org(request.user, user_type)
    html_display["is_myself"] = True
    html_display["warn_code"] = 0
    commentable = 0
    notification_id = -1
    try:  # 获取申请信息
        id = int(request.GET.get("neworg_id", -1))  # 新建组织ID
        notification_id = int(request.GET.get("notifi_id", -1))  # 通知ID
        if id == -1 or notification_id == -1:
            raise Exception("URL参数不足")
        en_pw = str(request.GET.get("enpw"))
        if hash_coder.verify(str(id) + "新建组织" + str(notification_id), en_pw) == False:
            html_display["warn_code"] = 1
            html_display["warn_message"] = "该URL被篡改，请输入正确的URL地址"
            return redirect(
                "/notifications/"
                + "?warn_code={}&warn_message={}".format(
                    html_display["warn_code"], html_display["warn_message"]
                )
            )
        preorg = NewOrganization.objects.get(id=id)
        notification = Notification.objects.get(id=notification_id)
    except:
        html_display["warn_code"] = 1
        html_display["warn_message"] = "获取申请信息失败，请联系管理员。"
        return redirect(
            "/notifications/"
            + "?warn_code={}&warn_message={}".format(
                html_display["warn_code"], html_display["warn_message"]
            )
        )
        # 是否为审核老师
    if request.user != preorg.otype.incharge.person_id:
        return redirect('/notifications/')
    # 以下需要在前端呈现
    html_display['oname'] = preorg.oname
    html_display['otype_name'] = preorg.otype.otype_name
    html_display['applicant'] = utils.get_person_or_org(preorg.pos)
    html_display["app_avatar_path"] = utils.get_user_ava(html_display['applicant'], "Person")
    html_display['introduction'] = preorg.introduction
    html_display['application'] = preorg.application

    org_avatar_path = utils.get_user_ava(preorg, "Organization")

    # 新版侧边栏, 顶栏等的呈现，采用 bar_display, 必须放在render前最后一步
    # TODO: 整理页面返回逻辑，统一返回render的地方
    bar_display = utils.get_sidebar_and_navbar(request.user)
    bar_display["title_name"] = "新建组织审核"
    bar_display["navbar_name"] = "新建组织审核"

    if request.method == "POST" and request.POST:
        if int(request.POST.get("comment_submit", -1)) == 1:  # 新建评论信息，并保存
            context = addComment(request, preorg)
            if context['warn_code'] == 1:
                html_display['warn_code'] = 1
                html_display['warn_message'] = context['warn_message']
            else:
                try:  # 发送给评论通知
                    with transaction.atomic():
                        text = str(context['new_comment'].text)
                        if len(text) >= 32:
                            text = text[:31] + "……"
                        content = "{teacher_name}老师给您的组织申请留有新的评论".format(
                            teacher_name=me.name)
                        if text != "":
                            content += ":“{text}”".format(text=text)
                        receiver = preorg.pos  # 通知接收者
                        URL = ""
                        new_notification = notification_create(receiver, request.user, Notification.Type.NEEDREAD,
                                                               Notification.Title.VERIFY_INFORM, content, URL)
                        en_pw = hash_coder.encode(str(preorg.id) + '新建组织' + str(new_notification.id))
                        URL = "/addOrganization?neworg_id={id}&notifi_id={nid}&enpw={en_pw}".format(
                            id=preorg.id, nid=new_notification.id, en_pw=en_pw)
                        new_notification.URL = URL
                        new_notification.save()
                except:
                    html_display['warn_code'] = 1
                    html_display['warn_message'] = "创建发送给申请者的评论通知失败。请联系管理员！"
                    return render(request, "organization_audit.html", locals())
                # 微信通知
                publish_notification(new_notification)
                html_display['warn_code'] = 2
                html_display['warn_message'] = "评论成功！"

        # 对于审核老师来说，有三种操作，通过，申请需要修改和拒绝
        else:
            submit = int(request.POST.get("submit", -1))
            if submit == 2:  # 通过
                try:
                    with transaction.atomic():  # 新建组织

                        username = utils.find_max_oname()  # 组织的代号最大值

                        user = User.objects.create(username=username)
                        password = utils.random_code_init()
                        user.set_password(password)  # 统一密码
                        user.save()

                        org = Organization.objects.create(
                            organization_id=user, otype=preorg.otype
                        )  # 实质创建组织
                        org.oname = preorg.oname
                        org.YQPoint = 0.0
                        org.introduction = preorg.introduction
                        org.avatar = preorg.avatar
                        org.save()

                        charger = utils.get_person_or_org(preorg.pos)  # 负责人
                        pos = Position.objects.create(
                            person=charger,
                            org=org,
                            pos=0,
                            status=Position.Status.INSERVICE,
                        )
                        pos.save()

                        preorg.status = preorg.NewOrgStatus.CONFIRMED
                        preorg.save()
                except:
                    html_display["warn_code"] = 1
                    html_display["warn_message"] = "创建组织失败。请联系管理员！"
                    return render(request, "organization_audit.html", locals())

                try:  # 发送给申请者的通过通知
                    with transaction.atomic():
                        content = (
                            "新建组织申请已通过，组织编号为 “{username}” ，初始密码为 “{password}” ，请尽快登录修改密码。"
                            "登录方式：(1)在负责人账户点击左侧“切换账号”；(2)从登录页面用组织编号或组织名称以及密码登录。".format(
                                username=username, password=password
                            )
                        )
                        receiver = preorg.pos  # 通知接收者
                        URL = ""
                        # URL = request.build_absolute_uri(URL)
                        new_notification = notification_create(
                            receiver,
                            request.user,
                            Notification.Type.NEEDREAD,
                            Notification.Title.VERIFY_INFORM,
                            content,
                            URL,
                        )
                        URL = "/addOrganization/?neworg_id={id}".format(id=preorg.id)
                        new_notification.URL = URL
                        new_notification.save()

                except:
                    html_display["warn_code"] = 1
                    html_display["warn_message"] = "创建发送给申请者的通知失败。请联系管理员！"
                    return render(request, "organization_audit.html", locals())
                # 成功新建组织
                html_display["warn_code"] = 2
                html_display[
                    "warn_message"
                ] = "已通过新建“{oname}”{otype_name}的申请，该组织已创建！".format(
                    oname=preorg.oname, otype_name=preorg.otype.otype_name
                )
                if notification_id != -1:
                    context = notification_status_change(notification_id)
                if context["warn_code"] != 2:
                    html_display["warn_message"] = context["warn_message"]
                # 微信通知
                publish_notification(new_notification)
            elif submit == 3:  # 拒绝
                try:  # 发送给申请者的拒绝通知
                    with transaction.atomic():
                        preorg.status = NewOrganization.NewOrgStatus.REFUSED
                        preorg.save()
                        content = "很遗憾，“{oname}”{otype_name}的新建组织申请未通过！".format(
                            oname=preorg.oname, otype_name=preorg.otype.otype_name
                        )
                        receiver = preorg.pos  # 通知接收者
                        URL = ""
                        # URL = request.build_absolute_uri(URL)
                        new_notification = notification_create(
                            receiver,
                            request.user,
                            Notification.Type.NEEDREAD,
                            Notification.Title.VERIFY_INFORM,
                            content,
                            URL,
                        )
                        URL = "/addOrganization/?neworg_id={id}".format(id=preorg.id)
                        new_notification.URL = URL
                        new_notification.save()

                except:
                    html_display["warn_code"] = 1
                    html_display["warn_message"] = "创建发送给申请者的通知失败。请联系管理员！"
                    return render(request, "organization_audit.html", locals())

                # 拒绝成功
                html_display["warn_code"] = 2
                html_display[
                    "warn_message"
                ] = "已拒绝“{oname}”{otype_name}的新建组织申请！".format(
                    oname=preorg.oname, otype_name=preorg.otype.otype_name
                )
                if notification_id != -1:
                    context = notification_status_change(
                        notification_id, Notification.Status.DONE
                    )
                # 微信通知
                publish_notification(new_notification)
            else:
                html_display['warn_code'] = 1
                html_display['warn_message'] = "提交出现无法处理的未知参数，请联系管理员。"

    if preorg.status == NewOrganization.NewOrgStatus.PENDING:  # 正在申请中，可以评论。
        commentable = 1  # 可以评论
    if preorg.status in TERMINATE_STATUSES and notification.status == Notification.Status.UNDONE:
        # 未读变已读
        notification_status_change(notification_id, Notification.Status.DONE)

    if preorg.status not in TERMINATE_STATUSES:  # 正在申请中，可以评论。
        commentable = 1  # 可以评论
    if (
            preorg.status in TERMINATE_STATUSES
            and notification.status == Notification.Status.UNDONE
    ):
        # 未读变已读
        notification_status_change(notification_id, Notification.Status.DONE)
    comments = showComment(preorg)  # 加载评论
    # 新版侧边栏, 顶栏等的呈现，采用 bar_display, 必须放在render前最后一步
    bar_display = utils.get_sidebar_and_navbar(request.user)
    bar_display["title_name"] = "新建组织审核"
    bar_display["navbar_name"] = "新建组织审核"

    return render(request, "organization_audit.html", locals())


@login_required(redirect_field_name="origin")
@utils.check_user_access(redirect_url="/logout/")
def showReimbursement(request):
    """
    报销信息的聚合界面
    对审核老师进行了特判
    """
    valid, user_type, html_display = utils.check_user_type(request.user)
    is_auditor = False
    if user_type == "Person":
        try:
            person = utils.get_person_or_org(request.user, user_type)
            if person.name == local_dict["audit_teacher"]["Funds"]:
                is_auditor = True
        except:
            pass
        if not is_auditor:
            html_display["warn_code"] = 1
            html_display["warn_code"] = "请不要使用个人账号申请报销！"
            return redirect(
                "/welcome/"
                + "?warn_code={}&warn_message={}".format(
                    html_display["warn_code"], html_display["warn_message"]
                )
            )

    if is_auditor:
        shown_instances = Reimbursement.objects
    else:
        shown_instances = Reimbursement.objects.filter(pos=request.user)
    shown_instances = shown_instances.order_by("-modify_time", "-time")
    bar_display = utils.get_sidebar_and_navbar(request.user)
    bar_display["title_name"] = "报销信息"
    bar_display["navbar_name"] = "报销信息"
    return render(request, "reimbursement_show.html", locals())


# 新建或修改报销信息
@login_required(redirect_field_name="origin")
@utils.check_user_access(redirect_url="/logout/")
def addReimbursement(request):
    """
    新建报销信息
    """
    TERMINATE_STATUSES = [
        Reimbursement.ReimburseStatus.CONFIRMED,
        Reimbursement.ReimburseStatus.CANCELED,
        Reimbursement.ReimburseStatus.REFUSED,
    ]
    valid, user_type, html_display = utils.check_user_type(request.user)
    if user_type == "Person":
        return redirect("/welcome/")  # test

    me = utils.get_person_or_org(request.user, user_type)
    html_display["is_myself"] = True
    html_display["warn_code"] = 0

    reimbursed_act_ids = (
        Reimbursement.objects.all()
            .exclude(
            status=Reimbursement.ReimburseStatus.CANCELED  # 未取消报销的
            # 未被拒绝的
        )
            .exclude(status=Reimbursement.ReimburseStatus.REFUSED)
            .values_list("activity_id", flat=True)
    )
    activities = (
        Activity.objects.activated()  # 本学期的
            .filter(organization_id=me)  # 本部门组织的
            .filter(status=Activity.Status.END)  # 已结束的
            .exclude(id__in=reimbursed_act_ids)  # 还没有报销的
    )  # 这种写法是为了方便随时取消某个条件
    # 新版侧边栏, 顶栏等的呈现，采用
    # bar_display, 必须放在render前最后一步
    # TODO: 整理页面返回逻辑，统一返回render的地方
    bar_display = utils.get_sidebar_and_navbar(request.user)
    bar_display["title_name"] = "新建报销申请"
    bar_display["navbar_name"] = "新建报销申请"

    YQP = float(me.YQPoint)  # 组织剩余的元气值
    present = 0  # 前端需要，1代表能展示，0代表初始申请
    commentable = 0  # 前端需要，表示能否评论。
    edit = 0  # 前端需要，表示第一次申请后修改
    notification_id = -1

    if request.GET.get("reimb_id") is not None:
        # 不是初次申请，而是修改或访问记录
        # 只要id正确就能显示
        # 是否能够取消,
        # 检查是否为本人，
        notification_id = request.GET.get("notifi_id", -1)
        try:
            id = int(request.GET.get("reimb_id"))  # 报销信息的ID
            pre_reimb = Reimbursement.objects.get(id=id)
            if notification_id != -1:
                # 说明是通过信箱进入的，检查加密
                notification_id = int(request.GET.get("notifi_id"))  # 通知ID
                en_pw = str(request.GET.get("enpw"))
                if (
                        hash_coder.verify(str(id) + "新建报销" + str(notification_id), en_pw)
                        == False
                ):
                    raise Exception("报销加密验证未通过")
                notification = Notification.objects.get(id=notification_id)
                if notification.status == Notification.Status.DELETE:
                    raise Exception("不能通过已删除的通知查看报销信息！")
        except:
            html_display['warn_code'] = 1
            html_display['warn_message'] = "该URL被篡改，请输入正确的URL地址"
            return redirect("/welcome/")
            return redirect('/notifications/' + '?warn_code={}&warn_message={}'.format(
                html_display['warn_code'], html_display['warn_message']))
        if pre_reimb.pos != request.user:  # 判断是否为本人
            html_display['warn_code'] = 1
            html_display['warn_message'] = "您没有权力查看此通知"
            return redirect('/notifications/' + '?warn_code={}&warn_message={}'.format(
                html_display['warn_code'], html_display['warn_message']))
        if pre_reimb.status not in TERMINATE_STATUSES:  # 正在申请中，可以评论。
            commentable = 1  # 可以评论
            edit = 1  # 能展示也能修改
        present = 1  # 只要id正确就能显示
    if present:  # 第一次打开页面信息的准备工作,以下均为前端展示需要
        comments = showComment(pre_reimb)
        html_display['audit_activity'] = pre_reimb.activity  # 正在报销的活动，避免被过滤掉
        html_display['amount'] = pre_reimb.amount  # 报销金额
        html_display['message'] = pre_reimb.message  # 备注信息

    username = local_dict["audit_teacher"]["Funds"]
    Auditor = User.objects.get(username=username)
    auditor_name = utils.get_person_or_org(Auditor).name
    if request.method == "POST" and request.POST:

        if request.POST.get("comment_submit") is not None:  # 新建评论信息，并保存
            context = addComment(request, pre_reimb)
            if context['warn_code'] == 1:
                html_display['warn_code'] = 1
                html_display['warn_message'] = context['warn_message']
            else:
                try:  # 发送给评论通知
                    with transaction.atomic():
                        text = str(context["new_comment"].text)
                        if len(text) >= 32:
                            text = text[:31] + "……"
                        content = "“{act_name}”的经费申请有了新的评论：“{text}” ".format(
                            act_name=pre_reimb.activity.title, text=text
                        )
                        URL = ""
                        new_notification = notification_create(
                            Auditor,
                            request.user,
                            Notification.Type.NEEDREAD,
                            Notification.Title.VERIFY_INFORM,
                            content,
                            URL,
                        )
                        en_pw = hash_coder.encode(
                            str(pre_reimb.id) + "新建报销" + str(new_notification.id)
                        )
                        URL = "/auditReimbursement?reimb_id={id}&notifi_id={nid}&enpw={en_pw}".format(
                            id=pre_reimb.id, nid=new_notification.id, en_pw=en_pw
                        )
                        new_notification.URL = URL
                        new_notification.save()
                except:
                    html_display["warn_code"] = 1
                    html_display["warn_message"] = "创建发送给审核老师的评论通知失败。请联系管理员！"
                    return render(request, "reimbursement_add.html", locals())
                # 微信通知
                publish_notification(new_notification)
                html_display['warn_code'] = 2
                html_display['warn_message'] = "评论成功！"
        else:  # 取消+新建+修改
            # 取消
            need_cancel = int(request.POST.get("cancel_submit", -1))
            if need_cancel == 1:  # 1代表取消
                if edit:
                    with transaction.atomic():  # 修改状态为取消
                        pre_reimb.status = Reimbursement.ReimburseStatus.CANCELED
                        pre_reimb.save()
                    try:
                        with transaction.atomic():
                            content = "“{act_name}”的经费申请已取消".format(
                                act_name=pre_reimb.activity.title
                            )
                            URL = ""
                            new_notification = notification_create(
                                Auditor,
                                request.user,
                                Notification.Type.NEEDREAD,
                                Notification.Title.VERIFY_INFORM,
                                content,
                                URL,
                            )
                            en_pw = hash_coder.encode(
                                str(pre_reimb.id) + "新建报销" + str(new_notification.id)
                            )
                            URL = "/auditReimbursement?reimb_id={id}&notifi_id={nid}&enpw={en_pw}".format(
                                id=pre_reimb.id, nid=new_notification.id, en_pw=en_pw
                            )
                            # URL = request.build_absolute_uri(URL)
                            new_notification.URL = URL
                            new_notification.save()
                    except:
                        html_display["warn_code"] = 1
                        html_display["warn_message"] = "创建给审核老师的取消通知失败。请联系管理员。"
                        return render(request, "reimbursement_add.html", locals())
                # 微信通知
                publish_notification(new_notification)
                # 成功取消经费申请
                html_display['warn_code'] = 2
                html_display['warn_message'] = "已成功取消“{act_name}”的经费申请！".format(act_name=pre_reimb.activity.title)
                edit = 0
                commentable = 0
            else:
                if edit == 0:
                    # 活动实例
                    try:
                        reimb_act_id = int(request.POST.get('activity_id'))
                        reimb_act = Activity.objects.get(id=reimb_act_id)
                        if reimb_act not in activities:  # 防止篡改POST导致伪造别人的报销活动
                            html_display['warn_code'] = 1
                            html_display['warn_message'] = "找不到该活动，请检查报销的活动的合法性！"
                            return render(request, "reimbursement_add.html", locals())
                    except:
                        html_display['warn_code'] = 1
                        html_display['warn_message'] = "找不到该活动，请检查报销的活动的合法性！"
                        return render(request, "reimbursement_add.html", locals())
                # YQP合法性的检查

                try:
                    reimb_YQP = float(request.POST.get('YQP'))
                    if reimb_YQP < 0:
                        html_display['warn_code'] = 1
                        html_display['warn_message'] = "申请失败，报销的元气值不能为负值！"
                        return render(request, "reimbursement_add.html", locals())
                    if reimb_YQP > YQP:
                        html_display['warn_code'] = 1
                        html_display['warn_message'] = "申请失败，报销的元气值不能超过组织当前元气值！"
                        return render(request, "reimbursement_add.html", locals())
                except:
                    html_display['warn_code'] = 1
                    html_display['warn_message'] = "元气值不能为空，请完整填写。"
                    return render(request, "reimbursement_add.html", locals())

                message = str(request.POST.get('message'))  # 报销说明
                if message == "":
                    html_display['warn_code'] = 1
                    html_display['warn_message'] = "报销说明不能为空，请完整填写。"
                    return render(request, "reimbursement_add.html", locals())

                if edit == 0:
                    try:  # 创建报销信息
                        images = request.FILES.getlist('images')
                        for image in images:
                            if utils.if_image(image) == False:
                                html_display['warn_code'] = 1
                                html_display['warn_message'] = "上传的附件只支持图片格式。"
                                return render(request, "reimbursement_add.html", locals())
                        with transaction.atomic():
                            new_reimb = Reimbursement.objects.create(
                                activity=reimb_act, amount=reimb_YQP, pos=request.user)
                            new_reimb.message = message
                            new_reimb.save()
                            # 创建评论保存图片
                            if images != []:
                                text = "以下默认为初始的报销材料"
                                reim_comment = Comment.objects.create(
                                    commentbase=new_reimb, commentator=request.user)
                                reim_comment.text = text
                                reim_comment.save()
                                for payload in images:
                                    CommentPhoto.objects.create(
                                        image=payload, comment=reim_comment)
                    except:
                        html_display['warn_code'] = 1
                        html_display['warn_message'] = "新建经费申请失败，请联系管理员！"
                        return render(request, "reimbursement_add.html", locals())

                    try:  # 创建对应通知
                        with transaction.atomic():
                            content = "新的经费申请：{org_name}“{act_name}”！".format(
                                org_name=me.oname, act_name=new_reimb.activity.title)
                            URL = ""
                            new_notification = notification_create(Auditor, request.user,
                                                                   Notification.Type.NEEDDO,
                                                                   Notification.Title.VERIFY_INFORM, content,
                                                                   URL)
                            en_pw = hash_coder.encode(str(new_reimb.id) + '新建报销' +
                                                      str(new_notification.id))
                            URL = "/auditReimbursement?reimb_id={id}&notifi_id={nid}&enpw={en_pw}".format(
                                id=new_reimb.id, nid=new_notification.id, en_pw=en_pw)
                            # URL = request.build_absolute_uri(URL)
                            new_notification.URL = URL
                            new_notification.save()
                    except:
                        html_display['warn_code'] = 1
                        html_display['warn_message'] = "创建通知失败。请检查输入or联系管理员"
                        return render(request, "reimbursement_add.html", locals())

                    # 微信通知
                    publish_notification(new_notification)
                    # 成功发送报销申请
                    html_display['warn_code'] = 2
                    html_display['warn_message'] = "经费申请已成功发送，请耐心等待{auditor_name}老师审批！" \
                        .format(auditor_name=auditor_name)
                else:  # 修改报销申请，只有图片和备注信息可以修改
                    # 修改信息
                    try:
                        with transaction.atomic():
                            pre_reimb.message = message
                            pre_reimb.amount = reimb_YQP
                            pre_reimb.save()
                    except:
                        html_display['warn_code'] = 1
                        html_display['warn_message'] = "修改申请失败。请检查输入or联系管理员"
                        return render(request, "orgnization_add.html", locals())
                    # 发送修改的申请通知
                    try:
                        with transaction.atomic():
                            content = "{org_name}“{act_name}”的经费申请已修改！".format(
                                org_name=me.oname, act_name=pre_reimb.activity.title)
                            # 在local_json.json新增审批人员信息,暂定为YPadmin
                            URL = ""
                            new_notification = notification_create(Auditor, request.user,
                                                                   Notification.Type.NEEDDO,
                                                                   Notification.Title.VERIFY_INFORM, content,
                                                                   URL)

                            en_pw = hash_coder.encode(str(pre_reimb.id) + '新建报销' +
                                                      str(new_notification.id))
                            URL = "/auditReimbursement?reimb_id={id}&notifi_id={nid}&enpw={en_pw}".format(
                                id=pre_reimb.id, nid=new_notification.id, en_pw=en_pw)
                            # URL = request.build_absolute_uri(URL)
                            new_notification.URL = URL
                            new_notification.save()
                    except:
                        html_display['warn_code'] = 1
                        html_display['warn_message'] = "创建通知失败。请检查输入or联系管理员"
                        return render(request, "reimbursement_add.html", locals())
                    # 成功报销申请
                    html_display['warn_code'] = 2
                    html_display['warn_message'] = "经费申请已成功修改，请耐心等待{auditor_name}老师审批！" \
                        .format(auditor_name=auditor_name)
                    if notification_id != -1:
                        context = notification_status_change(notification_id, Notification.Status.DONE)
                        if context['warn_code'] == 1:
                            html_display['warn_message'] = context['warn_message']
                    # 发送微信消息
                    publish_notification(new_notification)
    if present:  # 第一次打开页面信息的准备工作,以下均为前端展示需要
        comments = showComment(pre_reimb)
        html_display['audit_activity'] = pre_reimb.activity  # 正在报销的活动，避免被过滤掉
        html_display['amount'] = pre_reimb.amount  # 报销金额
        html_display['message'] = pre_reimb.message  # 备注信息
    # 新版侧边栏, 顶栏等的呈现，采用 bar_display, 必须放在render前最后一步
    bar_display = utils.get_sidebar_and_navbar(request.user)
    bar_display["title_name"] = "新建报销"
    bar_display["navbar_name"] = "新建报销"
    return render(request, "reimbursement_add.html", locals())


# 审核报销信息
@login_required(redirect_field_name="origin")
@utils.check_user_access(redirect_url="/logout/")
def auditReimbursement(request):
    """
    审核报销信息
    """
    TERMINATE_STATUSES = [
        Reimbursement.ReimburseStatus.CONFIRMED,
        Reimbursement.ReimburseStatus.CANCELED,
        Reimbursement.ReimburseStatus.REFUSED,
    ]
    valid, user_type, html_display = utils.check_user_type(request.user)
    if user_type == "Organization":
        return redirect("/welcome/")  # test
    me = utils.get_person_or_org(request.user, user_type)
    html_display["is_myself"] = True
    html_display["warn_code"] = 0
    html_display["warn_message"] = ""

    commentable = 0
    notification_id = -1
    # 检查是否为正确的审核老师
    if request.user.username != local_dict["audit_teacher"]["Funds"]:
        return redirect("/notifications/")
    try:  # 获取申请信息
        id = int(request.GET.get("reimb_id", -1))  # 报销信息的ID
        notification_id = int(request.GET.get("notifi_id", -1))  # 通知ID

        if id == -1 or notification_id == -1:
            html_display["warn_code"] = 1
            html_display["warn_message"] = "获取申请信息失败，请联系管理员。"
            return redirect(
                "/notifications/"
                + "?warn_code={}&warn_message={}".format(
                    html_display["warn_code"], html_display["warn_message"]
                )
            )
        en_pw = str(request.GET.get("enpw"))
        if hash_coder.verify(str(id) + "新建报销" + str(notification_id), en_pw) == False:
            html_display["warn_code"] = 1
            html_display["warn_message"] = "该URL被篡改，请输入正确的URL地址"
            return redirect(
                "/notifications/"
                + "?warn_code={}&warn_message={}".format(
                    html_display["warn_code"], html_display["warn_message"]
                )
            )
        new_reimb = Reimbursement.objects.get(id=id)
        notification = Notification.objects.get(id=notification_id)
    except:
        html_display["warn_code"] = 1
        html_display["warn_message"] = "获取申请信息失败，请联系管理员。"
        return redirect(
            "/notifications/"
            + "?warn_code={}&warn_message={}".format(
                html_display["warn_code"], html_display["warn_message"]
            )
        )

    # 新版侧边栏, 顶栏等的呈现，采用
    # bar_display, 必须放在render前最后一步
    # TODO: 整理页面返回逻辑，统一返回render的地方
    bar_display = utils.get_sidebar_and_navbar(request.user)
    bar_display["title_name"] = "报销审核"
    bar_display["navbar_name"] = "报销审核"

    # 以下前端展示
    comments = showComment(new_reimb)  # 加载评论
    html_display['activity'] = new_reimb.activity  # 报销活动
    html_display['amount'] = new_reimb.amount  # 报销金额
    html_display['message'] = new_reimb.message  # 报销说明
    html_display['apply_time'] = new_reimb.time  # 申请时间
    html_display['applicant'] = utils.get_person_or_org(new_reimb.pos)  # 申请组织
    html_display['app_avatar_path'] = utils.get_user_ava(html_display['applicant'], "Organization")  # 申请组织的头像
    html_display['our_college'] = Organization.objects.get(oname="元培学院")  # 获取元培学院的元气值

    if request.method == "POST" and request.POST:

        if request.POST.get("comment_submit") is not None:  # 新建评论信息，并保存
            context = addComment(request, new_reimb,new_reimb.pos)
            html_display['warn_code'] = context['warn_code']
            html_display['warn_message'] = context['warn_message']

        # 审核老师的两种操作：通过，和拒绝
        else:
            submit = int(request.POST.get("submit", -1))
            if submit == 2:  # 通过
                org = new_reimb.pos.organization

                try:
                    with transaction.atomic():
                        if org.YQPoint < new_reimb.amount:
                            html_display["warn_code"] = 1
                            html_display["warn_message"] = "当前组织没有足够的元气值。报销申请无法通过。"
                        else:  # 修改对应组织的元气值
                            org.YQPoint -= new_reimb.amount
                            org.save()
                            new_reimb.status = Reimbursement.ReimburseStatus.CONFIRMED
                            new_reimb.save()
                except:
                    html_display["warn_code"] = 1
                    html_display["warn_message"] = "修改元气值失败。报销申请无法通过，请联系管理员！"
                    return render(request, "reimbursement_comment.html", locals())

                try:  # 发送给申请者的通过通知或者是没有足够元气值的通知
                    with transaction.atomic():
                        if html_display["warn_code"] == 1:
                            content = "{act_name}的报销申请由于组织元气值不足无法通过，请补充元气值至{amount}以上再点击通知继续申请！".format(
                                act_name=new_reimb.activity.title,
                                amount=new_reimb.amount,
                            )
                            typename = Notification.Type.NEEDDO
                            URL = ""
                        else:
                            content = "{act_name}的报销申请已通过，扣除元气值{amount}".format(
                                act_name=new_reimb.activity.title,
                                amount=new_reimb.amount,
                            )
                            typename = Notification.Type.NEEDREAD
                            URL = ""
                            # URL = request.build_absolute_uri(URL)
                        receiver = new_reimb.pos  # 通知接收者
                        new_notification = notification_create(
                            receiver,
                            request.user,
                            typename,
                            Notification.Title.VERIFY_INFORM,
                            content,
                            URL,
                        )

                        en_pw = hash_coder.encode(
                            str(new_reimb.id) + "新建报销" + str(new_notification.id)
                        )
                        URL = "/addReimbursement?reimb_id={id}&notifi_id={nid}&enpw={en_pw}".format(
                            id=new_reimb.id, nid=new_notification.id, en_pw=en_pw
                        )
                        # URL = request.build_absolute_uri(URL)
                        new_notification.URL = URL
                        new_notification.save()
                except:
                    html_display["warn_code"] = 1
                    html_display["warn_message"] = "创建发送给申请者的通知失败。请联系管理员！"
                    return render(request, "reimbursement_comment.html", locals())
                if notification_id != -1:
                    context = notification_status_change(notification_id)  # 修改通知状态
                # 成功发送通知
                html_display["warn_code"] = 2
                html_display["warn_message"] = "该组织的经费申请已通过！"
                if context["warn_code"] != 2:
                    html_display["warn_code"] = 1
                    html_display["warn_message"] += context["warn_message"]
                # 微信通知
                publish_notification(new_notification)

            elif submit == 3:  # 拒绝
                try:  # 发送给申请者的拒绝通知
                    with transaction.atomic():
                        new_reimb.status = Reimbursement.ReimburseStatus.REFUSED
                        new_reimb.save()
                        content = "很遗憾，{act_name}报销申请未通过！".format(
                            act_name=new_reimb.activity.title
                        )
                        receiver = new_reimb.pos  # 通知接收者
                        URL = "/showReimbursement/"  # 报销失败可能应该鼓励继续报销
                        # URL = request.build_absolute_uri(URL)
                        new_notification = notification_create(
                            receiver,
                            request.user,
                            Notification.Type.NEEDREAD,
                            Notification.Title.VERIFY_INFORM,
                            content,
                            URL,
                        )

                except:
                    html_display["warn_code"] = 1
                    html_display["warn_message"] = "创建发送给申请者的通知失败。请联系管理员！"
                    return render(request, "reimbursement_comment.html", locals())
                if notification_id != -1:
                    context = notification_status_change(
                        notification_id, Notification.Status.DONE
                    )
                # 拒绝成功
                html_display["warn_code"] = 2
                html_display["warn_message"] = "已成功拒绝该组织的经费申请！"
                if context["warn_code"] == 1:
                    html_display["warn_code"] = 1
                    html_display["warn_message"] = context["warn_message"]
                # 微信通知
                publish_notification(new_notification)
            else:
                html_display["warn_code"] = 1
                html_display["warn_message"] = "出现未知参数，请联系管理员"
                return redirect(
                    "/notifications/"
                    + "?warn_code={}&warn_message={}".format(
                        html_display["warn_code"], html_display["warn_message"]
                    )
                )

    if new_reimb.status not in TERMINATE_STATUSES:  # 正在申请中，可以评论。
        commentable = 1  # 可以评论
    if new_reimb.status in TERMINATE_STATUSES and notification.status == Notification.Status.UNDONE:
        # 未读变已读
        notification_status_change(notification_id, Notification.Status.DONE)
    comments = showComment(new_reimb)  # 加载评论
    # 新版侧边栏, 顶栏等的呈现，采用 bar_display, 必须放在render前最后一步
    bar_display = utils.get_sidebar_and_navbar(request.user)
    bar_display["title_name"] = "报销审核"
    bar_display["navbar_name"] = "报销审核"
<<<<<<< HEAD
    return render(request, "reimbursement_comment.html", locals())
    bar_display["title_name"] = "报销审核"
    bar_display["navbar_name"] = "报销审核"
    return render(request, "reimbursement_comment.html", locals())
    bar_display["title_name"] = "报销审核"
    bar_display["navbar_name"] = "报销审核"
    return render(request, "reimbursement_comment.html", locals())
=======
    return render(request, "reimbursement_comment.html", locals())
>>>>>>> e7727e8f
<|MERGE_RESOLUTION|>--- conflicted
+++ resolved
@@ -4411,14 +4411,4 @@
     bar_display = utils.get_sidebar_and_navbar(request.user)
     bar_display["title_name"] = "报销审核"
     bar_display["navbar_name"] = "报销审核"
-<<<<<<< HEAD
-    return render(request, "reimbursement_comment.html", locals())
-    bar_display["title_name"] = "报销审核"
-    bar_display["navbar_name"] = "报销审核"
-    return render(request, "reimbursement_comment.html", locals())
-    bar_display["title_name"] = "报销审核"
-    bar_display["navbar_name"] = "报销审核"
-    return render(request, "reimbursement_comment.html", locals())
-=======
-    return render(request, "reimbursement_comment.html", locals())
->>>>>>> e7727e8f
+    return render(request, "reimbursement_comment.html", locals())