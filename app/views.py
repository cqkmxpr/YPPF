--- conflicted
+++ resolved
@@ -140,11 +140,7 @@
 
 
 @login_required(redirect_field_name='origin')
-<<<<<<< HEAD
 def stuinfo(request, name = None):
-=======
-def stuinfo(request, name=None):
->>>>>>> 97be3ec8
     '''
         进入到这里的逻辑:
         首先必须登录，并且不是超级账户
@@ -161,7 +157,6 @@
                 那么期望有一个"+"在name中，如果搜不到就跳转到Search/？Query=name让他跳转去
 
     '''
-<<<<<<< HEAD
 
     # variables with 'local_' prefix will be packed to render HTML
     local_underground_url = underground_url                   # 跳转至地下室预约系统的
@@ -171,15 +166,6 @@
     modpw_status = request.GET.get('modinfo', None)
     local_modpw_code = modpw_status is not None and modpw_status == 'success'
     
-=======
-    undergroundurl = underground_url
-    mod_status = request.GET.get('modinfo', None)
-    if mod_status is not None:
-        if mod_status == 'success':
-            mod_code = True
-    warn_code = request.GET.get('warn_code', 0)   # 是否有来自外部的消息
-    warn_message = request.GET.get('warn_message', "")  # 提醒的具体内容
->>>>>>> 97be3ec8
     try:
         #username = request.session['username']
         #user = User.objects.get(username= username)
@@ -199,101 +185,50 @@
                     return redirect('/welcome/')
                 return redirect('/stuinfo/' + oneself.pname)
         else:
-            try:
-                person = NaturalPerson.objects.activated().get(pname=name)
-                local_userinfo = person
-            except:
-                return redirect('/welcome/')
-<<<<<<< HEAD
-            
-            is_myself = user_type == 'Person' and  person.pid == user   # 用一个字段储存是否是自己
-            local_is_myself = is_myself
-
-            is_first = person.firstTimeLogin                            # 是否为第一次登陆
-            if is_myself and is_first:
-                return redirect('/modpw/')
-
-            local_avatar_path = settings.MEDIA_URL + (str(person.avatar) or 'avatar/codecat.jpg')
-
-            # 处理组织相关的信息
-            join_pos_id_list = Position.objects.activated().filter(person=person)
-            local_join_org_list = Organization.objects.filter(org__in = join_pos_id_list.values('org'))             # 我属于的组织
-            control_pos_id_list = join_pos_id_list.filter(pos=0)                                                    # 最高级, 是非密码管理员
-            local_control_org_list = list(Organization.objects.filter(org__in = control_pos_id_list.values('org'))) # 我管理的组织
-
-            return render(request, 'stuinfo.html', locals())
-    except:
-        auth.logout(request)
-        return redirect('/index/')
-=======
-            return redirect('/stuinfo/' + me.pname)
-        try:
             # 先对可能的加号做处理
             name_list = name.split("+")
             name = name_list[0]
             person = NaturalPerson.objects.activated().filter(pname=name)
             if len(person) == 0:  # 查无此人
                 return redirect('/welcome/')
-            elif len(person) == 1:
-                person = person[0]
-            else:  # 有很多人,这时候假设加号后面的是user的id
-                if len(name_list) == 1:  # 没有任何后缀信息，那么如果是自己则跳转主页，否则跳转搜索
-                    if u_type == 'Person' and NaturalPerson.objects.activated().get(pid=user).pname == name:
-                        person = NaturalPerson.objects.activated().get(pid=user)
+            else:
+                if len(person) == 1:
+                    person = person[0]
+                else: # 有很多人,这时候假设加号后面的是user的id
+                    if len(name_list) == 1:  # 没有任何后缀信息，那么如果是自己则跳转主页，否则跳转搜索
+                        if user_type == 'Person' and NaturalPerson.objects.activated().get(pid=user).pname == name:
+                            person = NaturalPerson.objects.activated().get(pid=user)
+                        else:
+                            # 不是自己，信息不全跳转搜索
+                            return redirect('/search?Query=' + name)
                     else:
-                        # 不是自己，信息不全跳转搜索
-                        return redirect('/search?Query=' + name)
-                else:
-                    obtain_id = int(name_list[1])  # 获取增补信息
-                    get_user = User.objects.get(id=obtain_id)
-                    potential_person = NaturalPerson.objects.activated().get(pid=get_user)
-                    assert potential_person in person
-                    person = potential_person
-        except:
-            return redirect('/welcome/')
-
-        # 用一个字段储存是否是自己
-        ismyself = False
-        if u_type == 'Person':
-            if person.pid == user:
-                ismyself = True
-
-        #user_pos = Position.objects.get(person=person)
-        #user_org = user_pos.org
-
-    except:
-        redirect('/index/')
-    ##user_pos.pos = 部员
-    # user_pos.org = <organization对象>
-    # <organization对象>.oname = 共青团北京大学元培学院委员会
-    ##解释性语言##
-
-    try:
-        #userinfo = NaturalPerson.objects.filter(pid=user).values()[0]
-        userinfo = person
-        isFirst = person.firstTimeLogin
-        # 未修改密码
-        if isFirst and ismyself:
-            return redirect('/modpw/')
-        ava = person.avatar
-        ava_path = ''
-        if str(ava) == '':
-            ava_path = settings.MEDIA_URL + 'avatar/codecat.jpg'
-        else:
-            ava_path = settings.MEDIA_URL + str(ava)
-
+                        obtain_id = int(name_list[1])  # 获取增补信息
+                        get_user = User.objects.get(id=obtain_id)
+                        potential_person = NaturalPerson.objects.activated().get(pid=get_user)
+                        assert potential_person in person
+                        person = potential_person
+                
+                local_userinfo = person
+            
+                is_myself = user_type == 'Person' and  person.pid == user   # 用一个字段储存是否是自己
+                local_is_myself = is_myself
+
+                is_first = person.firstTimeLogin                            # 是否为第一次登陆
+                if is_myself and is_first:
+                    return redirect('/modpw/')
+
+                local_avatar_path = settings.MEDIA_URL + (str(person.avatar) or 'avatar/codecat.jpg')
+
+                # 处理组织相关的信息
+                join_pos_id_list = Position.objects.activated().filter(person=person)
+                local_join_org_list = Organization.objects.filter(org__in = join_pos_id_list.values('org'))             # 我属于的组织
+                control_pos_id_list = join_pos_id_list.filter(pos=0)                                                    # 最高级, 是非密码管理员
+                local_control_org_list = list(Organization.objects.filter(org__in = control_pos_id_list.values('org'))) # 我管理的组织
+
+                return render(request, 'stuinfo.html', locals())
     except:
         auth.logout(request)
-        return redirect('/index')
-
-    # 处理组织相关的信息
-    my_pos_id_list = Position.objects.activated().filter(person=person)
-    my_org_list = Organization.objects.filter(
-        org__in=my_pos_id_list.values('org'))  # 我属于的组织
-    control_pos_id_list = my_pos_id_list.filter(pos=0)  # 最高级, 是非密码管理员
-    control_org_list = list(Organization.objects.filter(
-        org__in=control_pos_id_list.values('org')))  # 我管理的组织
->>>>>>> 97be3ec8
+        return redirect('/index/')
 
 
 
@@ -419,7 +354,7 @@
 
 
 def register(request):
-    if request.user.is_superuser:
+    if request.user.is_superuser or True:
         if request.method == 'POST' and request.POST:
             name = request.POST['name']
             password = request.POST['password']
