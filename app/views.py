from threading import local
from django.dispatch.dispatcher import NO_RECEIVERS, receiver
from django.template.defaulttags import register
from app.models import (
    NaturalPerson,
    Position,
    Organization,
    OrganizationType,
    Position,
    Activity,
    TransferRecord,
    Participant,
    Notification,
    NewOrganization,
    Comment,
    CommentPhoto,
    YQPointDistribute,
    Reimbursement
)
from django.db.models import Max
import app.utils as utils
from app.forms import UserForm
from app.utils import url_check, check_cross_site
from app.wechat_send import publish_notification
from boottest import local_dict
from boottest.hasher import MyMD5PasswordHasher, MySHA256Hasher
from django.shortcuts import render, redirect
from django.http import HttpResponse, HttpResponseRedirect, JsonResponse
from django.contrib import auth, messages
from django.contrib.auth.models import User
from django.contrib.auth.decorators import login_required
from django.contrib.auth.hashers import make_password, check_password
from django.db import transaction
from django.db.models import Q
from django.conf import settings
from django.urls import reverse
from django.views.decorators.http import require_POST, require_GET

import json
from time import mktime
from datetime import date, datetime, timedelta
from urllib import parse
import re
import random
import requests  # 发送验证码
import io
import csv
import qrcode

# 定时任务注册
from django_apscheduler.jobstores import DjangoJobStore, register_events, register_job
from .scheduler_func import scheduler

# 注册启动以上schedule任务
register_events(scheduler)
scheduler.start()

email_url = local_dict["url"]["email_url"]
hash_coder = MySHA256Hasher(local_dict["hash"]["base_hasher"])
email_coder = MySHA256Hasher(local_dict["hash"]["email"])


@register.filter
def get_item(dictionary, key):
    return dictionary.get(key)


def index(request):
    arg_origin = request.GET.get("origin")
    modpw_status = request.GET.get("modinfo")
    # request.GET['success'] = "no"
    arg_islogout = request.GET.get("is_logout")
    alert = request.GET.get("alert")
    html_display = dict()
    if (
            request.method == "GET"
            and modpw_status is not None
            and modpw_status == "success"
    ):
        html_display["warn_code"] = 2
        html_display["warn_message"] = "修改密码成功!"
        auth.logout(request)
        return render(request, "index.html", locals())

    if alert is not None:
        html_display["warn_code"] = 1
        html_display["warn_message"] = "检测到恶意 URL，请与系统管理员进行联系。"
        auth.logout(request)
        return render(request, "index.html", locals())

    if arg_islogout is not None:
        if request.user.is_authenticated:
            auth.logout(request)
            return render(request, "index.html", locals())
    if arg_origin is None:  # 非外部接入
        if request.user.is_authenticated:
            return redirect("/welcome/")
            """
            valid, user_type , html_display = utils.check_user_type(request.user)
            if not valid:
                return render(request, 'index.html', locals())
            return redirect('/stuinfo') if user_type == "Person" else redirect('/orginfo')
            """
    # 恶意的 origin
    if not url_check(arg_origin):
        return redirect("/index/?alert=1")

    if request.method == "POST" and request.POST:
        username = request.POST["username"]
        password = request.POST["password"]

        try:
            user = User.objects.filter(username=username)
            if len(user) == 0:
                org = Organization.objects.get(
                    oname=username)  # 如果get不到，就是账号不存在了
                user = org.organization_id
                username = user.username
            else:
                user = user[0]
        except:
            # if arg_origin is not None:
            #    redirect(f'/login/?origin={arg_origin}')
            html_display["warn_message"] = local_dict["msg"]["404"]
            html_display["warn_code"] = 1
            return render(request, "index.html", locals())
        userinfo = auth.authenticate(username=username, password=password)
        if userinfo:
            auth.login(request, userinfo)
            request.session["username"] = username
            if arg_origin is not None:

                if not check_cross_site(request, arg_origin):
                    html_display["warn_code"] = 1
                    html_display["warn_message"] = "当前账户不能进行地下室预约，请使用个人账户登录后预约"
                    return redirect("/welcome/?warn_code={}&warn_message={}".format(
                        html_display["warn_code"], html_display["warn_message"]))
                if not arg_origin.startswith('http'): # 非外部链接，合法性已经检查过
                    return redirect(arg_origin)       # 不需要加密验证
                d = datetime.utcnow()
                t = mktime(datetime.timetuple(d))
                timeStamp = str(int(t))
                en_pw = hash_coder.encode(username + timeStamp)
                try:
                    userinfo = NaturalPerson.objects.get(person_id=username)
                    name = userinfo.name
                    return redirect(
                        arg_origin
                        + f"?Sid={username}&timeStamp={timeStamp}&Secret={en_pw}&name={name}"
                    )
                except:
                    return redirect(
                        arg_origin
                        + f"?Sid={username}&timeStamp={timeStamp}&Secret={en_pw}"
                    )
            else:
                # 先处理初次登录
                valid, user_type, html_display = utils.check_user_type(
                    request.user)
                if not valid:
                    return redirect("/logout/")
                me = utils.get_person_or_org(userinfo, user_type)
                if me.first_time_login:
                    return redirect("/modpw/")

                return redirect("/welcome/")
                """
                valid, user_type , html_display = utils.check_user_type(request.user)
                if not valid:
                    return render(request, 'index.html', locals())
                return redirect('/stuinfo') if user_type == "Person" else redirect('/orginfo')
                """
        else:
            html_display["warn_code"] = 1
            html_display["warn_message"] = local_dict["msg"]["406"]

    # 非 post 过来的
    if arg_origin is not None:
        if request.user.is_authenticated:

            if not check_cross_site(request, arg_origin):
                html_display = dict()
                html_display["warn_code"] = 1
                html_display["warn_message"] = "当前账户不能进行地下室预约，请使用个人账户登录后预约"
                return redirect("/welcome/?warn_code={}&warn_message={}".format(
                    html_display["warn_code"], html_display["warn_message"]))

            d = datetime.utcnow()
            t = mktime(datetime.timetuple(d))
            timeStamp = str(int(t))
            print("utc time: ", d)
            print(timeStamp)
            username = request.session["username"]
            en_pw = hash_coder.encode(username + timeStamp)
            return redirect(
                arg_origin +
                f"?Sid={username}&timeStamp={timeStamp}&Secret={en_pw}"
            )

    return render(request, "index.html", locals())


# Return content
# Sname 姓名 Succeed 成功与否
wechat_login_coder = MyMD5PasswordHasher("wechat_login")


def miniLogin(request):
    try:
        assert request.method == "POST"
        username = request.POST["username"]
        password = request.POST["password"]
        secret_token = request.POST["secret_token"]
        assert wechat_login_coder.verify(username, secret_token) == True
        user = User.objects.get(username=username)

        userinfo = auth.authenticate(username=username, password=password)

        if userinfo:

            auth.login(request, userinfo)

            request.session["username"] = username
            en_pw = hash_coder.encode(request.session["username"])
            user_account = NaturalPerson.objects.get(person_id=username)
            return JsonResponse({"Sname": user_account.name, "Succeed": 1}, status=200)
        else:
            return JsonResponse({"Sname": username, "Succeed": 0}, status=400)
    except:
        return JsonResponse({"Sname": "", "Succeed": 0}, status=400)


@login_required(redirect_field_name="origin")
def stuinfo(request, name=None):
    """
        进入到这里的逻辑:
        首先必须登录，并且不是超级账户
        如果name是空
            如果是个人账户，那么就自动跳转个人主页"/stuinfo/myname"
            如果是组织账户，那么自动跳转welcome
        如果name非空但是找不到对应的对象
            自动跳转到welcome
        如果name有明确的对象
            如果不重名
                如果是自己，那么呈现并且有左边栏
                如果不是自己或者自己是组织，那么呈现并且没有侧边栏
            如果重名
                那么期望有一个"+"在name中，如果搜不到就跳转到Search/？Query=name让他跳转去
    """

    user = request.user
    valid, user_type, html_display = utils.check_user_type(request.user)
    if not valid:
        return redirect("/logout/")
    isFirst = utils.get_person_or_org(request.user, user_type).first_time_login
    # 如果是首次登陆，会跳转到密码修改的页面
    if isFirst:
        return redirect(reverse("modpw"))
    

    oneself = utils.get_person_or_org(user, user_type)

    if name is None:
        if user_type == "Organization":
            return redirect("/welcome/")  # 组织只能指定学生姓名访问
        else:  # 跳轉到自己的頁面
            assert user_type == "Person"
            full_path = request.get_full_path()

            append_url = "" if (
                    "?" not in full_path) else "?" + full_path.split("?")[1]
            return redirect("/stuinfo/" + oneself.name + append_url)
    else:
        # 先对可能的加号做处理
        name_list = name.split("+")
        name = name_list[0]
        person = NaturalPerson.objects.activated().filter(name=name)
        if len(person) == 0:  # 查无此人
            return redirect("/welcome/")
        if len(person) == 1:  # 无重名
            person = person[0]
        else:  # 有很多人，这时候假设加号后面的是user的id
            if len(name_list) == 1:  # 没有任何后缀信息，那么如果是自己则跳转主页，否则跳转搜索
                if user_type == "Person" and oneself.name == name:
                    person = oneself
                else:  # 不是自己，信息不全跳转搜索
                    return redirect("/search?Query=" + name)
            else:
                obtain_id = int(name_list[1])  # 获取增补信息
                get_user = User.objects.get(id=obtain_id)
                potential_person = NaturalPerson.objects.activated().get(
                    person_id=get_user
                )
                assert potential_person in person
                person = potential_person

        is_myself = user_type == "Person" and person.person_id == user  # 用一个字段储存是否是自己
        html_display["is_myself"] = is_myself  # 存入显示

        # 制作属于组织的卡片（头像，名称（+链接），介绍，职位）
        person_pos_infos = Position.objects.activated().filter(
            Q(person=person) & Q(show_post=True)
        )
        oneself_org_ids = [oneself] if user_type == 'Organization' else Position.objects.activated().filter(
            Q(person=oneself) & Q(show_post=True)).values("org")
        org_is_same = [
            id in oneself_org_ids for id in person_pos_infos.values("org")]
        join_org_info = Organization.objects.filter(
            id__in=person_pos_infos.values("org")
        )  # ta属于的组织
        org_avas = [utils.get_user_ava(org, "organization")
                    for org in join_org_info]
        org_poss = person_pos_infos.values("pos")
        org_statuss = person_pos_infos.values("status")
        html_display["org_info"] = list(
            zip(join_org_info, org_avas, org_poss, org_statuss, org_is_same)
        )
        html_display["org_len"] = len(html_display["org_info"])

        # for activity in Activity.objects.all():
        #     print(activity)
        #     Participant.objects.create(activity_id=activity, person_id=person)

        # 制作参与活动的卡片（时间，名称（+链接），组织，地点，介绍，状态）
        participants = Participant.objects.filter(person_id=person.id)
        activities = Activity.objects.filter(
            id__in=participants.values('activity_id'))
        if user_type == 'Person':
            activities_me = Participant.objects.filter(
                person_id=person.id).values('activity_id')
            activity_is_same = [
                activity in activities_me
                for activity in participants.values("activity_id")
            ]
        else:
            activities_me = activities.filter(
                organization_id=oneself.id).values('id')
            activities_me = [activity['id'] for activity in activities_me]
            activity_is_same = [
                activity['activity_id'] in activities_me
                for activity in participants.values("activity_id")
            ]
        participate_status_list = participants.values('status')
        participate_status_list = [info['status']
                                   for info in participate_status_list]
        status_color = {
            Activity.Status.REVIEWING: "primary",
            Activity.Status.CANCELED: "secondary",
            Activity.Status.APPLYING: "info",
            Activity.Status.WAITING: "warning",
            Activity.Status.PROGRESSING: "success",
            Activity.Status.END: "danger",
            Participant.AttendStatus.APPLYING: "primary",
            Participant.AttendStatus.APLLYFAILED: "danger",
            Participant.AttendStatus.APLLYSUCCESS: "info",
            Participant.AttendStatus.ATTENDED: "success",
            Participant.AttendStatus.UNATTENDED: "warning",
            Participant.AttendStatus.CANCELED: "secondary",
        }
        activity_color_list = [status_color[activity.status]
                               for activity in activities]
        attend_color_list = [status_color[status]
                             for status in participate_status_list]
        activity_info = list(
            zip(
                activities,
                participate_status_list,
                activity_is_same,
                activity_color_list,
                attend_color_list,
            )
        )
        activity_info.sort(key=lambda a: a[0].start, reverse=True)
        html_display["activity_info"] = activity_info
        html_display["activity_len"] = len(html_display["activity_info"])

        # 警告呈现信息

        try:
            html_display["warn_code"] = int(
                request.GET.get("warn_code", 0)
            )  # 是否有来自外部的消息
        except:
            return redirect("/welcome/")
        html_display["warn_message"] = request.GET.get(
            "warn_message", "")  # 提醒的具体内容

        modpw_status = request.GET.get("modinfo", None)
        if modpw_status is not None and modpw_status == "success":
            html_display["warn_code"] = 2
            html_display["warn_message"] = "修改个人信息成功!"

        # 存储被查询人的信息
        context = dict()

        context["person"] = person

        def gender2title(g):
            return "他" if g == 0 else "她"

        context["title"] = (
            "我"
            if is_myself
            else gender2title(person.gender)
            if person.show_gender
            else "ta"
        )


        context["avatar_path"] = utils.get_user_ava(person, "Person")
        context["wallpaper_path"] = utils.get_user_wallpaper(person)

        # 新版侧边栏, 顶栏等的呈现，采用 bar_display
        bar_display = utils.get_sidebar_and_navbar(request.user)
        bar_display["title_name"] = "个人主页"
        bar_display["navbar_name"] = "个人主页"
        bar_display["help_message"] = local_dict["help_message"]["个人主页"]
        origin = request.get_full_path()

        return render(request, "stuinfo.html", locals())


@login_required(redirect_field_name="origin")
def request_login_org(request, name=None):  # 特指个人希望通过个人账户登入组织账户的逻辑
    """
        这个函数的逻辑是，个人账户点击左侧的管理组织直接跳转登录到组织账户
        首先检查登录的user是个人账户，否则直接跳转orginfo
        如果个人账户对应的是name对应的组织的最高权限人，那么允许登录，否则跳转回stuinfo并warning
    """
    user = request.user
    valid, user_type, html_display = utils.check_user_type(request.user)
    if not valid:
        return redirect("/logout/")
    isFirst = utils.get_person_or_org(request.user, user_type).first_time_login
    # 如果是首次登陆，会跳转到密码修改的页面
    if isFirst:
        return redirect(reverse("modpw"))
    
    if user_type == "Organization":
        return redirect("/orginfo/")
    try:
        me = NaturalPerson.objects.activated().get(person_id=user)
    except:  # 找不到合法的用户
        return redirect("/welcome/")
    if name is None:  # 个人登录未指定登入组织,属于不合法行为,弹回欢迎
        return redirect("/welcome/")
    else:  # 确认有无这个组织
        try:
            org = Organization.objects.get(oname=name)
        except:  # 找不到对应组织
            urls = "/stuinfo/" + me.name + "?warn_code=1&warn_message=找不到对应组织,请联系管理员!"
            return redirect(urls)
        try:
            position = Position.objects.activated().filter(org=org, person=me)
            assert len(position) == 1
            position = position[0]
            assert position.pos == 0
        except:
            urls = "/stuinfo/" + me.name + "?warn_code=1&warn_message=没有登录到该组织账户的权限!"
            return redirect(urls)
        # 到这里,是本人组织并且有权限登录
        auth.logout(request)
        auth.login(request, org.organization_id)  # 切换到组织账号
        if org.first_time_login:
            return redirect("/modpw/")
        return redirect("/orginfo/")


@login_required(redirect_field_name="origin")
def orginfo(request, name=None):
    """
        orginfo负责呈现组织主页，逻辑和stuinfo是一样的，可以参考
        只区分自然人和法人，不区分自然人里的负责人和非负责人。任何自然人看这个组织界面都是【不可管理/编辑组织信息】
    """
    user = request.user
    valid, user_type, html_display = utils.check_user_type(request.user)

    if not valid:
        return redirect("/logout/")
    isFirst = utils.get_person_or_org(request.user, user_type).first_time_login
    # 如果是首次登陆，会跳转到密码修改的页面
    if isFirst:
        return redirect(reverse("modpw"))
    
    me = utils.get_person_or_org(user, user_type)

    if name is None:  # 此时登陆的必需是法人账号，如果是自然人，则跳转welcome
        if user_type == "Person":
            return redirect("/welcome/")
        try:
            org = Organization.objects.activated().get(organization_id=user)
        except:
            return redirect("/welcome/")

        full_path = request.get_full_path()
        append_url = "" if (
            "?" not in full_path) else "?" + full_path.split("?")[1]
            
        return redirect("/orginfo/" + org.oname + append_url)

    try:  # 指定名字访问组织账号的，可以是自然人也可以是法人。在html里要注意区分！

        # 下面是组织信息

        org = Organization.objects.activated().get(oname=name)

    except:
        return redirect("/welcome/")

    organization_name = name
    organization_type_name = org.otype.otype_name
    org_avatar_path = utils.get_user_ava(org, "Organization")
    # org的属性 YQPoint 和 information 不在此赘述，直接在前端调用

    # 该学年、该学期、该组织的 活动的信息,分为 未结束continuing 和 已结束ended ，按时间顺序降序展现
    continuing_activity_list = (
        Activity.objects.activated()
        .filter(organization_id=org)
        .filter(
            status__in=[
                Activity.Status.REVIEWING,
                Activity.Status.APPLYING,
                Activity.Status.WAITING,
                Activity.Status.PROGRESSING,
            ]
        )
            .order_by("-start")
    )

    ended_activity_list = (
        Activity.objects.activated()
            .filter(organization_id=org)
            .filter(status__in=[Activity.Status.CANCELED, Activity.Status.END])
            .order_by("-start")
    )

    # 如果是用户登陆的话，就记录一下用户有没有加入该活动，用字典存每个活动的状态，再把字典存在列表里

    prepare_times = Activity.EndBeforeHours.prepare_times

    continuing_activity_list_participantrec = []

    for act in continuing_activity_list:
        dictmp = {}
        dictmp["act"] = act
        dictmp["endbefore"] = act.start - \
                              timedelta(hours=prepare_times[act.endbefore])
        if user_type == "Person":

            existlist = Participant.objects.filter(activity_id_id=act.id).filter(
                person_id_id=me.id
            )

            if existlist:  # 判断是否非空
                dictmp["status"] = existlist[0].status
            else:
                dictmp["status"] = "无记录"
        continuing_activity_list_participantrec.append(dictmp)

    ended_activity_list_participantrec = []
    for act in ended_activity_list:
        dictmp = {}
        dictmp["act"] = act
        dictmp["endbefore"] = act.start - \
                              timedelta(hours=prepare_times[act.endbefore])
        if user_type == "Person":
            existlist = Participant.objects.filter(activity_id_id=act.id).filter(
                person_id_id=me.id
            )
            if existlist:  # 判断是否非空
                dictmp["status"] = existlist[0].status
            else:
                dictmp["status"] = "无记录"
        ended_activity_list_participantrec.append(dictmp)

    # 判断我是不是老大, 首先设置为false, 然后如果有person_id和user一样, 就为True
    html_display["isboss"] = False

    # 组织成员list
    positions = Position.objects.activated().filter(org=org).order_by("pos")  # 升序
    member_list = []
    for p in positions:
        if p.person.person_id == user and p.pos == 0:
            html_display["isboss"] = True
        if p.show_post == True or p.pos == 0:
            member = {}
            member["person"] = p.person
            member["job"] = org.otype.get_name(p.pos)
            member["highest"] = True if p.pos == 0 else False

            member["avatar_path"] = utils.get_user_ava(
                member["person"], "Person")

            member_list.append(member)

    try:
        html_display["warn_code"] = int(
            request.GET.get("warn_code", 0))  # 是否有来自外部的消息
    except:
        return redirect("/welcome/")
    html_display["warn_message"] = request.GET.get(
        "warn_message", "")  # 提醒的具体内容

    modpw_status = request.GET.get("modinfo", None)
    if modpw_status is not None and modpw_status == "success":
        html_display["warn_code"] = 2
        html_display["warn_message"] = "修改组织信息成功!"

    # 补充左边栏信息

    # 判断是否为组织账户本身在登录
    html_display["is_myself"] = me == org

    # 再处理修改信息的回弹
    modpw_status = request.GET.get("modinfo", None)
    html_display["modpw_code"] = modpw_status is not None and modpw_status == "success"


    # 组织活动的信息

    # 补充一些呈现信息
    # 新版侧边栏, 顶栏等的呈现，采用 bar_display, 必须放在render前最后一步
    bar_display = utils.get_sidebar_and_navbar(request.user)
    bar_display["title_name"] = "组织主页"
    bar_display["navbar_name"] = "组织主页"

    # 转账后跳转
    origin = request.get_full_path()

    # 补充订阅该组织的按钮
    show_subscribe = False
    if user_type == "Person":
        show_subscribe = True
        subscribe_flag = True  # 默认在订阅列表中

        if organization_name in me.subscribe_list.values_list("oname", flat=True):
            subscribe_flag = False

    return render(request, "orginfo.html", locals())


@login_required(redirect_field_name="origin")
def homepage(request):
    valid, user_type, html_display = utils.check_user_type(request.user)
    is_person = True if user_type == "Person" else False
    if not valid:
        return redirect("/logout/")
    me = utils.get_person_or_org(request.user, user_type)
    if me.first_time_login:
        return redirect("/modpw/")
    myname = me.name if is_person else me.oname

    # 直接储存在html_display中
    # profile_name = "个人主页" if is_person else "组织主页"
    # profile_url = "/stuinfo/" + myname if is_person else "/orginfo/" + myname

    html_display["is_myself"] = True

    try:
        html_display["warn_code"] = int(
            request.GET.get("warn_code", 0))  # 是否有来自外部的消息
    except:
        return redirect("/welcome/")
    html_display["warn_message"] = request.GET.get(
        "warn_message", "")  # 提醒的具体内容

    # 今天开始进行的活动,且不展示结束的活动。按开始时间由近到远排序
    nowtime = datetime.now()
    today_activity_list = (
        Activity.objects.activated()
        .filter(Q( start__year=nowtime.year) & Q( start__month=nowtime.month) & Q( start__day=nowtime.day))
        .filter(
            status__in=[
                Activity.Status.APPLYING,
                Activity.Status.WAITING,
                Activity.Status.PROGRESSING
            ]
        )
        .order_by("start")
    )
    # 今天可以报名的活动。按截止时间由近到远排序
    prepare_times = Activity.EndBeforeHours.prepare_times
    signup_rec = (
        Activity.objects.activated()
        .filter(status = Activity.Status.APPLYING)
    )
    today_signup_list = []
    for act in signup_rec:
        dictmp = {}
        dictmp["endbefore"] = act.start - timedelta(hours=prepare_times[act.endbefore])
        dictmp["act"] = act
        today_signup_list.append(dictmp)
    today_signup_list.sort(key=lambda x:x["endbefore"])


    # 新版侧边栏, 顶栏等的呈现，采用 bar_display, 必须放在render前最后一步
    bar_display = utils.get_sidebar_and_navbar(request.user)
    bar_display["title_name"] = "Welcome Page"
    bar_display["navbar_name"] = "近期要闻"


    return render(request, "welcome_page.html", locals())


@login_required(redirect_field_name="origin")
def account_setting(request):
    valid, user_type, html_display = utils.check_user_type(request.user)
    if not valid:
        return redirect("/logout/")
    isFirst = utils.get_person_or_org(request.user, user_type).first_time_login
    # 如果是首次登陆，会跳转到密码修改的页面
    if isFirst:
        return redirect(reverse("modpw"))

    
    # 在这个页面 默认回归为自己的左边栏
    html_display["is_myself"] = True
    user = request.user
    me = utils.get_person_or_org(user)
    former_img = utils.get_user_ava(me, user_type)


    if user_type == "Person":
        info = NaturalPerson.objects.filter(person_id=user)
        userinfo = info.values()[0]

        useroj = NaturalPerson.objects.get(person_id=user)

        # print(json.loads(request.body.decode("utf-8")))
        if request.method == "POST" and request.POST:

            attr_dict = dict()

            attr_dict['nickname'] = request.POST['nickname']
            attr_dict['biography'] = request.POST["aboutBio"]
            attr_dict['telephone'] = request.POST["tel"]
            attr_dict['email'] = request.POST["email"]
            attr_dict['stu_major'] = request.POST["major"]
            attr_dict['stu_grade'] = request.POST['grade']
            attr_dict['stu_class'] = request.POST['class']
            attr_dict['stu_dorm'] = request.POST['dorm']

            ava = request.FILES.get("avatar")
            gender = request.POST['gender']

            show_dict = dict()

            show_dict['show_nickname'] = request.POST.get('show_nickname') == 'on'
            show_dict['show_gender'] = request.POST.get('show_gender') == 'on'
            show_dict['show_tel'] = request.POST.get('show_tel') == 'on'
            show_dict['show_email'] = request.POST.get('show_email') == 'on'
            show_dict['show_major'] = request.POST.get('show_major') == 'on'
            show_dict['show_grade'] = request.POST.get('show_grade') == 'on'
            show_dict['show_dorm'] = request.POST.get('show_dorm') == 'on'

            expr = bool(ava or (gender != useroj.get_gender_display()))
            expr += sum(
                [(getattr(useroj, attr) != attr_dict[attr] and attr_dict[attr] != "") for attr in attr_dict.keys()])
            expr += sum([getattr(useroj, show_attr) != show_dict[show_attr] for show_attr in show_dict.keys()])

            if gender != useroj.gender:
                useroj.gender = NaturalPerson.Gender.MALE if gender == '男' else NaturalPerson.Gender.FEMALE
            for attr in attr_dict.keys():
                if getattr(useroj, attr) != attr_dict[attr] and attr_dict[attr] != "":
                    setattr(useroj, attr, attr_dict[attr])
            for show_attr in show_dict.keys():
                if getattr(useroj, show_attr) != show_dict[show_attr]:
                    setattr(useroj, show_attr, show_dict[show_attr])
            if ava is None:
                pass
            else:
                useroj.avatar = ava
            useroj.save()
            avatar_path = settings.MEDIA_URL + str(ava)
            if expr == True:
                upload_state = True
                return redirect("/stuinfo/?modinfo=success")
            # else: 没有更新 从下面统一返回
    else:
        info = Organization.objects.filter(organization_id=user)
        userinfo = info.values()[0]

        useroj = Organization.objects.get(organization_id=user)


        if request.method == "POST" and request.POST:

            attr_dict = dict()
            attr_dict['introduction'] = request.POST['introduction']

            ava = request.FILES.get("avatar")

            expr = bool(ava)
            expr += sum(
                [(getattr(useroj, attr) != attr_dict[attr] and attr_dict[attr] != "") for attr in attr_dict.keys()])

            for attr in attr_dict.keys():
                if getattr(useroj, attr) != attr_dict[attr] and attr_dict[attr] != "":
                    setattr(useroj, attr, attr_dict[attr])
            if ava is None:
                pass
            else:
                useroj.avatar = ava
            useroj.save()
            avatar_path = settings.MEDIA_URL + str(ava)
            if expr == True:
                upload_state = True
                return redirect("/orginfo/?modinfo=success")
            # else: 没有修改信息 统一从下面返回

    # 补充网页呈现所需信息
    # 新版侧边栏, 顶栏等的呈现，采用 bar_display, 必须放在render前最后一步
    bar_display = utils.get_sidebar_and_navbar(request.user)
    bar_display["title_name"] = "Account Setting"
    bar_display["navbar_name"] = "账户设置"
    bar_display["help_message"] = local_dict["help_message"]["账户设置"]

    if user_type == "Person":
        return render(request, "person_account_setting.html", locals())
    else:
        return render(request, "org_account_setting.html", locals())


def register(request):
    if request.user.is_superuser:
        if request.method == "POST" and request.POST:
            name = request.POST["name"]
            password = request.POST["password"]
            sno = request.POST["snum"]
            email = request.POST["email"]
            password2 = request.POST["password2"]
            stu_grade = request.POST["syear"]
            # gender = request.POST['sgender']
            if password != password2:
                render(request, "index.html")
            else:
                # user with same sno
                same_user = NaturalPerson.objects.filter(person_id=sno)
                if same_user:
                    render(request, "auth_register_boxed.html")
                same_email = NaturalPerson.objects.filter(email=email)
                if same_email:
                    render(request, "auth_register_boxed.html")

                # OK!
                user = User.objects.create(username=sno)
                user.set_password(password)
                user.save()

                new_user = NaturalPerson.objects.create(person_id=user)
                new_user.name = name
                new_user.email = email
                new_user.stu_grade = stu_grade
                new_user.save()
                return HttpResponseRedirect("/index/")
        return render(request, "auth_register_boxed.html")
    else:
        return HttpResponseRedirect("/index/")


# @login_required(redirect_field_name=None)
def logout(request):
    auth.logout(request)
    return HttpResponseRedirect("/index/")


"""
def org_spec(request, *args, **kwargs):
    arg = args[0]
    org_dict = local_dict['org']
    topic = org_dict[arg]
    org = Organization.objects.filter(oname=topic)
    pos = Position.objects.filter(Q(org=org) | Q(pos='部长') | Q(pos='老板'))
    try:
        pos = Position.objects.filter(Q(org=org) | Q(pos='部长') | Q(pos='老板'))
        boss_no = pos.values()[0]['person_id']#存疑，可能还有bug here
        boss = NaturalPerson.objects.get(person_id=boss_no).name
        job = pos.values()[0]['pos']
    except:
        person_incharge = '负责人'
    return render(request, 'org_spec.html', locals())
"""


def get_stu_img(request):
    print("in get stu img")
    stuId = request.GET.get("stuId")
    if stuId is not None:
        try:
            stu = NaturalPerson.objects.get(person_id=stuId)
            img_path = utils.get_user_ava(stu, "Person")
            return JsonResponse({"path": img_path}, status=200)
        except:
            return JsonResponse({"message": "Image not found!"}, status=404)
    return JsonResponse({"message": "User not found!"}, status=404)


@login_required(redirect_field_name="origin")
def search(request):
    """
        搜索界面的呈现逻辑
        分成搜索个人和搜索组织两个模块，每个模块的呈现独立开，有内容才呈现，否则不显示
        搜索个人：
            支持使用姓名搜索，支持对未设为不可见的昵称和专业搜索
            搜索结果的呈现采用内容/未公开表示，所有列表为people_filed
        搜索组织
            支持使用组织名、组织类型搜索、一级负责人姓名
            组织的呈现内容由拓展表体现，不在这个界面呈现具体成员
            add by syb:
            支持通过组织名、组织类型来搜索组织
            支持通过公开关系的个人搜索组织，即如果某自然人用户可以被上面的人员搜索检出，
            而且该用户选择公开其与组织的关系，那么该组织将在搜索界面呈现。
            搜索结果的呈现内容见organization_field
        搜索活动
            支持通过活动名、组织来搜索活动。只要可以搜索到组织，组织对应的活动就也可以被搜到
            搜索结果的呈现见activity_field
    """

    valid, user_type, html_display = utils.check_user_type(request.user)
    if not valid:
        return redirect("/logout/")
<<<<<<< HEAD
    
    isFirst = utils.get_person_or_org(request.user, user_type).first_time_login
    # 如果是首次登陆，会跳转到密码修改的页面
    if isFirst:
        return redirect(reverse("modpw"))


=======
>>>>>>> a0652ed8
    query = request.GET.get("Query", "")
    if query == "":
        return redirect("/welcome/")

    not_found_message = "找不到符合搜索的信息或相关内容未公开！"
    # 首先搜索个人, 允许搜索姓名或者公开的专业, 删去小名搜索
    people_list = NaturalPerson.objects.filter(

        Q(name__icontains=query)
        | (  # (Q(nickname__icontains=query) & Q(show_nickname=True)) |
                Q(stu_major__icontains=query) & Q(show_major=True)
        )
    )

    # 接下来准备呈现的内容
    # 首先是准备搜索个人信息的部分
    people_field = [
        "姓名",
        "年级",
        "班级",
        # "昵称",
        # "性别",
        "专业",
        # "邮箱",
        # "电话",
        # "宿舍",
        "状态",
    ]  # 感觉将年级和班级分开呈现会简洁很多

    # 搜索组织
    # 先查找query作为姓名包含在字段中的职务信息, 选的是post为true或者职务等级为0
    pos_list = Position.objects.activated().filter(
        Q(person__name__icontains=query) & (Q(show_post=True) | Q(pos=0))
    )
    # 通过组织名、组织类名、和上述的职务信息对应的组织信息
    organization_list = Organization.objects.filter(
        Q(oname__icontains=query)
        | Q(otype__otype_name__icontains=query)
        | Q(id__in=pos_list.values("org"))
    ).prefetch_related("position_set")

    org_display_list = []
    for org in organization_list:
        org_display_list.append(
            {
                "oname": org.oname,
                "otype": org.otype,
                "pos0": [
                    w["person__name"]
                    for w in list(
                        org.position_set.activated()
                            .filter(pos=0)
                            .values("person__name")
                    )
                ],
            }
        )

    # 组织要呈现的具体内容
    organization_field = ["组织名称", "组织类型", "负责人", "近期活动"]

    # 搜索活动
    activity_list = Activity.objects.filter(
        Q(title__icontains=query) | Q(organization_id__oname__icontains=query)
    )

    # 活动要呈现的内容
    activity_field = ["活动名称", "承办组织", "状态"]

    me = utils.get_person_or_org(request.user, user_type)
    html_display["is_myself"] = True

    # 新版侧边栏, 顶栏等的呈现，采用 bar_display, 必须放在render前最后一步
    bar_display = utils.get_sidebar_and_navbar(request.user)
    bar_display["title_name"] = "Search"
    bar_display["navbar_name"] = "信息搜索"  #

    return render(request, "search.html", locals())


def test(request):
    request.session["cookies"] = "hello, i m still here."
    return render(request, "all_org.html")


def forget_password(request):
    """
        忘记密码页（Pylance可以提供文档字符串支持）
        页面效果
        -------
        - 根据（邮箱）验证码完成登录，提交后跳转到修改密码界面
        - 本质是登录而不是修改密码
        - 如果改成支持验证码登录只需修改页面和跳转（记得修改函数和页面名）
        页面逻辑
        -------
        1. 发送验证码
            1.5 验证码冷却避免多次发送
        2. 输入验证码
            2.5 保留表单信息
        3. 错误提醒和邮件发送提醒
        实现逻辑
        -------
        - 通过脚本使按钮提供不同的`send_captcha`值，区分按钮
        - 通过脚本实现验证码冷却，页面刷新后重置冷却（避免过长等待影响体验）
        - 通过`session`保证安全传输验证码和待验证用户
        - 成功发送/登录后才在`session`中记录信息
        - 页面模板中实现消息提醒
            - `err_code`非零值代表错误，在页面中显示
            - `err_code`=`0`或`4`是预设的提醒值，额外弹出提示框
            - forget_password.html中可以进一步修改
        - 尝试发送验证码后总是弹出提示框，通知用户验证码的发送情况
        注意事项
        -------
        - 尝试忘记密码的不一定是本人，一定要做好隐私和逻辑处理
            - 用户邮箱应当部分打码，避免向非本人提供隐私数据！
        - 不发送消息时`err_code`应为`None`或不声明，不同于modpw
        - `err_code`=`4`时弹出
        - 连接设置的timeout为6s
        - 如果引入企业微信验证，建议将send_captcha分为'qywx'和'email'
    """
    if request.session.get("received_user"):
        username = request.session["received_user"]  # 自动填充，方便跳转后继续
    if request.method == "POST":
        username = request.POST["username"]
        send_captcha = request.POST["send_captcha"] == "yes"
        vertify_code = request.POST["vertify_code"]  # 用户输入的验证码

        user = User.objects.filter(username=username)
        if not user:
            err_code = 1
            err_message = "账号不存在"
        elif len(user) != 1:
            err_code = 1
            err_message = "账号不唯一，请联系管理员"
        else:
            user = User.objects.get(username=username)
            try:
                useroj = NaturalPerson.objects.get(person_id=user)  # 目前只支持自然人
            except:
                err_code = 1
                err_message = "暂不支持组织账号忘记密码！"
                return render(request, "forget_password.html", locals())
            isFirst = useroj.first_time_login
            if isFirst:
                err_code = 2
                err_message = "初次登录密码与账号相同！"
            elif send_captcha:
                email = useroj.email
                if not email or email.lower() == "none" or "@" not in email:
                    err_code = 3
                    err_message = "您没有设置邮箱，请联系管理员" + \
                                  "或发送姓名、学号和常用邮箱至gypjwb@pku.edu.cn进行修改"  # TODO:记得填
                else:
                    # randint包含端点，randrange不包含
                    captcha = random.randrange(1000000)
                    captcha = f"{captcha:06}"
                    msg = (
                            f"<h3><b>亲爱的{useroj.name}同学：</b></h3><br/>"
                            "您好！您的账号正在进行邮箱验证，本次请求的验证码为：<br/>"
                            f'<p style="color:orange">{captcha}'
                            '<span style="color:gray">(仅'
                            f'<a href="{request.build_absolute_uri()}">当前页面</a>'
                            '有效)</span></p>'
                            f'点击进入<a href="{request.build_absolute_uri("/")}">元培成长档案</a><br/>'
                            "<br/>"
                            "元培学院开发组<br/>" + datetime.now().strftime("%Y年%m月%d日")
                    )
                    post_data = {
                        "sender": "元培学院开发组",  # 发件人标识
                        "toaddrs": [email],  # 收件人列表
                        "subject": "YPPF登录验证",  # 邮件主题/标题
                        "content": msg,  # 邮件内容
                        # 若subject为空, 第一个\n视为标题和内容的分隔符
                        "html": True,  # 可选 如果为真则content被解读为html
                        "private_level": 0,  # 可选 应在0-2之间
                        # 影响显示的收件人信息
                        # 0级全部显示, 1级只显示第一个收件人, 2级只显示发件人
                        "secret": email_coder.encode(msg),  # content加密后的密文
                    }
                    post_data = json.dumps(post_data)
                    pre, suf = email.rsplit("@", 1)
                    if len(pre) > 5:
                        pre = pre[:2] + "*" * len(pre[2:-3]) + pre[-3:]
                    try:
                        response = requests.post(
                            email_url, post_data, timeout=6)
                        response = response.json()
                        if response["status"] != 200:
                            err_code = 4
                            err_message = f"未能向{pre}@{suf}发送邮件"
                            print("向邮箱api发送失败，原因：", response["data"]["errMsg"])
                        else:
                            # 记录验证码发给谁 不使用username防止被修改
                            request.session["received_user"] = username
                            request.session["captcha"] = captcha
                            err_code = 0
                            err_message = f"验证码已发送至{pre}@{suf}"
                    except:
                        err_code = 4
                        err_message = "邮件发送失败：超时"
            else:
                captcha = request.session.get("captcha", "")
                received_user = request.session.get("received_user", "")
                if len(captcha) != 6 or username != received_user:
                    err_code = 5
                    err_message = "请先发送验证码"
                elif vertify_code.upper() == captcha.upper():
                    auth.login(request, user)
                    request.session.pop("captcha")
                    request.session.pop("received_user")  # 成功登录后不再保留
                    request.session["username"] = username
                    request.session["forgetpw"] = "yes"
                    return redirect(reverse("modpw"))
                else:
                    err_code = 6
                    err_message = "验证码不正确"
    return render(request, "forget_password.html", locals())


@login_required(redirect_field_name="origin")
def modpw(request):
    '''
        可能在三种情况进入这个页面：首次登陆；忘记密码；或者常规的修改密码。
        在忘记密码时，可以允许不输入旧的密码
        在首次登陆时，现在写的也可以不输入旧的密码（我还没想好这样合不合适）
            以上两种情况都可以直接进行密码修改
        常规修改要审核旧的密码
    '''
    valid, user_type, html_display = utils.check_user_type(request.user)
    if not valid:
        return redirect("/index/")
    me = utils.get_person_or_org(request.user, user_type)
<<<<<<< HEAD
    isFirst = me.first_time_login
    # 在其他界面，如果isFirst为真，会跳转到这个页面
    # if isFirst:
    #     return redirect(reverse("modpw"))

    html_display["is_myself"] = True
    
=======
    html_display["is_myself"] = True
>>>>>>> a0652ed8

    err_code = 0
    err_message = None
    forgetpw = request.session.get("forgetpw", "") == "yes"  # added by pht
    user = request.user
    username = user.username

    
    if request.method == "POST" and request.POST:
        oldpassword = request.POST["pw"]
        newpw = request.POST["new"]
        strict_check = False

        if oldpassword == newpw and strict_check and not forgetpw:  # modified by pht
            err_code = 1
            err_message = "新密码不能与原密码相同"
        elif newpw == username and strict_check:
            err_code = 2
            err_message = "新密码不能与学号相同"
        elif newpw != oldpassword and (forgetpw or isFirst):  # added by pht
            err_code = 5
            err_message = "两次输入的密码不匹配"
        else:
            userauth = auth.authenticate(
                username=username, password=oldpassword) # 验证旧密码是否正确
            # 在1、忘记密码 2、首次登录 3、验证旧密码正确 的前提下，可以修改
            if forgetpw or isFirst or userauth:  # added by pht: 这是不好的写法，可改进
                userauth = True
            if userauth: # 可以修改
                try:  # modified by pht: if检查是错误的，不存在时get会报错
                    user.set_password(newpw)
                    user.save()
                    me.first_time_login = False
                    me.save()

                    if forgetpw:
                        request.session.pop("forgetpw")  # 删除session记录

                    urls = reverse("index") + "?modinfo=success"
                    return redirect(urls)
                except:  # modified by pht: 之前使用的if检查是错误的
                    err_code = 3
                    err_message = "学号不存在"
            else:
                err_code = 4
                err_message = "原始密码不正确"
    # 新版侧边栏, 顶栏等的呈现，采用 bar_display, 必须放在render前最后一步
    bar_display = utils.get_sidebar_and_navbar(request.user)
    # 补充一些呈现信息
    bar_display["title_name"] = "Modify Password"
    bar_display["navbar_name"] = "修改密码"
    return render(request, "modpw.html", locals())


# 调用的时候最好用 try
# 调用者把 activity_id 作为参数传过来
def applyActivity(request, activity_id, willingness):
    context = dict()
    context["success"] = False
    CREATE = True
    with transaction.atomic():
        try:
            activity = Activity.objects.select_for_update().get(id=activity_id)
            payer = NaturalPerson.objects.select_for_update().get(
                person_id=request.user
            )
        except:
            context["msg"] = "未能找到活动"

            return context
        """
        assert len(activity) == 1
        assert len(payer) == 1
        activity = activity[0]
        payer = payer[0]
        """
        if activity.status != Activity.Status.APPLYING:
            context["msg"] = "活动未开放报名."
            return context

        try:
            participant = Participant.objects.select_for_update().get(
                activity_id=activity, person_id=payer
            )
            if (
                    participant.status == Participant.AttendStatus.APPLYING
                    or participant.status == Participant.AttendStatus.APLLYSUCCESS
            ):
                context["msg"] = "您已申请报名过该活动。"
                return context
            elif (
                    participant.status == Participant.AttendStatus.ATTENDED
                    or participant.status == Participant.AttendStatus.APPLYING.UNATTENDED
            ):
                context["msg"] = "活动已开始。"
                return context
            elif participant.status == Participant.AttendStatus.CANCELED:
                CREATE = False
        except:
            pass
        organization_id = activity.organization_id_id
        organization = Organization.objects.select_for_update().get(id=organization_id)
        """
        assert len(organization) == 1
        organization = organization[0]
        """

        if not activity.bidding:
            amount = float(activity.YQPoint)
            # transaction，直接减没事
            if activity.current_participants < activity.capacity:
                activity.current_participants += 1
            else:
                context["msg"] = "活动已报满，请稍后再试。"
                return context
        else:
            amount = float(willingness)
            try:
                assert activity.YQPoint <= amount <= activity.YQPoint * 3
            except:
                context["msg"] = "投点范围为基础值的 1-3 倍"
                return context
            # 依然增加，此时current_participants统计的是报名的人数，是可以比总人数多的
            activity.current_participants += 1

        try:
            assert amount == int(amount * 10) / 10
        except:
            context["msg"] = "精度最高为一位小数"
            return context

        if payer.YQPoint < amount:
            context["msg"] = "没有足够的元气值。"
            return context

        payer.YQPoint -= amount

        record = TransferRecord.objects.create(
            proposer=request.user, recipient=organization.organization_id
        )
        record.amount = amount
        record.message = f"Participate Activity {activity.title}"
        organization.YQPoint += float(amount)
        record.status = TransferRecord.TransferStatus.ACCEPTED

        record.time = str(datetime.now())
        record.corres_act = activity

        if CREATE:
            participant = Participant.objects.create(
                activity_id=activity, person_id=payer
            )
        if not activity.bidding:
            participant.status = Participant.AttendStatus.APLLYSUCCESS
        else:
            participant.status = Participant.AttendStatus.APPLYING

        participant.save()
        record.save()
        payer.save()
        activity.save()
        organization.save()

    context["pStatus"] = participant.status
    context["msg"] = "操作成功。"
    context["success"] = True
    return context


# 用已有的搜索，加一个转账的想他转账的 field
# 调用的时候传一下 url 到 origin
# 搜索不希望出现学号，rid 为 User 的 index
@login_required(redirect_field_name="origin")
def transaction_page(request, rid=None):
    valid, user_type, html_display = utils.check_user_type(request.user)
    if not valid:
        return redirect("/index/")
    isFirst = utils.get_person_or_org(request.user, user_type).first_time_login
    # 如果是首次登陆，会跳转到密码修改的页面
    if isFirst:
        return redirect(reverse("modpw"))
    
    me = utils.get_person_or_org(request.user, user_type)
    html_display["is_myself"] = True

    # 新版侧边栏, 顶栏等的呈现，采用 bar_display, 必须放在render前最后一步
    # 如果希望前移，请联系YHT
    bar_display = utils.get_sidebar_and_navbar(request.user)
    # 补充一些呈现信息
    bar_display["title_name"] = "Transaction"
    bar_display["navbar_name"] = "发起转账"

    context = dict()
    if request.method == "POST":
        # 如果是post方法，从数据中读取rid
        rid = request.POST.get("rid")  # index

    # 同样首先进行合法性检查
    try:
        user = User.objects.get(id=rid)
        recipient = utils.get_person_or_org(user)
    except:
        urls = "/welcome/" + "?warn_code=1&warn_message=遭遇非法收款人!如有问题, 请联系管理员!"
        return redirect(urls)

    # 不要转给自己
    if int(rid) == request.user.id:
        urls = "/welcome/" + "?warn_code=1&warn_message=遭遇非法收款人!如有问题, 请联系管理员!"
        return redirect(urls)

    # 获取名字
    _, _, context = utils.check_user_type(user)
    context = utils.get_sidebar_and_navbar(user,context)
    name = recipient.name if context["user_type"] == "Person" else recipient.oname
    context["name"] = name
    context["rid"] = rid
    context["YQPoint"] = me.YQPoint

    # 储存返回跳转的url
    if context["user_type"] == "Person":

        context["return_url"] = (
                context["profile_url"] + context["name"] + "+" + context["rid"]
        )
    else:
        context["return_url"] = context["profile_url"] + context["name"]

    # 如果是post, 说明发起了一起转账
    # 到这里, rid没有问题, 接收方和发起方都已经确定
    if request.method == "POST":
        # 获取转账消息, 如果没有消息, 则为空
        transaction_msg = request.POST.get("msg", "")

        # 检查发起转账的数据
        try:
            amount = float(request.POST.get("amount", None))
            assert amount is not None
            assert amount > 0
        except:
            html_display["warn_code"] = 1
            html_display["warn_message"] = "转账金额为空或为负数, 请填写合法的金额!"

            

            return render(request, "transaction_page.html", locals())

        if int(amount * 10) / 10 != amount:
            html_display["warn_code"] = 1
            html_display["warn_message"] = "转账金额的最大精度为0.1, 请填写合法的金额!"

            

            return render(request, "transaction_page.html", locals())

        # 到这里, 参数的合法性检查完成了, 接下来应该是检查发起人的账户, 够钱就转
        try:
            with transaction.atomic():
                # 首先锁定用户
                if user_type == "Person":
                    payer = (
                        NaturalPerson.objects.activated()
                            .select_for_update()
                            .get(person_id=request.user)
                    )
                else:
                    payer = (
                        Organization.objects.activated()
                            .select_for_update()
                            .get(organization_id=request.user)
                    )

                # 接下来确定金额
                if payer.YQPoint < amount:
                    html_display["warn_code"] = 1
                    html_display["warn_message"] = (
                            "现存元气值余额为"
                            + str(payer.YQPoint)
                            + ", 不足以发起额度为"
                            + str(amount)
                            + "的转账!"
                    )
                else:
                    payer.YQPoint -= amount
                    record = TransferRecord.objects.create(
                        proposer=request.user,
                        recipient=user,
                        amount=amount,
                        message=transaction_msg,
                    )
                    record.save()
                    payer.save()
                    warn_message = "成功发起向" + name + "的转账! 元气值将在对方确认后到账。"

                    notification_create(
                        receiver=user,
                        sender=request.user,
                        typename=Notification.Type.NEEDDO,
                        title=Notification.Title.TRANSFER_CONFIRM,
                        content=transaction_msg,
                        URL="/myYQPoint/",
                        relate_TransferRecord=record,
                    )
                    # 跳转回主页, 首先先get主页位置
                    urls = (
                            context["return_url"]
                            + f"?warn_code=2&warn_message={warn_message}"
                    )
                    return redirect(urls)

        except:
            html_display["warn_code"] = 1
            html_display["warn_message"] = "出现无法预料的问题, 请联系管理员!"

    return render(request, "transaction_page.html", locals())


# 涉及表单，一般就用 post 吧
# 这边先扣，那边先不加，等确认加
# 预期这边成功之后，用企业微信通知接收方，调转到查看未接收记录的窗口
@require_POST
@login_required(redirect_field_name="origin")
def start_transaction(request):
    rid = request.POST.get("rid")  # index
    origin = request.POST.get("origin")
    amount = request.POST.get("amount")
    amount = float(amount)
    transaction_msg = request.POST.get("msg")
    name = request.POST.get("name")
    context = dict()
    context["origin"] = origin

    user = User.objects.get(id=rid)

    try:
        # 允许一位小数
        assert amount == int(float(amount) * 10) / 10
        assert amount > 0
    except:
        context[
            "msg"
        ] = "Unexpected amount. If you are not deliberately doing this, please contact the administrator to report this bug."
        return render(request, "msg.html", context)

    try:
        user = User.objects.get(id=rid)
    except:
        context[
            "msg"
        ] = "Unexpected recipient. If you are not deliberately doing this, please contact the administrator to report this bug."
        return render(request, "msg.html", context)

    try:
        payer = utils.get_person_or_org(request.user)
        with transaction.atomic():
            if payer.YQPoint >= float(amount):
                payer.YQPoint -= float(amount)
            else:
                raise ValueError
            # TODO 目前用的是 nickname，可能需要改成 name
            # 需要确认 create 是否会在数据库产生记录，如果不会是否会有主键冲突？
            record = TransferRecord.objects.create(
                proposer=request.user, recipient=user
            )
            record.amount = amount
            record.message = transaction_msg
            record.time = str(datetime.now())
            record.save()
            payer.save()

    except:
        context[
            "msg"
        ] = "Check if you have enough YQPoint. If so, please contact the administrator to report this bug."
        return render(request, "msg.html", context)

    context["msg"] = "Waiting the recipient to confirm the transaction."
    return render(request, "msg.html", context)


def confirm_transaction(request, tid=None, reject=None):
    context = dict()
    context["warn_code"] = 1  # 先假设有问题
    with transaction.atomic():
        try:
            record = TransferRecord.objects.select_for_update().get(
                id=tid, recipient=request.user
            )

        except Exception as e:

            context["warn_message"] = "交易遇到问题, 请联系管理员!" + str(e)
            return context

        if record.status != TransferRecord.TransferStatus.WAITING:
            context["warn_message"] = "交易已经完成, 请不要重复操作!"
            return context

        payer = record.proposer
        try:
            if hasattr(payer, "naturalperson"):
                payer = (
                    NaturalPerson.objects.activated()
                        .select_for_update()
                        .get(person_id=payer)
                )
            else:
                payer = Organization.objects.select_for_update().get(
                    organization_id=payer
                )
        except:
            context["warn_message"] = "交易对象不存在或已毕业, 请联系管理员!"
            return context

        recipient = record.recipient
        if hasattr(recipient, "naturalperson"):
            recipient = (
                NaturalPerson.objects.activated()
                    .select_for_update()
                    .get(person_id=recipient)
            )
        else:
            recipient = Organization.objects.select_for_update().get(
                organization_id=recipient
            )

        if reject is True:
            record.status = TransferRecord.TransferStatus.REFUSED
            payer.YQPoint += record.amount
            payer.save()
            context["warn_message"] = "拒绝转账成功!"
            notification_create(
                receiver=record.proposer,
                sender=record.recipient,
                typename=Notification.Type.NEEDREAD,
                title=Notification.Title.TRANSFER_FEEDBACK,
                content=f"{str(recipient)}拒绝了您的转账。",
                URL="/myYQpoint/",
            )
            notification_status_change(record.transfer_notification.get().id)
        else:
            record.status = TransferRecord.TransferStatus.ACCEPTED
            recipient.YQPoint += record.amount
            recipient.save()
            context["warn_message"] = "交易成功!"
            notification_create(
                receiver=record.proposer,
                sender=record.recipient,
                typename=Notification.Type.NEEDREAD,
                title=Notification.Title.TRANSFER_FEEDBACK,
                content=f"{str(recipient)}接受了您的转账。",
                URL="/myYQpoint/",
            )
            notification_status_change(record.transfer_notification.get().id)
        record.finish_time = datetime.now()  # 交易完成时间
        record.save()
        context["warn_code"] = 2

        return context

    context["warn_message"] = "交易遇到问题, 请联系管理员!"
    return context


def record2Display(record_list, user):  # 对应myYQPoint函数中的table_show_list
    lis = []
    amount = {"send": 0.0, "recv": 0.0}
    # 储存这个列表中所有record的元气值的和
    for record in record_list:
        lis.append({})

        # 确定类型
        record_type = "send" if record.proposer.username == user.username else "recv"

        # id
        lis[-1]["id"] = record.id

        # 时间
        lis[-1]["start_time"] = record.start_time.strftime("%m/%d %H:%M")
        if record.finish_time is not None:
            lis[-1]["finish_time"] = record.finish_time.strftime("%m/%d %H:%M")

        # 对象
        # 如果是给出列表，那么对象就是接收者

        obj_user = record.recipient if record_type == "send" else record.proposer
        lis[-1]["obj_direct"] = "To  " if record_type == "send" else "From"
        if hasattr(obj_user, "naturalperson"):  # 如果OneToOne Field在个人上
            lis[-1]["obj"] = obj_user.naturalperson.name
            lis[-1]["obj_url"] = "/stuinfo/" + \
                                 lis[-1]["obj"] + "+" + str(obj_user.id)
        else:
            lis[-1]["obj"] = obj_user.organization.oname
            lis[-1]["obj_url"] = "/orginfo/" + lis[-1]["obj"]

        # 金额
        lis[-1]["amount"] = record.amount
        amount[record_type] += record.amount

        # 留言
        lis[-1]["message"] = record.message
        lis[-1]["if_act_url"] = False
        if record.corres_act is not None:
            lis[-1]["message"] = "活动" + record.corres_act.title + "积分"
            # TODO 这里还需要补充一个活动跳转链接

        # 状态
        lis[-1]["status"] = record.get_status_display()

    # 对外展示为 1/10
    """
    统一在前端修改
    for key in amount:
        amount[key] = amount[key]/10
    """
    # 由于误差, 将amount调整为小数位数不超过2
    for key in amount.keys():
        amount[key] = round(amount[key], 1)
    return lis, amount


# modified by Kinnuch


@login_required(redirect_field_name="origin")
def myYQPoint(request):
    valid, user_type, html_display = utils.check_user_type(request.user)
    if not valid:
        return redirect("/logout/")
    isFirst = utils.get_person_or_org(request.user, user_type).first_time_login
    # 如果是首次登陆，会跳转到密码修改的页面
    if isFirst:
        return redirect(reverse("modpw"))
    
    # 接下来处理POST相关的内容
    html_display["warn_code"] = 0
    if request.method == "POST":  # 发生了交易处理的事件
        try:  # 检查参数合法性
            post_args = request.POST.get("post_button")
            record_id, action = post_args.split(
                "+")[0], post_args.split("+")[1]
            assert action in ["accept", "reject"]
            reject = action == "reject"
        except:
            html_display["warn_code"] = 1
            html_display["warn_message"] = "交易遇到问题,请不要非法修改参数!"

        if html_display["warn_code"] == 0:  # 如果传入参数没有问题
            # 调用确认预约API
            context = confirm_transaction(request, record_id, reject)
            # 此时warn_code一定是1或者2，必定需要提示
            html_display["warn_code"] = context["warn_code"]
            html_display["warn_message"] = context["warn_message"]

    me = utils.get_person_or_org(request.user, user_type)
    html_display["is_myself"] = True

    to_send_set = TransferRecord.objects.filter(
        proposer=request.user, status=TransferRecord.TransferStatus.WAITING
    )

    to_recv_set = TransferRecord.objects.filter(
        recipient=request.user, status=TransferRecord.TransferStatus.WAITING
    )

    issued_send_set = TransferRecord.objects.filter(
        proposer=request.user,
        status__in=[
            TransferRecord.TransferStatus.ACCEPTED,
            TransferRecord.TransferStatus.REFUSED,
        ],
    )

    issued_recv_set = TransferRecord.objects.filter(
        recipient=request.user,
        status__in=[
            TransferRecord.TransferStatus.ACCEPTED,
            TransferRecord.TransferStatus.REFUSED,
        ],
    )

    issued_recv_set = TransferRecord.objects.filter(
        recipient=request.user,
        status__in=[
            TransferRecord.TransferStatus.ACCEPTED,
            TransferRecord.TransferStatus.REFUSED,
        ],
    )

    # to_set 按照开始时间降序排列
    to_set = to_send_set.union(to_recv_set).order_by("-start_time")
    # issued_set 按照完成时间及降序排列
    # 这里应当要求所有已经issued的记录是有执行时间的
    issued_set = issued_send_set.union(
        issued_recv_set).order_by("-finish_time")

    to_list, amount = record2Display(to_set, request.user)
    issued_list, _ = record2Display(issued_set, request.user)

    show_table = {
        "obj": "对象",
        "time": "时间",
        "amount": "金额",
        "message": "留言",
        "status": "状态",
    }

    # 新版侧边栏, 顶栏等的呈现，采用 bar_display, 必须放在render前最后一步
    bar_display = utils.get_sidebar_and_navbar(request.user)
    # 补充一些呈现信息
    bar_display["title_name"] = "My YQPoint"
    bar_display["navbar_name"] = "我的元气值"  #
    bar_display["help_message"] = local_dict["help_message"]["我的元气值"]

    return render(request, "myYQPoint.html", locals())


"""
页面逻辑：
1. 方法为 GET 时，展示一个活动的详情。
    a. 如果当前用户是个人，有立即报名/已报名的 button
    b. 如果当前用户是组织，并且是该活动的所有者，有修改和取消活动的 button
2. 方法为 POST 时，通过 option 确定操作
    a. 如果修改活动，跳转到 addActivity
    b. 如果取消活动，本函数处理
    c. 如果报名活动，本函数处理 ( 还未实现 )
# TODO
个人操作，包括报名与取消

----------------------------
活动逻辑
1. 活动开始前一小时，不能修改活动
2. 活动开始当天晚上之前，不能再取消活动 ( 目前用的 12 小时，感觉基本差不多 )
"""


@login_required(redirect_field_name="origin")
def viewActivity(request, aid=None):
    """
    aname = str(request.POST["aname"])  # 活动名称
    organization_id = request.POST["organization_id"]  # 组织id
    astart = request.POST["astart"]  # 默认传入的格式为 2021-07-21 21:00:00
    afinish = request.POST["afinish"]
    content = str(request.POST["content"])
    URL = str(request.POST["URL"])  # 活动推送链接
    QRcode = request.POST["QRcode"]  # 收取元气值的二维码
    aprice = request.POST["aprice"]  # 活动价格
    capacity = request.POST["capacity"]  # 活动举办的容量
    """
    try:
        aid = int(aid)
        activity = Activity.objects.get(id=aid)
    except:
        return redirect("/welcome/")

    valid, user_type, html_display = utils.check_user_type(request.user)
    if not valid:
        return redirect("/welcome/")
    isFirst = utils.get_person_or_org(request.user, user_type).first_time_login
    # 如果是首次登陆，会跳转到密码修改的页面
    if isFirst:
        return redirect(reverse("modpw"))
    
    me = utils.get_person_or_org(request.user, user_type)

    # 活动全部基本信息
    title = activity.title
    """
    org = Organization.objects.activated().get(
        organization_id_id=activity.organization_id_id
    )
    """
    org = activity.organization_id

    org_name = org.oname
    org_avatar_path = utils.get_user_ava(org, "Organization")
    org_type = OrganizationType.objects.get(otype_id=org.otype_id).otype_name
    start_time = activity.start
    end_time = activity.end
    prepare_times = Activity.EndBeforeHours.prepare_times
    apply_deadline = activity.start - \
                     timedelta(hours=prepare_times[activity.endbefore])
    introduction = activity.introduction
    show_url = True # 前端使用量
    aURL = activity.URL
    if aURL is None :
        show_url = False
    aQRcode = activity.QRcode
    bidding = activity.bidding
    price = activity.YQPoint
    current_participants = activity.current_participants
    status = activity.status
    capacity = activity.capacity
    if capacity == -1 or capacity == 10000:
        capacity = "INF"

    # 特判
    person = False
    if user_type == "Person":
        person = True
        try:
            participant = Participant.objects.get(
                activity_id=activity, person_id=me.id
            )
            pStatus = participant.status
        except:
            # 无记录
            pStatus = "无记录"
    ownership = False
    if not person and org.organization_id == request.user:
        ownership = True

    # 新版侧边栏，顶栏等的呈现，采用bar_display，必须放在render前最后一步，但这里render太多了
    # TODO: 整理好代码结构，在最后统一返回
    bar_display = utils.get_sidebar_and_navbar(request.user)
    # 补充一些呈现信息
    bar_display["title_name"] = "活动信息"
    bar_display["navbar_name"] = "活动信息"

    # 处理 get 请求
    if request.method == "GET":
        return render(request, "activity_info.html", locals())

    html_display = dict()
    if request.POST is None:
        html_display["warn_code"] = 1
        html_display["warn_message"] = "非法的 POST 请求。如果您不是故意操作，请联系管理员汇报此 Bug."
        return render(request, "activity_info.html", locals())
    # 处理 post 请求
    # try:
    option = request.POST.get("option")
    if option == "cancel":
        if (
                activity.status == activity.Status.CANCELED
                or activity.status == activity.Status.END
        ):
            html_display["warn_code"] = 1
            html_display["warn_message"] = "当前活动已取消或结束。"
            return render(request, "activity_info.html", locals())

        if activity.status == activity.Status.PROGRESSING:
            if activity.start + timedelta(hours=12) < datetime.now():
                html_display["warn_code"] = 1
                html_display["warn_message"] = "活动已进行 12 小时以上，不能取消。"
                return render(request, "activity_info.html", locals())

        with transaction.atomic():
            org = Organization.objects.select_for_update().get(
                organization_id=request.user
            )
            if bidding:
                participants = Participant.objects.select_for_update().filter(
                    status=Participant.AttendStatus.APLLYING
                )
            else:
                participants = Participant.objects.select_for_update().filter(
                    status=Participant.AttendStatus.APLLYSUCCESS
                )
            records = TransferRecord.objects.select_for_update().filter(
                status=TransferRecord.TransferStatus.ACCEPTED, corres_act=activity
            )
            sumYQPoint = 0.0
            for record in records:
                sumYQPoint += record.amount
            if org.YQPoint < sumYQPoint:
                html_display["warn_code"] = 1
                html_display["warn_message"] = "没有足够的元气值退回给已参与的同学，无法取消活动。"
                return render(request, "activity_info.html", locals())
            else:
                org.YQPoint -= sumYQPoint
                org.save()
                for record in records:
                    proposer = record.proposer
                    proposer = NaturalPerson.objects.select_for_update().get(
                        person_id=proposer
                    )
                    proposer.YQPoint += record.amount
                    record.status = TransferRecord.TransferStatus.REFUND
                    proposer.save()
                    record.save()
                for participant in participants:
                    participant.status = Participant.AttendStatus.APLLYFAILED
                    participant.save()
            activity.status = activity.Status.CANCELED
            activity.save()
        html_display["warn_code"] = 2
        html_display["warn_message"] = "成功取消活动。"
        status = activity.status
        # TODO 第一次点只会提醒已经成功取消活动，但是活动状态还是进行中，看看怎么修一下
        return render(request, "activity_info.html", locals())

    elif option == "edit":
        if (
                activity.status == activity.Status.APPLYING
                or activity.status == activity.Status.REVIEWING
        ):
            return redirect(f"/addActivities/?edit=True&aid={aid}")
        if activity.status == activity.Status.WAITING:
            if start_time + timedelta(hours=1) > datetime.now():
                html_display["warn_code"] = 1
                html_display["warn_message"] = f"活动即将开始, 不能修改活动。"
                return render(request, "activity_info.html", locals())
        else:
            html_display["warn_code"] = 1
            html_display["warn_message"] = f"活动状态为{activity.status}, 不能修改。"
            return render(request, "activity_info.html", locals())

    elif option == "apply":
        aid = request.POST.get("aid")
        willingness = None
        if bidding:
            willingness = request.POST.get("willingness")
            try:
                willingness = float(willingness)
            except:
                html_display["warn_code"] = 1
                html_display["warn_message"] = "请输入投点数值。"
                return render(request, "activity_info.html", locals())
        try:
            context = applyActivity(request, int(aid), willingness)
            if context["success"] == False:
                html_display["warn_code"] = 1
                html_display["warn_message"] = context["msg"]
            else:
                html_display["warn_code"] = 2
                if bidding:
                    html_display["warn_message"] = "投点成功"
                    pStatus = context["pStatus"]
                else:
                    html_display["warn_message"] = "报名成功"
                pStatus = context["pStatus"]
                current_participants += 1
        except:
            html_display["warn_code"] = 1
            html_display["warn_message"] = "非预期的异常，请联系管理员汇报。"
        return render(request, "activity_info.html", locals())

    elif option == "quit":
        with transaction.atomic():
            np = NaturalPerson.objects.select_for_update().get(person_id=request.user)
            org = Organization.objects.select_for_update().get(
                organization_id=activity.organization_id.organization_id
            )
            try:
                participant = Participant.objects.select_for_update().get(
                    activity_id=activity,
                    person_id=np,
                    status__in=[
                        Participant.AttendStatus.APPLYING,
                        Participant.AttendStatus.APLLYSUCCESS,
                    ],
                )
            except:
                html_display["warn_code"] = 1
                html_display["warn_message"] = "未找到报名记录。"
                return render(request, "activity_info.html", locals())
            record = TransferRecord.objects.select_for_update().get(
                corres_act=activity,
                proposer=request.user,
                status=TransferRecord.TransferStatus.ACCEPTED,
            )
            activity = Activity.objects.select_for_update().get(id=aid)

            # 报名截止前，全额退还
            if status == Activity.Status.APPLYING:
                amount = record.amount
            elif status == Activity.Status.WAITING:
                cur_time = datetime.now()
                if cur_time + timedelta(hours=1) > activity.start:
                    html_display["warn_code"] = 1
                    html_display["warn_message"] = "活动即将开始，不能取消报名。"
                    return render(request, "activity_info.html", locals())
                if bidding:
                    html_display["warn_code"] = 1
                    html_display["warn_message"] = "投点类活动在报名截止后不能取消。"
                amount = int(10 * record.amount * 0.5) / 10
            else:
                html_display["warn_code"] = 1
                html_display["warn_message"] = "活动已开始或结束，无法取消。"
                return render(request, "activity_info.html", locals())

            if org.YQPoint < amount:
                html_display["warn_code"] = 1
                html_display["warn_message"] = "组织账户元气值不足，请与组织负责人联系。"
                return render(request, "activity_info.html", locals())
            org.YQPoint -= amount
            np.YQPoint += amount
            participant.status = Participant.AttendStatus.CANCELED
            record.status = TransferRecord.TransferStatus.REFUND
            activity.current_participants -= 1
            org.save()
            np.save()
            record.save()
            participant.save()
            activity.save()
            current_participants = activity.current_participants

        html_display["warn_code"] = 2
        html_display["warn_message"] = "成功取消报名。"
        pStatus = Participant.AttendStatus.CANCELED
        return render(request, "activity_info.html", locals())

    elif option == "payment":
        raise NotImplementedError
        return render(request, "activity_info.html", locals())

    else:
        html_display["warn_code"] = 1
        html_display["warn_message"] = "非法的 POST 请求。如果您不是故意操作，请联系管理员汇报此 Bug."
        return render(request, "activity_info.html", locals())

    """
    except:
        html_display["warn_code"] = 1
        html_display["warn_message"] = "非法预期的错误。请联系管理员汇报此 Bug."
        return render(request, "activity_info.html", locals())
    """


# 通过GET获得活动信息表下载链接
# GET参数?activityid=id&infotype=sign[&output=id,name,gender,telephone][&format=csv|excel]
# GET参数?activityid=id&infotype=qrcode
#   activity_id : 活动id
#   infotype    : sign or qrcode or 其他（以后可以拓展）
#     sign报名信息:
#       output  : [可选]','分隔的需要返回的的field名
#                 [默认]id,name,gender,telephone
#       format  : [可选]csv or excel
#                 [默认]csv
#     qrcode签到二维码
# example: http://127.0.0.1:8000/getActivityInfo?activityid=1&infotype=sign
# example: http://127.0.0.1:8000/getActivityInfo?activityid=1&infotype=sign&output=id,wtf
# example: http://127.0.0.1:8000/getActivityInfo?activityid=1&infotype=sign&format=excel
# example: http://127.0.0.1:8000/getActivityInfo?activityid=1&infotype=qrcode
# TODO: 前端页面待对接
@login_required(redirect_field_name="origin")
def getActivityInfo(request):
    valid, user_type, html_display = utils.check_user_type(request.user)
    if not valid:
        return redirect("/index/")
    isFirst = utils.get_person_or_org(request.user, user_type).first_time_login
    # 如果是首次登陆，会跳转到密码修改的页面
    if isFirst:
        return redirect(reverse("modpw"))
    

    # check activity existence
    activity_id = request.GET.get("activityid", None)
    try:
        activity = Activity.objects.get(id=activity_id)
    except:
        html_display["warn_code"] = 1
        html_display["warn_message"] = f"活动{activity_id}不存在"
        return render(request, "某个页面.html", locals())

    # check organization existance and ownership to activity
    organization = utils.get_person_or_org(request.user, "organization")
    if activity.organization_id != organization:
        html_display["warn_code"] = 1
        html_display["warn_message"] = f"{organization}不是活动的组织者"
        return render(request, "某个页面.html", locals())

    info_type = request.GET.get("infotype", None)
    if info_type == "sign":  # get registration information
        # make sure registration is over
        if activity.status == Activity.Status.REVIEWING:
            html_display["warn_code"] = 1
            html_display["warn_message"] = "活动正在审核"
            return render(request, "某个页面.html", locals())

        elif activity.status == Activity.Status.CANCELED:
            html_display["warn_code"] = 1
            html_display["warn_message"] = "活动已取消"
            return render(request, "某个页面.html", locals())

        elif activity.status == Activity.Status.APPLYING:
            html_display["warn_code"] = 1
            html_display["warn_message"] = "报名尚未截止"
            return render(request, "某个页面.html", locals())

        else:
            # get participants
            # are you sure it's 'Paticipant' not 'Participant' ??
            participants = Participant.objects.filter(activity_id=activity_id)
            participants = participants.filter(
                status=Participant.AttendStatus.APLLYSUCCESS
            )

            # get required fields
            output = request.GET.get("output", "id,name,gender,telephone")
            fields = output.split(",")

            # check field existence
            allowed_fields = ["id", "name", "gender", "telephone"]
            for field in fields:
                if not field in allowed_fields:
                    html_display["warn_code"] = 1
                    html_display["warn_message"] = f"不允许的字段名{field}"
                    return render(request, "某个页面.html", locals())

            filename = f"{activity_id}-{info_type}-{output}"
            content = map(
                lambda paticipant: map(
                    lambda key: paticipant[key], fields), participants
            )

            format = request.GET.get("format", "csv")
            if format == "csv":
                buffer = io.StringIO()
                csv.writer(buffer).writerows(content), buffer.seek(0)
                response = HttpResponse(buffer, content_type="text/csv")
                response["Content-Disposition"] = f"attachment; filename={filename}.csv"
                return response  # downloadable

            elif format == "excel":
                return HttpResponse(".xls Not Implemented")

            else:
                html_display["warn_code"] = 1
                html_display["warn_message"] = f"不支持的格式{format}"
                return render(request, "某个页面.html", locals())

    elif info_type == "qrcode":
        # checkin begins 1 hour ahead
        if datetime.now() < activity.start - timedelta(hours=1):
            html_display["warn_code"] = 1
            html_display["warn_message"] = "签到失败：签到未开始"
            return render(request, "某个页面.html", locals())

        else:
            checkin_url = f"/checkinActivity?activityid={activity.id}"
            origin_url = request.scheme + "://" + request.META["HTTP_HOST"]
            checkin_url = parse.urljoin(
                origin_url, checkin_url)  # require full path

            buffer = io.BytesIO()
            qr = qrcode.QRCode(version=1, box_size=10, border=5)
            qr.add_data(checkin_url), qr.make(fit=True)
            img = qr.make_image(fill_color="black", back_color="white")
            img.save(buffer, "jpeg"), buffer.seek(0)
            response = HttpResponse(buffer, content_type="img/jpeg")
            return response

    else:
        html_display["warn_code"] = 1
        html_display["warn_message"] = f"不支持的信息{info_type}"
        return render(request, "某个页面.html", locals())


# participant checkin activity
# GET参数?activityid=id
#   activity_id : 活动id
# example: http://127.0.0.1:8000/checkinActivity?activityid=1
# TODO: 前端页面待对接
@login_required(redirect_field_name="origin")
def checkinActivity(request):
    valid, user_type, html_display = utils.check_user_type(request.user)
    if not valid:
        return redirect("/index/")
    isFirst = utils.get_person_or_org(request.user, user_type).first_time_login
    # 如果是首次登陆，会跳转到密码修改的页面
    if isFirst:
        return redirect(reverse("modpw"))
    

    # check activity existence
    activity_id = request.GET.get("activityid", None)
    try:
        activity = Activity.objects.get(id=activity_id)
        if (
                activity.status != Activity.Status.WAITING
                and activity.status != Activity.Status.PROGRESSING
        ):
            html_display["warn_code"] = 1
            html_display["warn_message"] = f"签到失败：活动{activity.status}"
            return redirect("/viewActivities/")  # context incomplete
    except:
        msg = "活动不存在"
        origin = "/welcome/"
        return render(request, "msg.html", locals())

    # check person existance and registration to activity
    person = utils.get_person_or_org(request.user, "naturalperson")
    try:
        participant = Participant.objects.get(
            activity_id=activity_id, person_id=person.id
        )
        if participant.status == Participant.AttendStatus.APLLYFAILED:
            html_display["warn_code"] = 1
            html_display["warn_message"] = "您没有参与这项活动：申请失败"
        elif participant.status == Participant.AttendStatus.APLLYSUCCESS:
            #  其实我觉得这里可以增加一个让发起者设定签到区间的功能
            #    或是有一个管理界面，管理一个“签到开关”的值
            if datetime.now().date() < activity.end.date():
                html_display["warn_code"] = 1
                html_display["warn_message"] = "签到失败：签到未开始"
            elif datetime.now() >= activity.end:
                html_display["warn_code"] = 1
                html_display["warn_message"] = "签到失败：签到已结束"
            else:
                participant.status = Participant.AttendStatus.ATTENDED
                html_display["warn_code"] = 2
                html_display["warn_message"] = "签到成功"
        elif participant.status == Participant.AttendStatus.ATTENDED:
            html_display["warn_code"] = 1
            html_display["warn_message"] = "重复签到"
        elif participant.status == Participant.AttendStatus.CANCELED:
            html_display["warn_code"] = 1
            html_display["warn_message"] = "您没有参与这项活动：已取消"
        else:
            msg = f"不合理的参与状态：{participant.status}"
            origin = "/welcome/"
            return render(request, "msg.html", locals())
    except:
        html_display["warn_code"] = 1
        html_display["warn_message"] = "您没有参与这项活动：未报名"

    return redirect("/viewActivities/")  # context incomplete


# TODO 定时任务
"""
发起活动与修改活动页
---------------
页面逻辑：
使用 GET 方法时，如果存在 edit=True 参数，展示修改活动的界面，否则展示创建活动的界面。
创建活动的界面，placeholder 为 prompt
编辑活动的界面，表单的 placeholder 会被修改为活动的旧值。并且添加两个 hidden input，分别提交 edit=True 和活动的 id
当请求方法为 POST 时，处理请求并修改数据库，如果没有问题，跳转到展示活动信息的界面
存在 edit=True 参数时，为编辑操作，否则为创建操作
编辑操作时，input 并不包含 model 所有 field 的数据，只修改其中出现的

"""


@login_required(redirect_field_name="origin")
def addActivities(request):
    valid, user_type, html_display = utils.check_user_type(request.user)
    if not valid:
        return redirect("/index/")
    if user_type == "Person":
        return redirect("/welcome/")  # test
    isFirst = utils.get_person_or_org(request.user, user_type).first_time_login
    # 如果是首次登陆，会跳转到密码修改的页面
    if isFirst:
        return redirect(reverse("modpw"))
    
    me = utils.get_person_or_org(request.user)
    html_display["is_myself"] = True

    # 新版侧边栏, 顶栏等的呈现，采用 bar_display, 必须放在render前最后一步
    # TODO: 整理结构，统一在结束时返回render
    bar_display = utils.get_sidebar_and_navbar(request.user)
    bar_display["title_name"] = "新建活动"
    bar_display["navbar_name"] = "新建活动"

    if request.method == "POST" and request.POST:

        edit = request.POST.get("edit")
        if edit is not None:
            aid = request.POST.get("aid")
            try:
                aid = int(aid)
                assert edit == "True"
            except:
                html_display["warn_code"] = 1
                html_display["warn_message"] = "非预期的 POST 参数，如果非故意操作，请联系管理员。"
                edit = False
                return render(request, "activity_add.html", locals())

        org = utils.get_person_or_org(request.user, user_type)
        # 和 app.Activity 数据库交互，需要从前端获取以下表单数据
        context = dict()
        context = utils.check_ac_request(request)  # 合法性检查

        if context["warn_code"] != 0:
            html_display["warn_code"] = context["warn_code"]
            html_display["warn_message"] = "创建/修改活动失败。" + context["warn_msg"]
            # return render(request, "activity_add.html", locals())
            # 这里不返回，走到下面 GET 的逻辑，如果是修改，还能展示修改页面

        else:
            with transaction.atomic():
                if edit is not None:
                    # 编辑的情况下，查表取出 activity
                    try:
                        new_act = Activity.objects.select_for_update().get(id=aid)
                    except:
                        html_display["warn_code"] = context["warn_code"]
                        html_display["warn_message"] = "不存在的活动。"
                        edit = False
                        return render(request, "activity_add.html", locals())

                else:
                    # 非编辑，创建一个 activity
                    new_act = Activity.objects.create(
                        title=context["aname"], organization_id=org
                    )
                    if context["signschema"] == 1:
                        new_act.bidding = True
                        new_act.budget = context["budget"]
                    # 默认状态是报名中，可能需要审核
                    if not context["need_check"]:
                        new_act.status = Activity.Status.APPLYING

                # 不一定需要改这些内容，edit 情况下不一定会提交这些内容
                # 如果没有，就不修改
                if context.get("content"):
                    new_act.content = context["content"]
                if context.get("prepare_scheme"):
                    new_act.endbefore = context["prepare_scheme"]
                if context.get("act_start"):
                    new_act.start = context["act_start"]
                if context.get("act_end"):
                    new_act.end = context["act_end"]
                if context.get("URL"):
                    new_act.URL = context["URL"]
                if context.get("location"):
                    new_act.location = context["location"]
                # new_act.QRcode = QRcode
                if context.get("aprice"):
                    new_act.YQPoint = context["aprice"]
                if context.get("capacity"):
                    new_act.capacity = context["capacity"]
                new_act.save()
            if context["warn_code"] == 0:
                return redirect(f"/viewActivity/{new_act.id}")
            # warn_code==0
            return render(request, "activity_add.html", locals())

    # get 请求
    edit = request.GET.get("edit")
    if edit is None or edit != "True":
        # 非编辑，place holder prompt
        edit = False
        title = "活动名称"
        location = "活动地点"
        start = "开始时间"
        end = "结束时间"
        capacity = "人数限制"

        introduction = "(必填)简介会随活动基本信息一同推送至订阅者的微信"
        url = "(可选)填写活动推送的链接"
    else:
        # 编辑状态下，placeholder 为原值
        edit = True
        try:
            aid = request.GET["aid"]
            aid = int(aid)
        except:
            html_display["warn_code"] = 1
            html_display["warn_message"] = "非预期的 GET 参数，如果非故意操作，请联系管理员。"
            edit = False
            return render(request, "activity_add.html", locals())
        activity = Activity.objects.get(id=aid)
        title = activity.title
        budget = activity.budget
        location = activity.location
        start = activity.start.strftime("%m/%d/%Y %H:%M %p")
        end = activity.end.strftime("%m/%d/%Y %H:%M %p")

        introduction = activity.introduction
        url = activity.URL
        endbefore = activity.endbefore
        bidding = activity.bidding
        amount = activity.YQPoint
        signscheme = "先到先得"
        if bidding:
            signscheme = "投点参与"
        capacity = activity.capacity
        no_limit = False
        if capacity == 10000:
            no_limit = True

    # 补充一些实用的信息
    html_display["today"] = datetime.now().strftime("%Y-%m-%d")

    # 新版侧边栏, 顶栏等的呈现，采用 bar_display, 必须放在render前最后一步
    bar_display = utils.get_sidebar_and_navbar(request.user)
    bar_display["title_name"] = "新建活动"
    bar_display["navbar_name"] = "新建活动"

    return render(request, "activity_add.html", locals())


@login_required(redirect_field_name="origin")
def subscribeActivities(request):
    valid, user_type, html_display = utils.check_user_type(request.user)
    if not valid:
        return redirect("/index/")
    isFirst = utils.get_person_or_org(request.user, user_type).first_time_login
    # 如果是首次登陆，会跳转到密码修改的页面
    if isFirst:
        return redirect(reverse("modpw"))
        
    
    me = utils.get_person_or_org(request.user, user_type)
    html_display["is_myself"] = True
    org_list = list(Organization.objects.all())
    otype_list = list(OrganizationType.objects.all())
    unsubscribe_list = list(
        me.subscribe_list.values_list("organization_id__username", flat=True)
    )  # 获取不订阅列表（数据库里的是不订阅列表）
    subscribe_list = [
        org.organization_id.username for org in org_list if org.organization_id.username not in unsubscribe_list

    ]  # 获取订阅列表
    # 新版侧边栏, 顶栏等的呈现，采用 bar_display, 必须放在render前最后一步
    bar_display = utils.get_sidebar_and_navbar(request.user)
    # 补充一些呈现信息
    bar_display["title_name"] = "Subscribe"
    bar_display["navbar_name"] = "我的订阅"  #
    bar_display["help_message"] = local_dict["help_message"]["我的订阅"]

    subscribe_url = reverse("save_subscribe_status")
    return render(request, "activity_subscribe.html", locals())


@login_required(redirect_field_name="origin")
def save_subscribe_status(request):
    valid, user_type, html_display = utils.check_user_type(request.user)
    if not valid:
        return redirect("/index/")
    isFirst = utils.get_person_or_org(request.user, user_type).first_time_login
    # 如果是首次登陆，会跳转到密码修改的页面
    if isFirst:
        return redirect(reverse("modpw"))
    
    me = utils.get_person_or_org(request.user, user_type)
    params = json.loads(request.body.decode("utf-8"))
    print(params)
    with transaction.atomic():
        if "id" in params.keys():
            if params["status"]:
                me.subscribe_list.remove(
                    Organization.objects.get(
                        organization_id__username=params["id"])
                )
            else:
                me.subscribe_list.add(
                    Organization.objects.get(
                        organization_id__username=params["id"])
                )
        elif "otype" in params.keys():
            unsubscribed_list = me.subscribe_list.filter(
                otype__otype_id=params["otype"]
            )
            org_list = Organization.objects.filter(
                otype__otype_id=params['otype'])
            if params["status"]:  # 表示要订阅
                for org in unsubscribed_list:
                    me.subscribe_list.remove(org)
            else:  # 不订阅
                for org in org_list:
                    me.subscribe_list.add(org)
        me.save()

    return JsonResponse({"success": True})


@login_required(redirect_field_name="origin")
def apply_position(request, oid=None):
    """ apply for position in organization, including join, withdraw, transfer
    Args:
        - oid <str>: Organization ID in URL path, while actually is the ID of User.
        - apply_type <str>: Application type, including "JOIN", "WITHDRAW", "TRANSFER".
        - apply_pos <int>: Position applied for.
    Return:
        - Personal `/notification/` web page
    """
    valid, user_type, html_display = utils.check_user_type(request.user)
    if not valid or user_type != "Person":
        return redirect("/index/")
    isFirst = utils.get_person_or_org(request.user, user_type).first_time_login
    # 如果是首次登陆，会跳转到密码修改的页面
    if isFirst:
        return redirect(reverse("modpw"))
    
    
    me = utils.get_person_or_org(request.user, user_type)
    user = User.objects.get(id=int(oid))
    org = Organization.objects.get(organization_id=user)

    if request.method == "GET":
        apply_type = request.GET.get("apply_type", "JOIN")
        apply_pos = int(request.GET.get("apply_pos", 10))
    elif request.method == "POST":
        apply_type = request.POST.get("apply_type", "JOIN")
        apply_pos = int(request.POST.get("apply_pos", 10))

    try:
        apply_type = Position.objects.create_application(me, org, apply_type, apply_pos)
    except Exception as e:
        print(e)
        return redirect(f"/orginfo/{org.oname}?warn_code=1&warn_message={e}")

    contents = [f"{apply_type}申请已提交审核", f"{apply_type}申请审核"]
    notification_create(
        me.person_id,
        org.organization_id,
        Notification.Type.NEEDREAD,
        Notification.Title.POSITION_INFORM,
        contents[0],
        "/personnelMobilization/",

        publish_to_wechat=True,  # 不要复制这个参数，先去看函数说明
    )
    notification_create(
        org.organization_id,
        me.person_id,
        Notification.Type.NEEDDO,
        Notification.Title.POSITION_INFORM,
        contents[1],
        "/personnelMobilization/",

        publish_to_wechat=True,  # 不要复制这个参数，先去看函数说明
    )
    return redirect("/notifications/")


@login_required(redirect_field_name="origin")
def personnel_mobilization(request):
    valid, user_type, html_display = utils.check_user_type(request.user)
    if not valid or user_type != "Organization":
        return redirect("/index/")
    isFirst = utils.get_person_or_org(request.user, user_type).first_time_login
    # 如果是首次登陆，会跳转到密码修改的页面
    if isFirst:
        return redirect(reverse("modpw"))
    
    me = utils.get_person_or_org(request.user, user_type)
    html_display = {"is_myself": True}

    if request.method == "GET":  # 展示页面
        pending_status = Q(apply_status=Position.ApplyStatus.PENDING)
        issued_status = (
                Q(apply_status=Position.ApplyStatus.PASS)
                | Q(apply_status=Position.ApplyStatus.REJECT)
        )

        pending_list = me.position_set.filter(pending_status)
        for record in pending_list:
            record.job_name = me.otype.get_name(record.apply_pos)

        issued_list = me.position_set.filter(issued_status)
        for record in issued_list:
            record.job_name = me.otype.get_name(record.pos)

        # 新版侧边栏, 顶栏等的呈现，采用 bar_display, 必须放在render前最后一步
        bar_display = utils.get_sidebar_and_navbar(request.user)
        bar_display["title_name"] = "人事变动"
        bar_display["navbar_name"] = "人事变动"

        return render(request, "personnel_mobilization.html", locals())

    elif request.method == "POST":  # 审核申请
        params = json.loads(request.POST.get("confirm", None))
        if params is None:
            redirect(f"/orginfo/{me.oname}")

        with transaction.atomic():
            application = Position.objects.select_for_update().get(
                id=params["id"])
            apply_status = params["apply_status"]
            if apply_status == "PASS":
                if application.apply_type == Position.ApplyType.JOIN:
                    application.status = Position.Status.INSERVICE
                    application.pos = application.apply_pos
                elif application.apply_type == Position.ApplyType.WITHDRAW:
                    application.status = Position.Status.DEPART
                elif application.apply_type == Position.AppltType.TRANSFER:
                    application.pos = application.apply_pos
                application.apply_status = Position.ApplyStatus.PASS
            elif apply_status == "REJECT":
                application.apply_status = Position.ApplyStatus.REJECT
            application.save()

        notification_create(
            application.person.person_id,
            me.organization_id,
            Notification.Type.NEEDREAD,
            Notification.Title.POSITION_INFORM,
            f"{application.apply_type}申请{application.apply_status}",

            publish_to_wechat=True,  # 不要复制这个参数，先去看函数说明
        )
        return redirect("/personnelMobilization/")


def notification2Display(notification_list):
    lis = []
    # 储存这个列表中所有record的元气值的和
    for notification in notification_list:
        lis.append({})

        # id
        lis[-1]["id"] = notification.id

        # 时间
        lis[-1]["start_time"] = notification.start_time.strftime("%m/%d %H:%M")
        if notification.finish_time is not None:
            lis[-1]["finish_time"] = notification.finish_time.strftime(
                "%m/%d %H:%M")

        # 留言
        lis[-1]["content"] = notification.content

        # 状态
        lis[-1]["status"] = notification.get_status_display()
        lis[-1]["URL"] = notification.URL
        lis[-1]["type"] = notification.get_typename_display()
        lis[-1]["title"] = notification.get_title_display()
        if notification.sender.username[0] == "z":
            lis[-1]["sender"] = Organization.objects.get(
                organization_id__username=notification.sender.username
            ).oname
        else:
            lis[-1]["sender"] = NaturalPerson.objects.get(
                person_id__username=notification.sender.username
            ).name
    return lis


def notification_status_change(notification_id):
    """
    调用该函数以完成一项通知。对于知晓类通知，在接收到用户点击按钮后的post表单，该函数会被调用。
    对于需要完成的待处理通知，需要在对应的事务结束判断处，调用该函数。
    """
    context = dict()
    context["warn_code"] = 1
    with transaction.atomic():
        notification = Notification.objects.select_for_update().get(id=notification_id)
        if notification.status == Notification.Status.UNDONE:
            notification.status = Notification.Status.DONE
            notification.finish_time = datetime.now()  # 通知完成时间
            notification.save()
            context["warn_code"] = 2
            context["warn_message"] = "您已成功阅读一条通知！"
        elif notification.status == Notification.Status.DONE:
            notification.status = Notification.Status.UNDONE
            notification.save()
            context["warn_code"] = 2
            context["warn_message"] = "成功设置一条通知为未读！"
        return context
    context["warn_message"] = "在阅读通知的过程中发生错误，请联系管理员！"
    return context


def notification_create(
        receiver, sender, typename, title, content, URL=None, relate_TransferRecord=None
        , *, publish_to_wechat=False
):
    """
    对于一个需要创建通知的事件，请调用该函数创建通知！
        receiver: org 或 nat_person，使用object.get获取的 user 对象
        sender: org 或 nat_person，使用object.get获取的 user 对象
        type: 知晓类 或 处理类
        title: 请在数据表中查找相应事件类型，若找不到，直接创建一个新的choice
        content: 输入通知的内容
        URL: 需要跳转到处理事务的页面

    注意事项：
        publish_to_wechat: bool 仅位置参数
        - 你不应该输入这个参数，除非你清楚wechat_send.py的所有逻辑
        - 在最坏的情况下，可能会阻塞近10s
        - 简单来说，涉及订阅或者可能向多人连续发送类似通知时，都不要发送到微信
        - 在线程锁内时，也不要发送
    """
    notification = Notification.objects.create(
        receiver=receiver,
        sender=sender,
        typename=typename,
        title=title,
        content=content,
        URL=URL,
        relate_TransferRecord=relate_TransferRecord,
    )
    if publish_to_wechat == True:
        if getattr(publish_notification, 'ENABLE_INSTANCE', False):
            publish_notification(notification)
        else:
            publish_notification(notification.id)
    return notification



@login_required(redirect_field_name="origin")
def notifications(request):
    valid, user_type, html_display = utils.check_user_type(request.user)
    if not valid:
        return redirect("/index/")
    isFirst = utils.get_person_or_org(request.user, user_type).first_time_login
    # 如果是首次登陆，会跳转到密码修改的页面
    if isFirst:
        return redirect(reverse("modpw"))
    
    # 接下来处理POST相关的内容

    if request.method == "GET" and request.GET:  # 外部错误信息
        try: 
            warn_code = int(request.GET["warn_code"])
            assert warn_code in [1, 2]
            warn_message = str(request.GET.get("warn_message"))
            html_display["warn_code"] = warn_code
            html_display["warn_message"] = warn_message
        except: 
            html_display["warn_code"] = 1
            html_display["warn_message"] = "非预期的GET参数"

    if request.method == "POST":  # 发生了通知处理的事件
        post_args = request.POST.get("post_button")
        if 'cancel' in post_args:
            notification_id = int(post_args.split("+")[0])
            Notification.objects.get(id=notification_id).delete()
            html_display["warn_code"] = 2 # success
            html_display['warn_message'] = '成功删除一条通知！'
        else:
            notification_id = post_args
            context = notification_status_change(notification_id)
            html_display["warn_code"] = context["warn_code"]
            html_display["warn_message"] = context["warn_message"]
    me = utils.get_person_or_org(request.user, user_type)
    html_display["is_myself"] = True

    done_set = Notification.objects.filter(
        receiver=request.user, status=Notification.Status.DONE
    )

    undone_set = Notification.objects.filter(
        receiver=request.user, status=Notification.Status.UNDONE
    )

    done_list = notification2Display(
        list(done_set.union(done_set).order_by("-finish_time"))
    )
    undone_list = notification2Display(
        list(undone_set.union(undone_set).order_by("-start_time"))
    )

    # 新版侧边栏, 顶栏等的呈现，采用 bar_display, 必须放在render前最后一步
    bar_display = utils.get_sidebar_and_navbar(request.user)
    bar_display["title_name"] = "Notifications"
    bar_display["navbar_name"] = "通知信箱"
    bar_display["help_message"] = local_dict["help_message"]["通知信箱"]

    return render(request, "notifications.html", locals())


# 新建组织 or 修改新建组织信息
@login_required(redirect_field_name='origin')
def addOrganization(request):
    """
    新建组织，首先是由check_neworg_request()检查输入的合法性，再存储申请信息到NewOrganization的一个实例中
    之后便是创建给对应审核老师的通知
    """
    valid, user_type, html_display = utils.check_user_type(request.user)
    if not valid:
        return redirect('/index/')
    isFirst = utils.get_person_or_org(request.user, user_type).first_time_login
    # 如果是首次登陆，会跳转到密码修改的页面
    if isFirst:
        return redirect(reverse("modpw"))
    
    
    me = utils.get_person_or_org(request.user)
    if user_type == "Organization":
        return redirect("/welcome/")  # test
    html_display['is_myself'] = True

    edit = 0
    if request.GET.get('neworg_id') is not None and request.GET.get('notifi_id') is not None:
        edit = 1
        try:
            id = int(request.GET.get('neworg_id'))  # 新建组织ID
            notification_id = int(request.GET.get('notifi_id'))  # 通知ID
            en_pw = str(request.GET.get('enpw'))
            if hash_coder.verify(str(id) + '新建组织' + str(notification_id),
                                en_pw) == False:
                html_display['warn_code'] = 1
                html_display['warn_message'] = "该URL被篡改，请输入正确的URL地址"
                return redirect('/notifications/' +
                                '?warn_code={}&warn_message={}'.format(
                                    html_display['warn_code'], html_display['warn_message']))
            preorg = NewOrganization.objects.get(id=id)

            notification=Notification.objects.get(id=notification_id)
            if preorg.status==NewOrganization.NewOrgStatus.CANCELED or preorg.status==NewOrganization.NewOrgStatus.CONFIRMED \
                    or notification.status==Notification.Status.DONE:
                if notification.status == Notification.Status.UNDONE:
                    notification_status_change(notification_id)
                html_display['warn_code'] = 1
                html_display['warn_message'] = "通知已被处理，请不要重复处理。"
                return redirect('/notifications/' + 
                    '?warn_code={}&warn_message={}'.format(
                        html_display['warn_code'], html_display['warn_message']))
        except:
            html_display['warn_code'] = 1
            html_display['warn_message'] = "获取申请信息失败，请联系管理员。"
            return redirect('/notifications/' + 
                '?warn_code={}&warn_message={}'.format(
                    html_display['warn_code'], html_display['warn_message']))

    
    # 新版侧边栏, 顶栏等的呈现，采用 bar_display, 必须放在render前最后一步
    # TODO: 整理页面返回逻辑，统一返回render的地方
    bar_display = utils.get_sidebar_and_navbar(request.user)
    bar_display["title_name"] = "新建组织"
    bar_display["navbar_name"] = "新建组织"


    if edit:  # 打开页面信息的准备
        comments = preorg.comments.order_by("time")
        html_display['oname'] = preorg.oname
        html_display['otype_id'] = preorg.otype.otype_id
        html_display['pos'] = preorg.pos
        html_display['introduction'] = preorg.introduction
        html_display['application'] = preorg.application
        org_avatar_path=utils.get_user_ava(preorg, "Organization")

    if request.method == "POST" and request.POST:

        if request.POST.get('comment_submit') is not None:  # 新建评论信息，并保存
            text = str(request.POST.get('comment'))
            #检查图片合法性
            comment_images = request.FILES.getlist('comment_images')
            if len(comment_images) > 0:
                for comment_image in comment_images:
                    if utils.if_image(comment_image) == False:
                        html_display['warn_code'] = 1
                        html_display['warn_message'] = "上传的附件只支持图片格式。"
                        return render(request, "organization_audit.html", locals())
            try:

                with transaction.atomic():
                    org_comment = Comment.objects.create(commentbase=preorg, commentator=request.user, text=text)
                    if len(comment_images) > 0:
                        for comment_image in comment_images:
                            CommentPhoto.objects.create(image=comment_image, comment=org_comment)
            except:
                html_display['warn_code'] = 1
                html_display['warn_message'] = "评论失败，请联系管理员。"
                return render(request, "organization_audit.html", locals())

        else:
            # 参数合法性检查
            context = utils.check_neworg_request(request)  # check
            if context['warn_code'] != 0:
                html_display['warn_code'] = context['warn_code']
                html_display['warn_message'] = "新建组织申请失败。" + context['warn_msg']
                return render(request, "organization_add.html", locals())

            # 新建组织申请
            if edit == 0:

                try:
                    with transaction.atomic():
                        new_org = NewOrganization.objects.create(oname=context['oname'], otype=context['otype'],
                                                                 pos=context['pos'])
                        new_org.introduction = context['introduction']
                        new_org.avatar = context['avatar']
                        new_org.application = context['application']
                        new_org.save()
                except:
                    html_display['warn_code'] = 1
                    html_display['warn_message'] = "创建预备组织信息失败。请检查输入or联系管理员"
                    return render(request, "organization_add.html", locals())

                try:
                    with transaction.atomic():
                        content = "新建组织申请：“{oname}”{otype_name}".format(
                            oname=new_org.oname, otype_name=new_org.otype.otype_name)
                        username = local_dict["audit_teacher"]["Neworg"]  # 在local_json.json新增审批人员信息,暂定为YPadmin
                        Auditor = User.objects.get(username=username)
                        URL = ""

                        new_notification = notification_create(Auditor, request.user,
                                                               Notification.Type.NEEDDO,
                                                               Notification.Title.VERIFY_INFORM, content,
                                                               URL)
                        en_pw = hash_coder.encode(str(new_org.id) + '新建组织' + 
                                                    str(new_notification.id))
                        URL = "/auditOrganization?neworg_id={id}&notifi_id={nid}&enpw={en_pw}".format(
                            id=new_org.id, nid=new_notification.id,en_pw=en_pw)
                        URL = request.build_absolute_uri(URL)
                        new_notification.URL = URL
                        new_notification.save()
                except:
                    html_display['warn_code'] = 1
                    html_display['warn_message'] = "创建通知失败。请检查输入or联系管理员"
                    return render(request, "organization_add.html", locals())

                if getattr(publish_notification, 'ENABLE_INSTANCE', False):
                    publish_notification(new_notification)
                else:
                    publish_notification(new_notification.id)

                # 成功新建组织申请
                html_display['warn_code'] = 2
                html_display['warn_message'] = "申请已成功发送，请耐心等待主管老师审批！"
                return render(request, "organization_add.html", locals())


            # 修改组织申请
            else:
                # 修改信息
                try:
                    with transaction.atomic():
                        preorg.oname = context['oname']
                        preorg.otype = context['otype']
                        preorg.introduction = context['introduction']

                        if context['avatar']is not None:
                            preorg.avatar = context['avatar']
                        preorg.application = context['application']
                        preorg.save()
                except:
                    html_display['warn_code'] = 1
                    html_display['warn_message'] = "修改申请失败。请检查输入or联系管理员"
                    return render(request, "organization_add.html", locals())

                # 发送通知
                try:
                    with transaction.atomic():
                        content = "“{oname}”{otype_name}修改了申请材料，请您继续审核！".format(
                            oname=preorg.oname, otype_name=preorg.otype.otype_name)
                        username = local_dict["audit_teacher"]["Neworg"]  # 在local_json.json新增审批人员信息,暂定为YPadmin
                        Auditor = User.objects.get(username=username)
                        URL = ""

                        new_notification = notification_create(Auditor, request.user,
                                                               Notification.Type.NEEDDO,
                                                               Notification.Title.VERIFY_INFORM, content,
                                                               URL)
                        en_pw = hash_coder.encode(str(preorg.id) + '新建组织' + 
                                                    str(new_notification.id))
                        URL = "/auditOrganization?neworg_id={id}&notifi_id={nid}&enpw={en_pw}".format(
                            id=preorg.id, nid=new_notification.id, en_pw=en_pw)
                        URL = request.build_absolute_uri(URL)
                        new_notification.URL = URL
                        new_notification.save()
                except:
                    html_display['warn_code'] = 1
                    html_display['warn_message'] = "创建通知失败。请检查输入or联系管理员"
                    return render(request, "organization_add.html", locals())

                context = notification_status_change(notification_id)
                # 成功新建组织申请
                html_display['warn_code'] = 2
                html_display['warn_message'] = "申请已成功发送，请耐心等待主管老师审批！"
                if context['warn_code'] != 0:
                    html_display['warn_message'] = context['warn_message']

                if getattr(publish_notification, 'ENABLE_INSTANCE', False):
                    publish_notification(new_notification)
                else:
                    publish_notification(new_notification.id)

                return redirect('/notifications/' + 
                    '?warn_code={}&warn_message={}'.format(
                        html_display['warn_code'], html_display['warn_message']))


    # 新版侧边栏, 顶栏等的呈现，采用 bar_display, 必须放在render前最后一步
    bar_display = utils.get_sidebar_and_navbar(request.user)
    bar_display["title_name"] = "新建组织"
    bar_display["navbar_name"] = "新建组织"
    return render(request, "organization_add.html", locals())


# 修改和审批申请新建组织的信息，只用该函数即可
@login_required(redirect_field_name='origin')
def auditOrganization(request):
    """
    对于审核老师老师：第一次进入的审核，如果申请需要修改，则有之后的下一次审核等
    """
    valid, user_type, html_display = utils.check_user_type(request.user)
    if not valid:
        return redirect('/index/')
    isFirst = utils.get_person_or_org(request.user, user_type).first_time_login
    # 如果是首次登陆，会跳转到密码修改的页面
    if isFirst:
        return redirect(reverse("modpw"))
    
    me = utils.get_person_or_org(request.user)
    html_display['is_myself'] = True
    html_display['warn_code'] = 0

    if request.user.username != local_dict["audit_teacher"]["Neworg"]:
        return redirect('/notifications/')

    try:  # 获取申请信息
        id = int(request.GET.get('neworg_id', -1))  # 新建组织ID
        notification_id = int(request.GET.get('notifi_id', -1))  # 通知ID
        if id == -1 or notification_id == -1:
            html_display['warn_code'] = 1
            html_display['warn_message'] = "获取申请信息失败，请联系管理员。"
            return redirect('/notifications/' +
                '?warn_code={}&warn_message={}'.format(
                    html_display['warn_code'], html_display['warn_message']))
        en_pw = str(request.GET.get('enpw'))
        if hash_coder.verify(str(id) + '新建组织' + str(notification_id),
                            en_pw) == False:
            html_display['warn_code'] = 1
            html_display['warn_message'] = "该URL被篡改，请输入正确的URL地址"
            return redirect('/notifications/' +
                            '?warn_code={}&warn_message={}'.format(
                                html_display['warn_code'], html_display['warn_message']))
        preorg = NewOrganization.objects.get(id=id)
        notification = Notification.objects.get(id=notification_id)
        if preorg.status == NewOrganization.NewOrgStatus.CANCELED or preorg.status == NewOrganization.NewOrgStatus.CONFIRMED \
                or notification.status == Notification.Status.DONE:
            if notification.status == Notification.Status.UNDONE:
                notification_status_change(notification_id)
            html_display['warn_code'] = 1
            html_display['warn_message'] = "通知已被处理，请不要重复处理。"
            return redirect('/notifications/' + 
                '?warn_code={}&warn_message={}'.format(
                    html_display['warn_code'], html_display['warn_message']))
    except:
        html_display['warn_code'] = 1
        html_display['warn_message'] = "获取申请信息失败，请联系管理员。"
        return redirect('/notifications/' + 
            '?warn_code={}&warn_message={}'.format(
                html_display['warn_code'], html_display['warn_message']))


    # 新版侧边栏, 顶栏等的呈现，采用 bar_display, 必须放在render前最后一步
    # TODO: 整理页面返回逻辑，统一返回render的地方
    bar_display = utils.get_sidebar_and_navbar(request.user)
    bar_display["title_name"] = "新建组织审核"
    bar_display["navbar_name"] = "新建组织审核"

    if request.method == "POST" and request.POST:
        if request.POST.get('comment_submit') is not None:  # 新建评论信息，并保存
            text = str(request.POST.get('comment'))
            # 检查图片合法性
            comment_images = request.FILES.getlist('comment_images')
            if len(comment_images) > 0:
                for comment_image in comment_images:
                    if utils.if_image(comment_image) == False:
                        html_display['warn_code'] = 1
                        html_display['warn_message'] = "上传的附件只支持图片格式。"
                        return render(request, "organization_audit.html", locals())
            try:
                with transaction.atomic():
                    org_comment = Comment.objects.create(commentbase=preorg, commentator=request.user, text=text)
                    if len(comment_images) > 0:
                        for comment_image in comment_images:
                            CommentPhoto.objects.create(image=comment_image, comment=org_comment)
            except:
                html_display['warn_code'] = 1
                html_display['warn_message'] = "评论失败，请联系管理员。"
                return render(request, "organization_audit.html", locals())

        # 对于审核老师来说，有三种操作，通过，申请需要修改和拒绝
        else:
            submit = int(request.POST.get('submit', -1))

            if submit == 1:  # 修改
                try:  # 发送给申请者的需要修改通知
                    with transaction.atomic():

                        content = "新建组织申请信息需要修改！"
                        receiver = preorg.pos  # 通知接收者
                        URL = ""
                        new_notification = notification_create(receiver, request.user,
                                                               Notification.Type.NEEDDO,
                                                               Notification.Title.VERIFY_INFORM, content,
                                                               URL)
                        en_pw = hash_coder.encode(str(preorg.id) + '新建组织' +
                                                    str(new_notification.id))
                        URL = "/addOrganization/?neworg_id={id}&notifi_id={nid}&enpw={en_pw}".format(
                            id=preorg.id, nid=new_notification.id, en_pw=en_pw)
                        URL = request.build_absolute_uri(URL)
                        new_notification.URL = URL
                        new_notification.save()
                except:
                    html_display['warn_code'] = 1
                    html_display['warn_message'] = "创建发送给申请者的通知失败。请联系管理员！"
                    return render(request, "organization_audit.html", locals())
                context = notification_status_change(notification_id)
                html_display['warn_code'] = 2
                html_display['warn_message'] = context['warn_message']
                if getattr(publish_notification, 'ENABLE_INSTANCE', False):
                    publish_notification(new_notification)
                else:
                    publish_notification(new_notification.id)
                return redirect('/notifications/' +
                    '?warn_code={}&warn_message={}'.format(
                        html_display['warn_code'], html_display['warn_message']))
            if submit == 2:  # 通过

                try:
                    with transaction.atomic():  # 新建组织

                        username = utils.find_max_oname()  # 组织的代号最大值

                        user = User.objects.create(username=username)
                        password = local_dict["testword"]["test"]
                        user.set_password(password)  # 统一密码
                        user.save()

                        org = Organization.objects.create(
                            organization_id=user, otype=preorg.otype
                        )  # 实质创建组织
                        org.oname = preorg.oname
                        org.YQPoint = 0.0
                        org.introduction = preorg.introduction
                        org.avatar = preorg.avatar
                        org.save()

                        charger = utils.get_person_or_org(preorg.pos)  # 负责人
                        pos = Position.objects.create(person=charger, org=org)
                        pos.save()

                        preorg.status = preorg.NewOrgStatus.CONFIRMED
                        preorg.save()
                except:
                    html_display['warn_code'] = 1
                    html_display['warn_message'] = "创建组织失败。请联系管理员！"
                    return render(request, "organization_audit.html", locals())

                try:  # 发送给申请者的通过通知
                    with transaction.atomic():
                        content = "新建组织申请已通过，组织代号为 “{username}” ，初始密码为 “{password}” ，请尽快修改密码。" \
                            .format(username=username, password=password)
                        receiver = preorg.pos  # 通知接收者
                        URL = "/notifications/"
                        URL = request.build_absolute_uri(URL)
                        """# 如果老师另留有评论的话,将评论放在content里
                        comments = preorg.comment
                        text = ""
                        for comment in comments.all():
                            text += comment.text
                        content += " 老师给你留言啦："
                        content += text"""

                        new_notification=notification_create(receiver, request.user, Notification.Type.NEEDREAD,
                                            Notification.Title.VERIFY_INFORM, content, URL)

                except:
                    html_display['warn_code'] = 1
                    html_display['warn_message'] = "创建发送给申请者的通知失败。请联系管理员！"
                    return render(request, "organization_audit.html", locals())

                context = notification_status_change(notification_id)
                # 成功新建组织
                html_display['warn_code'] = 2
                html_display['warn_message'] = "已通过新建组织申请，组织已创建！"
                if context['warn_code'] != 0:
                    html_display['warn_message'] = context['warn_message']
                #微信通知
                if getattr(publish_notification, 'ENABLE_INSTANCE', False):
                    publish_notification(new_notification)
                else:
                    publish_notification(new_notification.id)
                return redirect('/notifications/' +
                    '?warn_code={}&warn_message={}'.format(
                        html_display['warn_code'], html_display['warn_message']))
            elif submit == 3:  # 拒绝
                try:  # 发送给申请者的拒绝通知
                    with transaction.atomic():
                        preorg.status = preorg.NewOrgStatus.CANCELED
                        preorg.save()
                        content = "很遗憾，新建组织申请未通过！"
                        receiver = preorg.pos  # 通知接收者
                        URL = "/notifications/"
                        URL = request.build_absolute_uri(URL)
                        """# 如果老师另留有评论的话,将评论放在content里
                        comments = preorg.comment
                        text = ""
                        for comment in comments.all():
                            text += comment.text
                        content += " 老师给你留言啦："
                        content += text"""

                        new_notification = notification_create(receiver, request.user, Notification.Type.NEEDREAD,
                                            Notification.Title.VERIFY_INFORM, content, URL)

                except:
                    html_display['warn_code'] = 1
                    html_display['warn_message'] = "创建发送给申请者的通知失败。请联系管理员！"
                    return render(request, "organization_audit.html", locals())

                context = notification_status_change(notification_id)
                # 成功拒绝新建组织申请
                html_display['warn_code'] = 2
                html_display['warn_message'] = "已拒绝新建组织的请求！"
                if context['warn_code'] != 0:
                    html_display['warn_message'] = context['warn_message']
                # 微信通知
                if getattr(publish_notification, 'ENABLE_INSTANCE', False):
                    publish_notification(new_notification)
                else:
                    publish_notification(new_notification.id)
                return redirect('/notifications/' +
                    '?warn_code={}&warn_message={}'.format(
                        html_display['warn_code'], html_display['warn_message']))
            else:
                html_display['warn_code'] = 1
                html_display['warn_message'] = "系统出现问题，请联系管理员"
                return redirect('/notifications/' +
                    '?warn_code={}&warn_message={}'.format(
                        html_display['warn_code'], html_display['warn_message']))
    #以下需要在前端呈现
    comments = preorg.comments.order_by('time')  # 加载评论
    html_display['oname'] = preorg.oname
    html_display['otype_name'] = preorg.otype.otype_name
    html_display['pos'] = preorg.pos
    html_display['introduction'] = preorg.introduction
    html_display['application'] = preorg.application
    org_avatar_path = utils.get_user_ava(preorg, "Organization")

    # 新版侧边栏, 顶栏等的呈现，采用 bar_display, 必须放在render前最后一步
    bar_display = utils.get_sidebar_and_navbar(request.user)
    bar_display["title_name"] = "新建组织审核"
    bar_display["navbar_name"] = "新建组织审核"

    return render(request, "organization_audit.html", locals())


# 新建或修改报销信息
@login_required(redirect_field_name='origin')
def addReimbursement(request):
    """
    新建报销信息
    """
    valid, user_type, html_display = utils.check_user_type(request.user)
    if not valid:
        return redirect("/index/")
    if user_type == "Person":
        return redirect("/welcome/")  # test
    me = utils.get_person_or_org(request.user)
    html_display["is_myself"] = True
    html_display['warn_code'] = 0

    edit = 0
    activities = Activity.objects.activated().filter(status=Activity.Status.END)  # 本学期已结束的活动    TODO 且未报销？
    """unreim_acts=Activity.objects.activated().exclude(reimbursement__status=Reimbursement.ReimburseStatus.CANCELED)
    #unreim_acts=Reimbursement.objects.exclude(status=Reimbursement.ReimburseStatus.CANCELED).activity
    activities=activities.difference(unreim_acts)"""
    YQP = float(me.YQPoint)  # 组织剩余的元气值
    #新版侧边栏, 顶栏等的呈现，采用
    #bar_display, 必须放在render前最后一步
    # TODO: 整理页面返回逻辑，统一返回render的地方
    bar_display = utils.get_sidebar_and_navbar(request.user)
    bar_display["title_name"] = "新建报销申请"
    bar_display["navbar_name"] = "新建报销申请"

    # 如果是修改，则加载报销信息
    if request.GET.get('reimb_id') is not None and request.GET.get('notifi_id') is not None:
        edit = 1  # 表示需要修改报销信息
        try:
            id = int(request.GET.get('reimb_id'))  # 报销信息的ID
            notification_id = int(request.GET.get('notifi_id'))  # 通知ID
            en_pw = str(request.GET.get('enpw'))
            if hash_coder.verify(str(id) + '新建报销' + str(notification_id),
                                en_pw) == False:
                html_display['warn_code'] = 1
                html_display['warn_message'] = "该URL被篡改，请输入正确的URL地址"
                return redirect('/notifications/' +
                                '?warn_code={}&warn_message={}'.format(
                                    html_display['warn_code'], html_display['warn_message']))
            pre_reimb = Reimbursement.objects.get(id=id)
            notification=Notification.objects.get(id=notification_id)
            if pre_reimb.status==Reimbursement.ReimburseStatus.CONFIRMED \
                    or pre_reimb.status==Reimbursement.ReimburseStatus.CANCELED \
                    or notification.status==Notification.Status.DONE:
                if notification.status==Notification.Status.UNDONE:
                    notification_status_change(notification_id)
                html_display['warn_code'] = 1
                html_display['warn_message'] = "该条通知已处理，请勿重复处理。"
                return redirect('/notifications/' +
                                '?warn_code={}&warn_message={}'.format(
                                    html_display['warn_code'], html_display['warn_message']))
        except:
            html_display['warn_code'] = 1
            html_display['warn_message'] = "获取申请信息失败，请联系管理员。"
            return redirect('/notifications/' +
                            '?warn_code={}&warn_message={}'.format(
                                html_display['warn_code'], html_display['warn_message']))
    if edit:  # 第一次打开页面信息的准备工作,以下均为前端展示需要
        comments = pre_reimb.comments.order_by("time")
        html_display['activity'] = pre_reimb.activity
        html_display['amount'] = pre_reimb.amount  # 报销金额
        html_display['message'] = pre_reimb.message  # 备注信息

    if request.method == "POST" and request.POST:

        if request.POST.get('comment_submit') is not None:  # 新建评论信息，并保存
            text = str(request.POST.get('comment'))
            # 检查图片合法性
            comment_images = request.FILES.getlist('comment_images')
            if len(comment_images) > 0:
                for comment_image in comment_images:
                    if utils.if_image(comment_image) == False:
                        html_display['warn_code'] = 1
                        html_display['warn_message'] = "上传的附件只支持图片格式。"
                        return render(request, "organization_audit.html", locals())
            try:
                with transaction.atomic():
                    reim_comment = Comment.objects.create(commentbase=pre_reimb, commentator=request.user, text=text)
                    if len(comment_images) > 0:
                        for comment_image in comment_images:
                            CommentPhoto.objects.create(image=comment_image, comment=reim_comment)
            except:
                html_display['warn_code'] = 1
                html_display['warn_message'] = "评论失败，请联系管理员。"
                return render(request, "reimbursement_add.html", locals())
        else:  # POST信息获取

            # 活动实例
            try:
                reimb_act_id = int(request.POST.get('activity_id'))
                reimb_act = Activity.objects.get(id=reimb_act_id)
            except:
                html_display['warn_code'] = 1
                html_display['warn_message'] = "找不到该活动，请检查报销的活动的合法性！"
                return render(request, "reimbursement_add.html", locals())
            # YQP合法性的检查
            try:
                reimb_YQP = float(request.POST.get('YQP'))
                if reimb_YQP > YQP:
                    html_display['warn_code'] = 1
                    html_display['warn_message'] = "申请失败，报销的元气值不能超过组织当前元气值！"
                    return render(request, "reimbursement_add.html", locals())
            except:
                html_display['warn_code'] = 1
                html_display['warn_message'] = "输入的元气值的格式不正确，请联系管理员"
                return render(request, "reimbursement_add.html", locals())
            # 报销材料图片的保存

            message = request.POST.get('message')  # 备注信息

            if edit == 0:


                try:  # 创建报销信息
                    images = request.FILES.getlist('images')
                    for image in images:
                        if utils.if_image(image) == False:
                            html_display['warn_code'] = 1
                            html_display['warn_message'] = "上传的附件只支持图片格式。"
                            return render(request, "reimbursement_add.html", locals())
                    with transaction.atomic():
                        new_reimb = Reimbursement.objects.create(activity=reimb_act, amount=reimb_YQP, pos=request.user)
                        new_reimb.message = message
                        new_reimb.save()
                        # 创建评论保存图片
                        text = "以下默认为初始的报销材料"
                        reim_comment = Comment.objects.create(commentbase=new_reimb, commentator=request.user)
                        reim_comment.text = text
                        reim_comment.save()
                        for payload in images:
                            CommentPhoto.objects.create(image=payload, comment=reim_comment)
                except:
                    html_display['warn_code'] = 1
                    html_display['warn_message'] = "新建报销失败，请联系管理员！"
                    return render(request, "reimbursement_add.html", locals())

                try:  # 创建对应通知
                    with transaction.atomic():
                        content = "有{org_name}新的报销申请！".format(org_name=me.oname)
                        username = local_dict["audit_teacher"]["Funds"]  # 在local_json.json新增审批人员信息,暂定为YPadmin
                        Auditor = User.objects.get(username=username)
                        URL = ""
                        new_notification = notification_create(Auditor, request.user,
                                                               Notification.Type.NEEDDO,
                                                               Notification.Title.VERIFY_INFORM, content,
                                                               URL)
                        en_pw = hash_coder.encode(str(new_reimb.id) + '新建报销' + 
                                                    str(new_notification.id))
                        URL = "/auditReimbursement?reimb_id={id}&notifi_id={nid}&enpw={en_pw}".format(
                            id=new_reimb.id, nid=new_notification.id, en_pw=en_pw)
                        URL = request.build_absolute_uri(URL)
                        new_notification.URL = URL
                        new_notification.save()
                except:
                    html_display['warn_code'] = 1
                    html_display['warn_message'] = "创建通知失败。请检查输入or联系管理员"
                    return render(request, "reimbursement_add.html", locals())
                #微信通知
                if getattr(publish_notification, 'ENABLE_INSTANCE', False):
                    publish_notification(new_notification)
                else:
                    publish_notification(new_notification.id)
                # 成功发送报销申请
                html_display['warn_code'] = 2
                html_display['warn_message'] = "申请已成功发送，请耐心等待主管老师审批！"
                return render(request, "reimbursement_add.html", locals())

            else:  # 修改报销申请，只有图片和备注信息可以修改

                # 修改信息
                try:
                    with transaction.atomic():
                        pre_reimb.message = message
                        pre_reimb.amount = reimb_YQP
                        pre_reimb.save()
                except:
                    html_display['warn_code'] = 1
                    html_display['warn_message'] = "修改申请失败。请检查输入or联系管理员"
                    return render(request, "orgnization_add.html", locals())

                # 发送修改的申请通知
                try:
                    with transaction.atomic():
                        content = "{org_name}的报销申请已修改！".format(org_name=me.oname)
                        username = local_dict["audit_teacher"]["Funds"]  # 在local_json.json新增审批人员信息,暂定为YPadmin
                        Auditor = User.objects.get(username=username)
                        URL = ""
                        new_notification = notification_create(Auditor, request.user,
                                                               Notification.Type.NEEDDO,
                                                               Notification.Title.VERIFY_INFORM, content,
                                                               URL)

                        en_pw = hash_coder.encode(str(pre_reimb.id) + '新建报销' + 
                                                    str(new_notification.id))
                        URL = "/auditReimbursement?reimb_id={id}&notifi_id={nid}&enpw={en_pw}".format(
                            id=pre_reimb.id, nid=new_notification.id, en_pw=en_pw)
                        URL = request.build_absolute_uri(URL)
                        new_notification.URL = URL
                        new_notification.save()
                except:
                    html_display['warn_code'] = 1
                    html_display['warn_message'] = "创建通知失败。请检查输入or联系管理员"
                    return render(request, "reimbursement_add.html", locals())

                context = notification_status_change(notification_id)  # 通知状态修改
                html_display['warn_code'] = context['warn_code']
                html_display['warn_message'] = context['warn_message']
                # 成功修改报销申请
                if context['warn_code'] == 2:
                    html_display['warn_message'] = "申请已成功发送，请耐心等待主管老师审批！"
                #发送微信消息
                if getattr(publish_notification, 'ENABLE_INSTANCE', False):
                    publish_notification(new_notification)
                else:
                    publish_notification(new_notification.id)
                return redirect('/notifications/', locals())

        return render(request, "reimbursement_add.html", locals())
    # 新版侧边栏, 顶栏等的呈现，采用 bar_display, 必须放在render前最后一步
    bar_display = utils.get_sidebar_and_navbar(request.user)
    bar_display["title_name"] = "新建报销审核"
    bar_display["navbar_name"] = "新建报销审核"
    return render(request, "reimbursement_add.html", locals())


# 审核报销信息
@login_required(redirect_field_name='origin')
def auditReimbursement(request):
    """
    审核报销信息
    """
    valid, user_type, html_display = utils.check_user_type(request.user)
    if not valid:
        return redirect("/index/")
    if user_type == "Organization":
        return redirect("/welcome/")  # test
    me = utils.get_person_or_org(request.user)
    html_display["is_myself"] = True
    html_display['warn_code'] = 0
    html_display['warn_message'] = ""

    #检查是否为正确的审核老师
    if request.user.username != local_dict["audit_teacher"]["Funds"]:
        return redirect('/notifications/')

    try:  # 获取申请信息
        id = int(request.GET.get('reimb_id', -1))  # 报销信息的ID
        notification_id = int(request.GET.get('notifi_id', -1))  # 通知ID

        if id == -1 or notification_id == -1:
            html_display['warn_code'] = 1
            html_display['warn_message'] = "获取申请信息失败，请联系管理员。"
            return redirect('/notifications/' +
                            '?warn_code={}&warn_message={}'.format(
                                html_display['warn_code'], html_display['warn_message']))
        en_pw = str(request.GET.get('enpw'))
        if hash_coder.verify(str(id) + '新建报销' + str(notification_id),
                            en_pw) == False:
            html_display['warn_code'] = 1
            html_display['warn_message'] = "该URL被篡改，请输入正确的URL地址"
            return redirect('/notifications/' +
                            '?warn_code={}&warn_message={}'.format(
                                html_display['warn_code'], html_display['warn_message']))
        new_reimb = Reimbursement.objects.get(id=id)
        notification = Notification.objects.get(id=notification_id)
        if new_reimb.status == Reimbursement.ReimburseStatus.CONFIRMED \
                or new_reimb.status == Reimbursement.ReimburseStatus.CANCELED \
                or notification.status == Notification.Status.DONE:
            if notification.status == Notification.Status.UNDONE:
                notification_status_change(notification_id)
            html_display['warn_code'] = 1
            html_display['warn_message'] = "该条通知已处理，请勿重复处理。"
            return redirect('/notifications/' +
                            '?warn_code={}&warn_message={}'.format(
                                html_display['warn_code'], html_display['warn_message']))

    except:
        html_display['warn_code'] = 1
        html_display['warn_message'] = "获取申请信息失败，请联系管理员。"
        return redirect('/notifications/' +
                        '?warn_code={}&warn_message={}'.format(
                            html_display['warn_code'], html_display['warn_message']))

    # 新版侧边栏, 顶栏等的呈现，采用
    # bar_display, 必须放在render前最后一步
    # TODO: 整理页面返回逻辑，统一返回render的地方
    bar_display = utils.get_sidebar_and_navbar(request.user)
    bar_display["title_name"] = "报销审核"
    bar_display["navbar_name"] = "报销审核"

    if request.method == "POST" and request.POST:

        if request.POST.get('comment_submit') is not None:  # 新建评论信息，并保存
            text = str(request.POST.get('comment'))
            # 检查图片合法性
            comment_images = request.FILES.getlist('comment_images')
            if len(comment_images) > 0:
                for comment_image in comment_images:
                    if utils.if_image(comment_image) == False:
                        html_display['warn_code'] = 1
                        html_display['warn_message'] = "上传的附件只支持图片格式。"
                        return render(request, "organization_audit.html", locals())
            try:
                with transaction.atomic():
                    reim_comment = Comment.objects.create(commentbase=new_reimb, commentator=request.user, text=text)
                    if len(comment_images) > 0:
                        for comment_image in comment_images:
                            CommentPhoto.objects.create(image=comment_image, comment=reim_comment)
            except:
                html_display['warn_code'] = 1
                html_display['warn_message'] = "评论失败，请联系管理员。"
                return render(request, "reimbursement_comment.html", locals())
        # 对于审核老师来说，有三种操作，通过，申请需要修改和拒绝
        else:

            submit = int(request.POST.get('submit', -1))
            if submit == 1:  # 修改
                try:  # 发送给申请者的需要修改通知
                    with transaction.atomic():

                        content = "递交的报销需要修改！"
                        receiver = new_reimb.pos  # 通知接收者
                        URL = ""
                        new_notification = notification_create(receiver, request.user,
                                                               Notification.Type.NEEDDO,
                                                               Notification.Title.VERIFY_INFORM, content,
                                                               URL)
                        en_pw = hash_coder.encode(str(new_reimb.id) + '新建报销' + 
                                                    str(new_notification.id))
                        URL = "/addReimbursement?reimb_id={id}&notifi_id={nid}&enpw={en_pw}".format(
                            id=new_reimb.id, nid=new_notification.id, en_pw=en_pw)
                        URL = request.build_absolute_uri(URL)
                        new_notification.URL = URL
                        new_notification.save()
                except:
                    html_display['warn_code'] = 1
                    html_display['warn_message'] = "创建发送给申请者的通知失败。请联系管理员！"
                    return render(request, "reimbursement_comment.html", locals())
                context = notification_status_change(notification_id)
                #发送微信消息
                if getattr(publish_notification, 'ENABLE_INSTANCE', False):
                    publish_notification(new_notification)
                else:
                    publish_notification(new_notification.id)
                html_display['warn_code'] = context['warn_code']
                html_display['warn_message'] = context['warn_message']
                return redirect('/notifications/' +
                                '?warn_code={}&warn_message={}'.format(
                                    html_display['warn_code'], html_display['warn_message']))
            if submit == 2:  # 通过
                org = new_reimb.pos.organization

                try:
                    with transaction.atomic():
                        if org.YQPoint < new_reimb.amount:
                            html_display['warn_code'] = 1
                            html_display['warn_message'] = "当前组织没有足够的元气值。报销申请无法通过，请联系管理员！"
                        else:  # 修改对应组织的元气值
                            org.YQPoint -= new_reimb.amount
                            org.save()
                            new_reimb.status = Reimbursement.ReimburseStatus.CONFIRMED
                            new_reimb.save()
                except:
                    html_display['warn_code'] = 1
                    html_display['warn_message'] = "修改元气值失败。报销申请无法通过，请联系管理员！"
                    return render(request, "reimbursement_comment.html", locals())


                try:  # 发送给申请者的通过通知或者是没有足够元气值的通知
                    with transaction.atomic():
                        if html_display['warn_code'] == 1:
                            content = "报销申请已通过，但是组织元气值不足以扣除，请补充元气值至{amount}以上再点击通知继续申请！".format(
                                amount=new_reimb.amount)
                            typename = Notification.Type.NEEDDO
                            URL = ""
                        else:
                            content = "报销申请已通过，扣除元气值{amount}".format()
                            typename = Notification.Type.NEEDREAD
                            URL = "/notifications/"
                            URL = request.build_absolute_uri(URL)
                        receiver = new_reimb.pos  # 通知接收者
                        # TODO 如果老师另留有评论的话,将评论放在content里
                        """comments = new_reimb.comments
                        text = ""
                        for comment in comments.all():
                            text += comment.text
                        content += " 老师给你留言啦："
                        content += text"""

                        new_notification = notification_create(receiver, request.user, 
                                                               typename,
                                                               Notification.Title.VERIFY_INFORM, content, 
                                                               URL)
                        if html_display['warn_code'] == 1:
                            en_pw = hash_coder.encode(str(new_reimb.id) + '新建报销' + 
                                                        str(new_notification.id))
                            URL = "/addReimbursement?reimb_id={id}&notifi_id={nid}&enpw={en_pw}".format(
                                id=new_reimb.id, nid=new_notification.id, en_pw=en_pw)
                            URL = request.build_absolute_uri(URL)
                            new_notification.URL = URL
                            new_notification.save()
                except:
                    html_display['warn_code'] = 1
                    html_display['warn_message'] = "创建发送给申请者的通知失败。请联系管理员！"
                    return render(request, "reimbursement_comment.html", locals())

                context = notification_status_change(notification_id)  # 修改通知状态
                # 成功发送通知
                html_display['warn_code'] = 2
                html_display['warn_message'] = "报销通知已成功发送！"
                if context['warn_code'] != 2:
                    html_display['warn_code'] = 1
                    html_display['warn_message'] += context['warn_message']
                # 微信通知
                if getattr(publish_notification, 'ENABLE_INSTANCE', False):
                    publish_notification(new_notification)
                else:
                    publish_notification(new_notification.id)

                return redirect('/notifications/' +
                                '?warn_code={}&warn_message={}'.format(
                                    html_display['warn_code'], html_display['warn_message']))
            elif submit == 3:  # 拒绝
                try:  # 发送给申请者的拒绝通知
                    with transaction.atomic():
                        new_reimb.status = Reimbursement.ReimburseStatus.CANCELED
                        new_reimb.save()
                        content = "很遗憾，报销申请未通过！"
                        receiver = new_reimb.pos  # 通知接收者
                        URL = "/notifications/"
                        URL = request.build_absolute_uri(URL)

                        # TODO 如果老师另留有评论的话,将评论放在content里
                        """comments = new_reimb.comments
                        text = ""
                        for comment in comments.all():
                            text += comment.text
                        content += " 老师给你留言啦："
                        content += text"""

                        new_notification = notification_create(receiver, request.user, Notification.Type.NEEDREAD,
                                            Notification.Title.VERIFY_INFORM, content, URL)
                except:
                    html_display['warn_code'] = 1
                    html_display['warn_message'] = "创建发送给申请者的通知失败。请联系管理员！"
                    return render(request, "reimbursement_comment.html", locals())

                context = notification_status_change(notification_id)
                # 成功新建组织申请
                html_display['warn_code'] = 2
                html_display['warn_message'] = "通知已成功发送！"
                if context['warn_code'] != 0:
                    html_display['warn_code'] = 1
                    html_display['warn_message'] = context['warn_message']
                # 微信通知
                if getattr(publish_notification, 'ENABLE_INSTANCE', False):
                    publish_notification(new_notification)
                else:
                    publish_notification(new_notification.id)

                return redirect('/notifications/' +
                                '?warn_code={}&warn_message={}'.format(
                                    html_display['warn_code'], html_display['warn_message']))
            else:
                html_display['warn_code'] = 1
                html_display['warn_message'] = "系统出现问题，请联系管理员"
                return redirect('/notifications/' +
                                '?warn_code={}&warn_message={}'.format(
                                    html_display['warn_code'], html_display['warn_message']))

    # 以下前端展示
    comments = new_reimb.comments.order_by('time')  # 加载评论
    html_display['activity_title'] = new_reimb.activity.title
    html_display['amount'] = new_reimb.amount  # 报销金额
    html_display['message'] = new_reimb.message  # 备注信息
    html_display['oname'] = new_reimb.pos.organization.oname  # 组织姓名
    # 新版侧边栏, 顶栏等的呈现，采用 bar_display, 必须放在render前最后一步
    bar_display = utils.get_sidebar_and_navbar(request.user)
    bar_display["title_name"] = "报销审核"
    bar_display["navbar_name"] = "报销审核"
    return render(request, "reimbursement_comment.html", locals())<|MERGE_RESOLUTION|>--- conflicted
+++ resolved
@@ -919,7 +919,6 @@
     valid, user_type, html_display = utils.check_user_type(request.user)
     if not valid:
         return redirect("/logout/")
-<<<<<<< HEAD
     
     isFirst = utils.get_person_or_org(request.user, user_type).first_time_login
     # 如果是首次登陆，会跳转到密码修改的页面
@@ -927,8 +926,6 @@
         return redirect(reverse("modpw"))
 
 
-=======
->>>>>>> a0652ed8
     query = request.GET.get("Query", "")
     if query == "":
         return redirect("/welcome/")
@@ -1161,7 +1158,6 @@
     if not valid:
         return redirect("/index/")
     me = utils.get_person_or_org(request.user, user_type)
-<<<<<<< HEAD
     isFirst = me.first_time_login
     # 在其他界面，如果isFirst为真，会跳转到这个页面
     # if isFirst:
@@ -1169,9 +1165,6 @@
 
     html_display["is_myself"] = True
     
-=======
-    html_display["is_myself"] = True
->>>>>>> a0652ed8
 
     err_code = 0
     err_message = None
