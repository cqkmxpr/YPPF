from threading import local
from django.db.models.fields.related import ManyToManyField
from django.dispatch.dispatcher import NO_RECEIVERS, receiver
from django.template.defaulttags import register
from app.models import (
    NaturalPerson,
    Position,
    Organization,
    OrganizationType,
    Position,
    ModifyPosition,
    Activity,
    ActivityPhoto,
    TransferRecord,
    Participant,
    Notification,
    ModifyOrganization,
    Comment,
    CommentPhoto,
    YQPointDistribute,
    Reimbursement,
    Wishes
)
from django.db.models import Max
import app.utils as utils
from app.forms import UserForm
from app.utils import url_check, check_cross_site, get_person_or_org, update_org_application, wrong, succeed
from app.activity_utils import (
    create_activity,
    modify_activity,
    accept_activity,
    applyActivity,
    cancel_activity,
    withdraw_activity,
    ActivityException,
    get_activity_QRcode,
)
from app.position_utils import(
    update_pos_application,
)
from app.reimbursement_utils import update_reimb_application
from app.wechat_send import publish_notification, publish_notifications
from app.notification_utils import notification_create, notification_status_change
from boottest import local_dict
from boottest.hasher import MyMD5PasswordHasher, MySHA256Hasher
from django.shortcuts import render, redirect
from django.http import HttpResponse, HttpResponseRedirect, JsonResponse
from django.contrib import auth, messages
from django.contrib.auth.models import User
from django.contrib.auth.decorators import login_required
from django.contrib.auth.hashers import make_password, check_password
from django.db import transaction
from django.db.models import Q
from django.conf import settings
from django.urls import reverse
from django.views.decorators.http import require_POST, require_GET

import json
from time import mktime
from datetime import date, datetime, timedelta
from urllib import parse, request as urllib2
import re
import random
import requests  # 发送验证码
import io
import csv

# 定时任务注册
from django_apscheduler.jobstores import DjangoJobStore, register_events, register_job
from .scheduler_func import scheduler

# 注册启动以上schedule任务
register_events(scheduler)
scheduler.start()

email_url = local_dict["url"]["email_url"]
hash_coder = MySHA256Hasher(local_dict["hash"]["base_hasher"])
email_coder = MySHA256Hasher(local_dict["hash"]["email"])


@register.filter
def get_item(dictionary, key):
    return dictionary.get(key)


def index(request):
    arg_origin = request.GET.get("origin")
    modpw_status = request.GET.get("modinfo")
    # request.GET['success'] = "no"
    arg_islogout = request.GET.get("is_logout")
    alert = request.GET.get("alert")
    html_display = dict()
    if (
            request.method == "GET"
            and modpw_status is not None
            and modpw_status == "success"
    ):
        html_display["warn_code"] = 2
        html_display["warn_message"] = "修改密码成功!"
        auth.logout(request)
        return render(request, "index.html", locals())

    if alert is not None:
        html_display["warn_code"] = 1
        html_display["warn_message"] = "检测到恶意 URL，请与系统管理员进行联系。"
        auth.logout(request)
        return render(request, "index.html", locals())

    if arg_islogout is not None:
        if request.user.is_authenticated:
            auth.logout(request)
            return render(request, "index.html", locals())
    if arg_origin is None:  # 非外部接入
        if request.user.is_authenticated:
            return redirect("/welcome/")
            """
            valid, user_type , html_display = utils.check_user_type(request.user)
            if not valid:
                return render(request, 'index.html', locals())
            return redirect('/stuinfo') if user_type == "Person" else redirect('/orginfo')
            """
    # 恶意的 origin
    if not url_check(arg_origin):
        return redirect("/index/?alert=1")

    if request.method == "POST" and request.POST:
        username = request.POST["username"]
        password = request.POST["password"]

        try:
            user = User.objects.filter(username=username)
            if len(user) == 0:
                org = Organization.objects.get(oname=username)  # 如果get不到，就是账号不存在了
                user = org.organization_id
                username = user.username
            else:
                user = user[0]
        except:
            # if arg_origin is not None:
            #    redirect(f'/login/?origin={arg_origin}')
            html_display["warn_message"] = local_dict["msg"]["404"]
            html_display["warn_code"] = 1
            return render(request, "index.html", locals())
        userinfo = auth.authenticate(username=username, password=password)
        if userinfo:
            auth.login(request, userinfo)
            request.session["username"] = username
            if arg_origin is not None:
                if not check_cross_site(request, arg_origin):
                    html_display["warn_code"] = 1
                    html_display["warn_message"] = "当前账户不能进行地下室预约，请使用个人账户登录后预约"
                    return redirect(
                        "/welcome/?warn_code={}&warn_message={}".format(
                            html_display["warn_code"], html_display["warn_message"]
                        )
                    )
                if not arg_origin.startswith("http"):  # 非外部链接，合法性已经检查过
                    return redirect(arg_origin)  # 不需要加密验证
                d = datetime.utcnow()
                t = mktime(datetime.timetuple(d))
                timeStamp = str(int(t))
                en_pw = hash_coder.encode(username + timeStamp)
                try:
                    userinfo = NaturalPerson.objects.get(person_id__username=username)
                    name = userinfo.name
                    return redirect(
                        arg_origin
                        + f"?Sid={username}&timeStamp={timeStamp}&Secret={en_pw}&name={name}"
                    )
                except:
                    return redirect(
                        arg_origin
                        + f"?Sid={username}&timeStamp={timeStamp}&Secret={en_pw}"
                    )
            else:
                # 先处理初次登录
                valid, user_type, html_display = utils.check_user_type(request.user)
                if not valid:
                    return redirect("/logout/")
                me = utils.get_person_or_org(userinfo, user_type)
                if me.first_time_login:
                    return redirect("/modpw/")

                return redirect("/welcome/")
                """
                valid, user_type , html_display = utils.check_user_type(request.user)
                if not valid:
                    return render(request, 'index.html', locals())
                return redirect('/stuinfo') if user_type == "Person" else redirect('/orginfo')
                """
        else:
            html_display["warn_code"] = 1
            html_display["warn_message"] = local_dict["msg"]["406"]

    # 非 post 过来的
    if arg_origin is not None:
        if request.user.is_authenticated:

            if not check_cross_site(request, arg_origin):
                html_display = dict()
                html_display["warn_code"] = 1
                html_display["warn_message"] = "当前账户不能进行地下室预约，请使用个人账户登录后预约"
                return redirect(
                    "/welcome/?warn_code={}&warn_message={}".format(
                        html_display["warn_code"], html_display["warn_message"]
                    )
                )

            d = datetime.utcnow()
            t = mktime(datetime.timetuple(d))
            timeStamp = str(int(t))
            print("utc time: ", d)
            print(timeStamp)
            username = request.session["username"]
            en_pw = hash_coder.encode(username + timeStamp)
            return redirect(
                arg_origin + f"?Sid={username}&timeStamp={timeStamp}&Secret={en_pw}"
            )

    return render(request, "index.html", locals())


# Return content
# Sname 姓名 Succeed 成功与否
wechat_login_coder = MyMD5PasswordHasher("wechat_login")


def miniLogin(request):
    try:
        assert request.method == "POST"
        username = request.POST["username"]
        password = request.POST["password"]
        secret_token = request.POST["secret_token"]
        assert wechat_login_coder.verify(username, secret_token) == True
        user = User.objects.get(username=username)

        userinfo = auth.authenticate(username=username, password=password)

        if userinfo:

            auth.login(request, userinfo)

            request.session["username"] = username
            en_pw = hash_coder.encode(request.session["username"])
            user_account = NaturalPerson.objects.get(person_id=username)
            return JsonResponse({"Sname": user_account.name, "Succeed": 1}, status=200)
        else:
            return JsonResponse({"Sname": username, "Succeed": 0}, status=400)
    except:
        return JsonResponse({"Sname": "", "Succeed": 0}, status=400)


@login_required(redirect_field_name="origin")
@utils.check_user_access(redirect_url="/logout/")
def stuinfo(request, name=None):
    """
        进入到这里的逻辑:
        首先必须登录，并且不是超级账户
        如果name是空
            如果是个人账户，那么就自动跳转个人主页"/stuinfo/myname"
            如果是组织账户，那么自动跳转welcome
        如果name非空但是找不到对应的对象
            自动跳转到welcome
        如果name有明确的对象
            如果不重名
                如果是自己，那么呈现并且有左边栏
                如果不是自己或者自己是组织，那么呈现并且没有侧边栏
            如果重名
                那么期望有一个"+"在name中，如果搜不到就跳转到Search/?Query=name让他跳转去
    """

    user = request.user
    valid, user_type, html_display = utils.check_user_type(request.user)

    oneself = utils.get_person_or_org(user, user_type)

    if name is None:
        if user_type == "Organization":
            return redirect("/welcome/")  # 组织只能指定学生姓名访问
        else:  # 跳轉到自己的頁面
            assert user_type == "Person"
            full_path = request.get_full_path()

            append_url = "" if ("?" not in full_path) else "?" + full_path.split("?")[1]
            return redirect("/stuinfo/" + oneself.name + append_url)
    else:
        # 先对可能的加号做处理
        name_list = name.split("+")
        name = name_list[0]
        person = NaturalPerson.objects.activated().filter(name=name)
        if len(person) == 0:  # 查无此人
            return redirect("/welcome/")
        if len(person) == 1:  # 无重名
            person = person[0]
        else:  # 有很多人，这时候假设加号后面的是user的id
            if len(name_list) == 1:  # 没有任何后缀信息，那么如果是自己则跳转主页，否则跳转搜索
                if user_type == "Person" and oneself.name == name:
                    person = oneself
                else:  # 不是自己，信息不全跳转搜索
                    return redirect("/search?Query=" + name)
            else:
                obtain_id = int(name_list[1])  # 获取增补信息
                get_user = User.objects.get(id=obtain_id)
                potential_person = NaturalPerson.objects.activated().get(
                    person_id=get_user
                )
                assert potential_person in person
                person = potential_person

        is_myself = user_type == "Person" and person.person_id == user  # 用一个字段储存是否是自己
        html_display["is_myself"] = is_myself  # 存入显示

        # ----------------------------------- 组织卡片 ----------------------------------- #

        person_poss = Position.objects.activated().filter(Q(person=person))
        person_orgs = Organization.objects.filter(
            id__in=person_poss.values("org")
        )  # ta属于的组织
        oneself_orgs = (
            [oneself]
            if user_type == "Organization"
            else Position.objects.activated().filter(
                Q(person=oneself) & Q(show_post=True)
            )
        )
        oneself_orgs_id = [oneself.id] if user_type == "Organization" else oneself_orgs.values("id") # 自己的组织

        # 管理的组织
        person_owned_poss = person_poss.filter(pos=0, status=Position.Status.INSERVICE)
        person_owned_orgs = person_orgs.filter(
            id__in=person_owned_poss.values("org")
        )  # ta管理的组织
        person_owned_orgs_ava = [
            utils.get_user_ava(org, "organization") for org in person_owned_orgs
        ]
        person_owned_orgs_pos = [
            person_owned_poss.get(org=org).pos for org in person_owned_orgs
        ]  # ta在组织中的职位
        person_owned_orgs_pos = [
            org.otype.get_name(pos)
            for pos, org in zip(person_owned_orgs_pos, person_owned_orgs)
        ]  # ta在组织中的职位
        html_display["owned_orgs_info"] = (
                list(zip(person_owned_orgs, person_owned_orgs_ava, person_owned_orgs_pos))
                or None
        )

        # 属于的组织
        person_joined_poss = person_poss.filter(~Q(pos=0) & Q(show_post=True))
        person_joined_orgs = person_orgs.filter(
            id__in=person_joined_poss.values("org")
        )  # ta属于的组织
        person_joined_orgs_ava = [
            utils.get_user_ava(org, "organization") for org in person_joined_orgs
        ]
        person_joined_orgs_pos = [
            person_joined_poss.get(org=org).pos for org in person_joined_orgs
        ]  # ta在组织中的职位
        person_joined_orgs_pos = [
            org.otype.get_name(pos)
            for pos, org in zip(person_joined_orgs_pos, person_joined_orgs)
        ]  # ta在组织中的职位
        person_joined_orgs_same = [
            id in oneself_orgs_id for id in person_joined_poss.values("org")
        ]
        html_display["joined_orgs_info"] = (
                list(
                    zip(
                        person_joined_orgs,
                        person_joined_orgs_ava,
                        person_joined_orgs_pos,
                        person_joined_orgs_same,
                    )
                )
                or None
        )

        # 隐藏的组织
        person_hidden_poss = person_poss.filter(show_post=False)
        person_hidden_orgs = person_orgs.filter(
            id__in=person_hidden_poss.values("org")
        )  # ta隐藏的组织
        person_hidden_orgs_ava = [
            utils.get_user_ava(org, "organization") for org in person_hidden_orgs
        ]
        person_hidden_orgs_pos = [
            person_hidden_poss.get(org=org).pos for org in person_hidden_orgs
        ]  # ta在组织中的职位
        person_hidden_orgs_status = [
            person_hidden_poss.get(org=org).status for org in person_hidden_orgs
        ]  # ta职位的状态
        html_display["hidden_orgs_info"] = (
                list(
                    zip(
                        person_hidden_orgs,
                        person_hidden_orgs_ava,
                        person_hidden_orgs_pos,
                        person_hidden_orgs_status,
                    )
                )
                or None
        )

        # ----------------------------------- 活动卡片 ----------------------------------- #

        participants = Participant.objects.filter(person_id=person.id)
        activities = Activity.objects.filter(
            Q(id__in=participants.values("activity_id")),
            ~Q(status=Activity.Status.CANCELED),
        )
        activities_start = [
            activity.start.strftime("%m月%d日 %H:%M") for activity in activities
        ]
        activities_end = [
            activity.end.strftime("%m月%d日 %H:%M") for activity in activities
        ]
        if user_type == "Person":
            activities_me = Participant.objects.filter(person_id=person.id).values(
                "activity_id"
            )
            activity_is_same = [
                activity in activities_me
                for activity in participants.values("activity_id")
            ]
        else:
            activities_me = activities.filter(organization_id=oneself.id).values("id")
            activities_me = [activity["id"] for activity in activities_me]
            activity_is_same = [
                activity["activity_id"] in activities_me
                for activity in participants.values("activity_id")
            ]
        participate_status_list = participants.values("status")
        participate_status_list = [info["status"] for info in participate_status_list]
        status_color = {
            Activity.Status.REVIEWING: "primary",
            Activity.Status.CANCELED: "secondary",
            Activity.Status.APPLYING: "info",
            Activity.Status.WAITING: "warning",
            Activity.Status.PROGRESSING: "success",
            Activity.Status.END: "danger",
            Participant.AttendStatus.APPLYING: "primary",
            Participant.AttendStatus.APLLYFAILED: "danger",
            Participant.AttendStatus.APLLYSUCCESS: "info",
            Participant.AttendStatus.ATTENDED: "success",
            Participant.AttendStatus.UNATTENDED: "warning",
            Participant.AttendStatus.CANCELED: "secondary",
        }
        activity_color_list = [status_color[activity.status] for activity in activities]
        attend_color_list = [status_color[status] for status in participate_status_list]
        activity_info = list(
            zip(
                activities,
                activities_start,
                activities_end,
                participate_status_list,
                activity_is_same,
                activity_color_list,
                attend_color_list,
            )
        )
        activity_info.sort(key=lambda a: a[0].start, reverse=True)
        html_display["activity_info"] = list(activity_info) or None

        # 警告呈现信息

        try:
            html_display["warn_code"] = int(
                request.GET.get("warn_code", 0)
            )  # 是否有来自外部的消息
        except:
            return redirect("/welcome/")
        html_display["warn_message"] = request.GET.get("warn_message", "")  # 提醒的具体内容

        modpw_status = request.GET.get("modinfo", None)
        if modpw_status is not None and modpw_status == "success":
            html_display["warn_code"] = 2
            html_display["warn_message"] = "修改个人信息成功!"

        # 存储被查询人的信息
        context = dict()

        context["person"] = person

        context["title"] = "我" if is_myself else "Ta"

        context["avatar_path"] = utils.get_user_ava(person, "Person")
        context["wallpaper_path"] = utils.get_user_wallpaper(person, "Person")

        # 新版侧边栏, 顶栏等的呈现，采用 bar_display
        bar_display = utils.get_sidebar_and_navbar(request.user, navbar_name="个人主页")
        origin = request.get_full_path()

        return render(request, "stuinfo.html", locals())


@login_required(redirect_field_name="origin")
@utils.check_user_access(redirect_url="/logout/")
def request_login_org(request, name=None):  # 特指个人希望通过个人账户登入组织账户的逻辑
    """
        这个函数的逻辑是，个人账户点击左侧的管理组织直接跳转登录到组织账户
        首先检查登录的user是个人账户，否则直接跳转orginfo
        如果个人账户对应的是name对应的组织的最高权限人，那么允许登录，否则跳转回stuinfo并warning
    """
    user = request.user
    valid, user_type, html_display = utils.check_user_type(request.user)

    if user_type == "Organization":
        return redirect("/orginfo/")
    try:
        me = NaturalPerson.objects.activated().get(person_id=user)
    except:  # 找不到合法的用户
        return redirect("/welcome/")
    if name is None:  # 个人登录未指定登入组织,属于不合法行为,弹回欢迎
        return redirect("/welcome/")
    else:  # 确认有无这个组织
        try:
            org = Organization.objects.get(oname=name)
        except:  # 找不到对应组织
            urls = "/stuinfo/" + me.name + "?warn_code=1&warn_message=找不到对应组织,请联系管理员!"
            return redirect(urls)
        try:
            position = Position.objects.activated().filter(org=org, person=me)
            assert len(position) == 1
            position = position[0]
            assert position.pos == 0
        except:
            urls = "/stuinfo/" + me.name + "?warn_code=1&warn_message=没有登录到该组织账户的权限!"
            return redirect(urls)
        # 到这里,是本人组织并且有权限登录
        auth.logout(request)
        auth.login(request, org.organization_id)  # 切换到组织账号
        if org.first_time_login:
            return redirect("/modpw/")
        return redirect("/orginfo/")


@login_required(redirect_field_name="origin")
@utils.check_user_access(redirect_url="/logout/")
def orginfo(request, name=None):
    """
        orginfo负责呈现组织主页，逻辑和stuinfo是一样的，可以参考
        只区分自然人和法人，不区分自然人里的负责人和非负责人。任何自然人看这个组织界面都是【不可管理/编辑组织信息】
    """
    user = request.user
    valid, user_type, html_display = utils.check_user_type(request.user)

    if not valid:
        return redirect("/logout/")

    me = utils.get_person_or_org(user, user_type)
    

    if name is None:  # 此时登陆的必需是法人账号，如果是自然人，则跳转welcome
        if user_type == "Person":
            return redirect("/welcome/")
        try:
            org = Organization.objects.activated().get(organization_id=user)
        except:
            return redirect("/welcome/")

        full_path = request.get_full_path()
        append_url = "" if ("?" not in full_path) else "?" + full_path.split("?")[1]
            
        return redirect("/orginfo/" + org.oname + append_url)

    try:  # 指定名字访问组织账号的，可以是自然人也可以是法人。在html里要注意区分！

        # 下面是组织信息

        org = Organization.objects.activated().get(oname=name)

    except:
        return redirect("/welcome/")

    # 判断是否为组织账户本身在登录
    html_display["is_myself"] = me == org

    organization_name = name
    organization_type_name = org.otype.otype_name
    org_avatar_path = utils.get_user_ava(org, "Organization")
    wallpaper_path = utils.get_user_wallpaper(org, "Organization")
    # org的属性 YQPoint 和 information 不在此赘述，直接在前端调用

    # 该学年、该学期、该组织的 活动的信息,分为 未结束continuing 和 已结束ended ，按时间顺序降序展现
    continuing_activity_list = (
        Activity.objects.activated()
        .filter(organization_id=org)
        .filter(
            status__in=[
                Activity.Status.REVIEWING,
                Activity.Status.APPLYING,
                Activity.Status.WAITING,
                Activity.Status.PROGRESSING,
            ]
        )
            .order_by("-start")
    )

    ended_activity_list = (
        Activity.objects.activated()
            .filter(organization_id=org)
            .filter(status__in=[Activity.Status.CANCELED, Activity.Status.END])
            .order_by("-start")
    )

    # 如果是用户登陆的话，就记录一下用户有没有加入该活动，用字典存每个活动的状态，再把字典存在列表里

    prepare_times = Activity.EndBeforeHours.prepare_times

    continuing_activity_list_participantrec = []

    for act in continuing_activity_list:
        dictmp = {}
        dictmp["act"] = act
        dictmp["endbefore"] = act.start - timedelta(hours=prepare_times[act.endbefore])
        if user_type == "Person":

            existlist = Participant.objects.filter(activity_id_id=act.id).filter(
                person_id_id=me.id
            )

            if existlist:  # 判断是否非空
                dictmp["status"] = existlist[0].status
            else:
                dictmp["status"] = "无记录"
        continuing_activity_list_participantrec.append(dictmp)

    ended_activity_list_participantrec = []
    for act in ended_activity_list:
        dictmp = {}
        dictmp["act"] = act
        dictmp["endbefore"] = act.start - timedelta(hours=prepare_times[act.endbefore])
        if user_type == "Person":
            existlist = Participant.objects.filter(activity_id_id=act.id).filter(
                person_id_id=me.id
            )
            if existlist:  # 判断是否非空
                dictmp["status"] = existlist[0].status
            else:
                dictmp["status"] = "无记录"
        ended_activity_list_participantrec.append(dictmp)

    # 判断我是不是老大, 首先设置为false, 然后如果有person_id和user一样, 就为True
    html_display["isboss"] = False

    # 组织成员list
    positions = Position.objects.activated().filter(org=org).order_by("pos")  # 升序
    member_list = []
    for p in positions:
        if p.person.person_id == user and p.pos == 0:
            html_display["isboss"] = True
        if p.show_post == True or p.pos == 0 or html_display["is_myself"]:
            member = {}
            member["person"] = p.person
            member["job"] = org.otype.get_name(p.pos)
            member["highest"] = True if p.pos == 0 else False

            member["avatar_path"] = utils.get_user_ava(
                member["person"], "Person")

            member_list.append(member)

    try:
        html_display["warn_code"] = int(
            request.GET.get("warn_code", 0))  # 是否有来自外部的消息
    except:
        return redirect("/welcome/")
    html_display["warn_message"] = request.GET.get(
        "warn_message", "")  # 提醒的具体内容

    modpw_status = request.GET.get("modinfo", None)
    if modpw_status is not None and modpw_status == "success":
        html_display["warn_code"] = 2
        html_display["warn_message"] = "修改组织信息成功!"

    # 补充左边栏信息

    

    # 再处理修改信息的回弹
    modpw_status = request.GET.get("modinfo", None)
    html_display["modpw_code"] = modpw_status is not None and modpw_status == "success"


    # 组织活动的信息

    # 补充一些呈现信息
    # 新版侧边栏, 顶栏等的呈现，采用 bar_display, 必须放在render前最后一步
    bar_display = utils.get_sidebar_and_navbar(request.user)
    bar_display["title_name"] = "组织主页"
    bar_display["navbar_name"] = "组织主页"

    # 转账后跳转
    origin = request.get_full_path()

    # 补充订阅该组织的按钮
    allow_unsubscribe = org.otype.allow_unsubscribe # 是否允许取关
    is_person = True if user_type == "Person" else False
    if is_person:
        subscribe_flag = True if (
            organization_name not in me.unsubscribe_list.values_list("oname", flat=True)) \
            else False
    
    

    return render(request, "orginfo.html", locals())


@login_required(redirect_field_name="origin")
@utils.check_user_access(redirect_url="/logout/")
def homepage(request):
    valid, user_type, html_display = utils.check_user_type(request.user)
    is_person = True if user_type == "Person" else False
    me = utils.get_person_or_org(request.user, user_type)
    myname = me.name if is_person else me.oname

    # 直接储存在html_display中
    # profile_name = "个人主页" if is_person else "组织主页"
    # profile_url = "/stuinfo/" + myname if is_person else "/orginfo/" + myname

    html_display["is_myself"] = True

    try:
        html_display["warn_code"] = int(
            request.GET.get("warn_code", 0))  # 是否有来自外部的消息
    except:
        return redirect("/welcome/")
    html_display["warn_message"] = request.GET.get(
        "warn_message", "")  # 提醒的具体内容

    nowtime = datetime.now()
    # 今天第一次访问 welcome 界面，积分加 0.5
    if is_person:
        with transaction.atomic():
            np = NaturalPerson.objects.select_for_update().get(person_id=request.user)
            if np.last_time_login is None or np.last_time_login.date != nowtime.date:
                np.last_time_login = nowtime
                np.bonusPoint += 0.5
                np.save()

    # 开始时间在前后一周内，除了取消和审核中的活动。按时间逆序排序
    recentactivity_list = Activity.objects.get_recent_activity()

    # 开始时间在今天的活动,且不展示结束的活动。按开始时间由近到远排序
    activities = Activity.objects.get_today_activity()
    activities_start = [
        activity.start.strftime("%H:%M") for activity in activities
    ]
    html_display['today_activities'] = list(zip(activities, activities_start)) or None

    # 最新一周内发布的活动，按发布的时间逆序
    newlyreleased_list = Activity.objects.get_newlyreleased_activity()

    # 即将截止的活动，按截止时间正序
    prepare_times = Activity.EndBeforeHours.prepare_times
    signup_rec = Activity.objects.activated().filter(status = Activity.Status.APPLYING)
    signup_list = []
    for act in signup_rec:
        deadline = act.start - timedelta(hours=prepare_times[act.endbefore])
        dictmp = {}
        dictmp["deadline"] = deadline
        dictmp["act"] = act
        signup_list.append(dictmp)
    signup_list.sort(key=lambda x:x["deadline"])
    signup_list=signup_list[:10]

    # 如果提交了心愿，发生如下的操作
    if request.method == "POST" and request.POST:
        wishtext = request.POST.get("wish")
        new_wish = Wishes.objects.create(text = wishtext, time = datetime.now())
        new_wish.save()

    # 心愿墙！！！！!前100个心愿,已经按照时间逆序排好了
    wishes = Wishes.objects.all()[:100]

    """ 
        取出过去一周的所有活动，filter出上传了照片的活动，从每个活动的照片中随机选择一张
        如果列表为空，那么添加一张default，否则什么都不加。
    """
    photo_display = []
    newlyended_activity = Activity.objects.get_newlyended_activity()
    for act in newlyended_activity:
        summaryphotos = act.photos.filter(type = ActivityPhoto.PhotoType.SUMMARY)
        if len(summaryphotos)>0:
            photo_display.append(summaryphotos[0]) # 朴素的随机
    for photo in photo_display:
        if str(photo.image)[0] == 'a': # 不是static静态文件夹里的文件，而是上传到media/activity的图片
            photo.image = settings.MEDIA_URL + str(photo.image)
    
    if len(photo_display)==0: # 这个分类是为了前端显示的便利，就不采用append了
        homepagephoto = "/static/assets/img/taskboard.jpg"
    else:
        firstpic = photo_display[0]
        photos = photo_display[1:]

    # 天气
    weather = urllib2.urlopen("http://www.weather.com.cn/data/cityinfo/101010100.html").read()
    html_display['weather'] = json.loads(weather)

    # 新版侧边栏, 顶栏等的呈现，采用 bar_display, 必须放在render前最后一步
    bar_display = utils.get_sidebar_and_navbar(request.user, "元培生活")
    # bar_display["title_name"] = "Welcome Page"
    # bar_display["navbar_name"] = "元培生活"

    return render(request, "welcome_page.html", locals())


@login_required(redirect_field_name="origin")
@utils.check_user_access(redirect_url="/logout/")
def account_setting(request):
    valid, user_type, html_display = utils.check_user_type(request.user)

    # 在这个页面 默认回归为自己的左边栏
    html_display["is_myself"] = True
    user = request.user
    me = utils.get_person_or_org(user, user_type)
    former_img = utils.get_user_ava(me, user_type)

    # 补充网页呈现所需信息
    # 新版侧边栏, 顶栏等的呈现，采用 bar_display, 必须放在render前最后一步
    bar_display = utils.get_sidebar_and_navbar(request.user, "账户设置")
    # bar_display["title_name"] = "Account Setting"
    # bar_display["navbar_name"] = "账户设置"
    # bar_display["help_message"] = local_dict["help_message"]["账户设置"]

    if user_type == "Person":
        info = NaturalPerson.objects.filter(person_id=user)
        userinfo = info.values()[0]

        useroj = NaturalPerson.objects.get(person_id=user)

        former_wallpaper = utils.get_user_wallpaper(me, "Person")

        # print(json.loads(request.body.decode("utf-8")))
        if request.method == "POST" and request.POST:

            # 合法性检查
            attr_dict, show_dict, html_display = utils.check_account_setting(request, user_type)
            attr_check_list = [attr for attr in attr_dict.keys() if attr not in ['gender', 'ava', 'wallpaper']]
            if html_display['warn_code'] == 1:
                return render(request, "person_account_setting.html", locals())

            expr = bool(attr_dict['ava'] or attr_dict['wallpaper'] or (attr_dict['gender'] != useroj.get_gender_display()))
            expr += bool(sum(
                [(getattr(useroj, attr) != attr_dict[attr] and attr_dict[attr] != "") for attr in attr_check_list]))
            expr += bool(sum([getattr(useroj, show_attr) != show_dict[show_attr]
                              for show_attr in show_dict.keys()]))

            if attr_dict['gender'] != useroj.gender:
                useroj.gender = NaturalPerson.Gender.MALE if attr_dict['gender'] == '男' else NaturalPerson.Gender.FEMALE
            for attr in attr_check_list:
                if getattr(useroj, attr) != attr_dict[attr] and attr_dict[attr] != "":
                    setattr(useroj, attr, attr_dict[attr])
            for show_attr in show_dict.keys():
                if getattr(useroj, show_attr) != show_dict[show_attr]:
                    setattr(useroj, show_attr, show_dict[show_attr])
            if 'ava' in attr_dict.keys() and attr_dict['ava'] is not None:
                useroj.avatar = attr_dict['ava']
            if 'wallpaper' in attr_dict.keys() and attr_dict['wallpaper'] is not None:
                useroj.wallpaper = attr_dict['wallpaper']
            if expr >= 1:
                useroj.save()
                upload_state = True
                return redirect("/stuinfo/?modinfo=success")
            # else: 没有更新

        return render(request, "person_account_setting.html", locals())

    else:
        info = Organization.objects.filter(organization_id=user)
        userinfo = info.values()[0]

        useroj = Organization.objects.get(organization_id=user)

        if request.method == "POST" and request.POST:

            ava = request.FILES.get("avatar")
            # 合法性检查
            attr_dict, show_dict, html_display = utils.check_account_setting(request, user_type)
            attr_check_list = [attr for attr in attr_dict.keys()]
            if html_display['warn_code'] == 1:
                return render(request, "person_account_setting.html", locals())

            expr = bool(ava)
            expr += bool(sum(
                [(getattr(useroj, attr) != attr_dict[attr] and attr_dict[attr] != "") for attr in attr_check_list]))

            for attr in attr_check_list:
                if getattr(useroj, attr) != attr_dict[attr] and attr_dict[attr] != "":
                    setattr(useroj, attr, attr_dict[attr])
            if ava is None:
                pass
            else:
                useroj.avatar = ava
            useroj.save()
            avatar_path = settings.MEDIA_URL + str(ava)
            if expr >= 1:
                upload_state = True
                return redirect("/orginfo/?modinfo=success")
            # else: 没有更新

        return render(request, "org_account_setting.html", locals())


def register(request):
    if request.user.is_superuser:
        if request.method == "POST" and request.POST:
            name = request.POST["name"]
            password = request.POST["password"]
            sno = request.POST["snum"]
            email = request.POST["email"]
            password2 = request.POST["password2"]
            stu_grade = request.POST["syear"]
            # gender = request.POST['sgender']
            if password != password2:
                render(request, "index.html")
            else:
                # user with same sno
                same_user = NaturalPerson.objects.filter(person_id=sno)
                if same_user:
                    render(request, "auth_register_boxed.html")
                same_email = NaturalPerson.objects.filter(email=email)
                if same_email:
                    render(request, "auth_register_boxed.html")

                # OK!
                user = User.objects.create(username=sno)
                user.set_password(password)
                user.save()

                new_user = NaturalPerson.objects.create(person_id=user)
                new_user.name = name
                new_user.email = email
                new_user.stu_grade = stu_grade
                new_user.save()
                return HttpResponseRedirect("/index/")
        return render(request, "auth_register_boxed.html")
    else:
        return HttpResponseRedirect("/index/")


# @login_required(redirect_field_name=None)
def logout(request):
    auth.logout(request)
    return HttpResponseRedirect("/index/")


"""
def org_spec(request, *args, **kwargs):
    arg = args[0]
    org_dict = local_dict['org']
    topic = org_dict[arg]
    org = Organization.objects.filter(oname=topic)
    pos = Position.objects.filter(Q(org=org) | Q(pos='部长') | Q(pos='老板'))
    try:
        pos = Position.objects.filter(Q(org=org) | Q(pos='部长') | Q(pos='老板'))
        boss_no = pos.values()[0]['person_id']#存疑，可能还有bug here
        boss = NaturalPerson.objects.get(person_id=boss_no).name
        job = pos.values()[0]['pos']
    except:
        person_incharge = '负责人'
    return render(request, 'org_spec.html', locals())
"""

def get_stu_img(request):
    print("in get stu img")
    stuId = request.GET.get("stuId")
    if stuId is not None:
        try:
            stu = NaturalPerson.objects.get(person_id=stuId)
            img_path = utils.get_user_ava(stu, "Person")
            return JsonResponse({"path": img_path}, status=200)
        except:
            return JsonResponse({"message": "Image not found!"}, status=404)
    return JsonResponse({"message": "User not found!"}, status=404)


@login_required(redirect_field_name="origin")
@utils.check_user_access(redirect_url="/logout/")
def search(request):
    """
        搜索界面的呈现逻辑
        分成搜索个人和搜索组织两个模块，每个模块的呈现独立开，有内容才呈现，否则不显示
        搜索个人：
            支持使用姓名搜索，支持对未设为不可见的昵称和专业搜索
            搜索结果的呈现采用内容/未公开表示，所有列表为people_filed
        搜索组织
            支持使用组织名、组织类型搜索、一级负责人姓名
            组织的呈现内容由拓展表体现，不在这个界面呈现具体成员
            add by syb:
            支持通过组织名、组织类型来搜索组织
            支持通过公开关系的个人搜索组织，即如果某自然人用户可以被上面的人员搜索检出，
            而且该用户选择公开其与组织的关系，那么该组织将在搜索界面呈现。
            搜索结果的呈现内容见organization_field
        搜索活动
            支持通过活动名、组织来搜索活动。只要可以搜索到组织，组织对应的活动就也可以被搜到
            搜索结果的呈现见activity_field
    """

    valid, user_type, html_display = utils.check_user_type(request.user)

    query = request.GET.get("Query", "")
    if query == "":
        return redirect("/welcome/")

    not_found_message = "找不到符合搜索的信息或相关内容未公开！"
    # 首先搜索个人, 允许搜索姓名或者公开的专业, 删去小名搜索
    people_list = NaturalPerson.objects.filter(
        Q(name__icontains=query)
        | (  # (Q(nickname__icontains=query) & Q(show_nickname=True)) |
                Q(stu_major__icontains=query) & Q(show_major=True)
        )
    )

    # 接下来准备呈现的内容
    # 首先是准备搜索个人信息的部分
    people_field = [
        "姓名",
        "年级",
        "班级",
        # "昵称",
        # "性别",
        "专业",
        # "邮箱",
        # "电话",
        # "宿舍",
        "状态",
    ]  # 感觉将年级和班级分开呈现会简洁很多

    # 搜索组织
    # 先查找query作为姓名包含在字段中的职务信息, 选的是post为true或者职务等级为0
    pos_list = Position.objects.activated().filter(
        Q(person__name__icontains=query) & (Q(show_post=True) | Q(pos=0))
    )
    # 通过组织名、组织类名、和上述的职务信息对应的组织信息
    organization_list = Organization.objects.filter(
        Q(oname__icontains=query)
        | Q(otype__otype_name__icontains=query)
        | Q(id__in=pos_list.values("org"))
    ).prefetch_related("position_set")

    now = datetime.now()
    def get_recent_activity(org):
        activities = Activity.objects.activated().filter(Q(organization_id=org.id) & ~Q(status=Activity.Status.CANCELED))
        activities = list(activities)
        activities.sort(key=lambda activity: abs(now - activity.start))
        return None if len(activities) == 0 else activities[0:3]


    org_display_list = []
    for org in organization_list:
        try:
            recent_activity = Activity.objects.filter(organization_id=org).order_by("-start")[0]
        except:
            recent_activity = {"title": "暂无", "id": "#"}
        org_display_list.append(
            {
                "oname": org.oname,
                "otype": org.otype,
                "pos0": [
                    w["person__name"]
                    for w in list(
                        org.position_set.activated()
                            .filter(pos=0)
                            .values("person__name")
                    )
                ],
                "activities": get_recent_activity(org)
            }
        )

    # 组织要呈现的具体内容
    organization_field = ["组织名称", "组织类型", "负责人", "近期活动"]

    # 搜索活动
    activity_list = Activity.objects.filter(
        Q(title__icontains=query) | Q(organization_id__oname__icontains=query)
    )

    # 活动要呈现的内容
    activity_field = ["活动名称", "承办组织", "状态"]

    me = utils.get_person_or_org(request.user, user_type)
    html_display["is_myself"] = True

    # 新版侧边栏, 顶栏等的呈现，采用 bar_display, 必须放在render前最后一步
    bar_display = utils.get_sidebar_and_navbar(request.user, "信息搜索")
    # bar_display["title_name"] = "Search"
    # bar_display["navbar_name"] = "信息搜索"  #

    return render(request, "search.html", locals())


def test(request):
    request.session["cookies"] = "hello, i m still here."
    return render(request, "all_org.html")


def forget_password(request):
    """
        忘记密码页（Pylance可以提供文档字符串支持）
        页面效果
        -------
        - 根据（邮箱）验证码完成登录，提交后跳转到修改密码界面
        - 本质是登录而不是修改密码
        - 如果改成支持验证码登录只需修改页面和跳转（记得修改函数和页面名）
        页面逻辑
        -------
        1. 发送验证码
            1.5 验证码冷却避免多次发送
        2. 输入验证码
            2.5 保留表单信息
        3. 错误提醒和邮件发送提醒
        实现逻辑
        -------
        - 通过脚本使按钮提供不同的`send_captcha`值，区分按钮
        - 通过脚本实现验证码冷却，页面刷新后重置冷却（避免过长等待影响体验）
        - 通过`session`保证安全传输验证码和待验证用户
        - 成功发送/登录后才在`session`中记录信息
        - 页面模板中实现消息提醒
            - `err_code`非零值代表错误，在页面中显示
            - `err_code`=`0`或`4`是预设的提醒值，额外弹出提示框
            - forget_password.html中可以进一步修改
        - 尝试发送验证码后总是弹出提示框，通知用户验证码的发送情况
        注意事项
        -------
        - 尝试忘记密码的不一定是本人，一定要做好隐私和逻辑处理
            - 用户邮箱应当部分打码，避免向非本人提供隐私数据！
        - 不发送消息时`err_code`应为`None`或不声明，不同于modpw
        - `err_code`=`4`时弹出
        - 连接设置的timeout为6s
        - 如果引入企业微信验证，建议将send_captcha分为'qywx'和'email'
    """
    if request.session.get("received_user"):
        username = request.session["received_user"]  # 自动填充，方便跳转后继续
    if request.method == "POST":
        username = request.POST["username"]
        send_captcha = request.POST["send_captcha"] == "yes"
        vertify_code = request.POST["vertify_code"]  # 用户输入的验证码

        user = User.objects.filter(username=username)
        if not user:
            err_code = 1
            err_message = "账号不存在"
        elif len(user) != 1:
            err_code = 1
            err_message = "账号不唯一，请联系管理员"
        else:
            user = User.objects.get(username=username)
            try:
                useroj = NaturalPerson.objects.get(person_id=user)  # 目前只支持自然人
            except:
                err_code = 1
                err_message = "暂不支持组织账号忘记密码！"
                return render(request, "forget_password.html", locals())
            isFirst = useroj.first_time_login
            if isFirst:
                err_code = 2
                err_message = "初次登录密码与账号相同！"
            elif send_captcha:
                email = useroj.email
                if not email or email.lower() == "none" or "@" not in email:
                    err_code = 3
                    err_message = (
                            "您没有设置邮箱，请联系管理员" + "或发送姓名、学号和常用邮箱至gypjwb@pku.edu.cn进行修改"
                    )  # TODO:记得填
                else:
                    # randint包含端点，randrange不包含
                    captcha = random.randrange(1000000)
                    captcha = f"{captcha:06}"
                    msg = (
                            f"<h3><b>亲爱的{useroj.name}同学：</b></h3><br/>"
                            "您好！您的账号正在进行邮箱验证，本次请求的验证码为：<br/>"
                            f'<p style="color:orange">{captcha}'
                            '<span style="color:gray">(仅'
                            f'<a href="{request.build_absolute_uri()}">当前页面</a>'
                            "有效)</span></p>"
                            f'点击进入<a href="{request.build_absolute_uri("/")}">元培成长档案</a><br/>'
                            "<br/>"
                            "元培学院开发组<br/>" + datetime.now().strftime("%Y年%m月%d日")
                    )
                    post_data = {
                        "sender": "元培学院开发组",  # 发件人标识
                        "toaddrs": [email],  # 收件人列表
                        "subject": "YPPF登录验证",  # 邮件主题/标题
                        "content": msg,  # 邮件内容
                        # 若subject为空, 第一个\n视为标题和内容的分隔符
                        "html": True,  # 可选 如果为真则content被解读为html
                        "private_level": 0,  # 可选 应在0-2之间
                        # 影响显示的收件人信息
                        # 0级全部显示, 1级只显示第一个收件人, 2级只显示发件人
                        "secret": email_coder.encode(msg),  # content加密后的密文
                    }
                    post_data = json.dumps(post_data)
                    pre, suf = email.rsplit("@", 1)
                    if len(pre) > 5:
                        pre = pre[:2] + "*" * len(pre[2:-3]) + pre[-3:]
                    try:
                        response = requests.post(email_url, post_data, timeout=6)
                        response = response.json()
                        if response["status"] != 200:
                            err_code = 4
                            err_message = f"未能向{pre}@{suf}发送邮件"
                            print("向邮箱api发送失败，原因：", response["data"]["errMsg"])
                        else:
                            # 记录验证码发给谁 不使用username防止被修改
                            request.session["received_user"] = username
                            request.session["captcha"] = captcha
                            err_code = 0
                            err_message = f"验证码已发送至{pre}@{suf}"
                    except:
                        err_code = 4
                        err_message = "邮件发送失败：超时"
            else:
                captcha = request.session.get("captcha", "")
                received_user = request.session.get("received_user", "")
                if len(captcha) != 6 or username != received_user:
                    err_code = 5
                    err_message = "请先发送验证码"
                elif vertify_code.upper() == captcha.upper():
                    auth.login(request, user)
                    request.session.pop("captcha")
                    request.session.pop("received_user")  # 成功登录后不再保留
                    request.session["username"] = username
                    request.session["forgetpw"] = "yes"
                    return redirect(reverse("modpw"))
                else:
                    err_code = 6
                    err_message = "验证码不正确"
    return render(request, "forget_password.html", locals())


@login_required(redirect_field_name="origin")
def modpw(request):
    """
        可能在三种情况进入这个页面：首次登陆；忘记密码；或者常规的修改密码。
        在忘记密码时，可以允许不输入旧的密码
        在首次登陆时，现在写的也可以不输入旧的密码（我还没想好这样合不合适）
            以上两种情况都可以直接进行密码修改
        常规修改要审核旧的密码
    """
    valid, user_type, html_display = utils.check_user_type(request.user)
    if not valid:
        return redirect("/index/")
    me = utils.get_person_or_org(request.user, user_type)
    isFirst = me.first_time_login
    # 在其他界面，如果isFirst为真，会跳转到这个页面
    # 现在，请使用@utils.check_user_access(redirect_url)包装器完成用户检查

    html_display["is_myself"] = True

    err_code = 0
    err_message = None
    forgetpw = request.session.get("forgetpw", "") == "yes"  # added by pht
    user = request.user
    username = user.username

    if request.method == "POST" and request.POST:
        oldpassword = request.POST["pw"]
        newpw = request.POST["new"]
        strict_check = False

        if oldpassword == newpw and strict_check and not (forgetpw or isFirst):
            err_code = 1
            err_message = "新密码不能与原密码相同"
        elif newpw == username and strict_check:
            err_code = 2
            err_message = "新密码不能与学号相同"
        elif newpw != oldpassword and (forgetpw or isFirst):  # added by pht
            err_code = 5
            err_message = "两次输入的密码不匹配"
        else:
            # 在1、忘记密码 2、首次登录 3、验证旧密码正确 的前提下，可以修改
            if forgetpw or isFirst:
                userauth = True
            else:
                userauth = auth.authenticate(
                    username=username, password=oldpassword
                )  # 验证旧密码是否正确
            if userauth:  # 可以修改
                try:  # modified by pht: if检查是错误的，不存在时get会报错
                    user.set_password(newpw)
                    user.save()
                    me.first_time_login = False
                    me.save()

                    if forgetpw:
                        request.session.pop("forgetpw")  # 删除session记录

                    urls = reverse("index") + "?modinfo=success"
                    return redirect(urls)
                except:  # modified by pht: 之前使用的if检查是错误的
                    err_code = 3
                    err_message = "学号不存在"
            else:
                err_code = 4
                err_message = "原始密码不正确"
    # 新版侧边栏, 顶栏等的呈现，采用 bar_display, 必须放在render前最后一步
    bar_display = utils.get_sidebar_and_navbar(request.user, "修改密码")
    # 补充一些呈现信息
    # bar_display["title_name"] = "Modify Password"
    # bar_display["navbar_name"] = "修改密码"
    return render(request, "modpw.html", locals())


# 用已有的搜索，加一个转账的想他转账的 field
# 调用的时候传一下 url 到 origin
# 搜索不希望出现学号，rid 为 User 的 index
@login_required(redirect_field_name="origin")
@utils.check_user_access(redirect_url="/logout/")
def transaction_page(request, rid=None):
    valid, user_type, html_display = utils.check_user_type(request.user)
    me = utils.get_person_or_org(request.user, user_type)
    html_display["is_myself"] = True


    try:
        user = User.objects.get(id=rid)
        recipient = utils.get_person_or_org(user)
        assert hasattr(recipient, "organization_id")
        assert user_type == "Organization"
        assert user != recipient
    except:
        return redirect("/welcome/")


    # 新版侧边栏, 顶栏等的呈现，采用 bar_display, 必须放在render前最后一步
    # 如果希望前移，请联系YHT
    bar_display = utils.get_sidebar_and_navbar(request.user)
    bar_display["title_name"] = "Transaction"
    bar_display["navbar_name"] = "发起转账"

    # 获取名字
    _, _, context = utils.check_user_type(user)
    context = utils.get_sidebar_and_navbar(user, bar_display=context)
    name = recipient.oname
    context["name"] = name
    context["rid"] = rid
    context["YQPoint"] = me.YQPoint

    # 如果是post, 说明发起了一起转账
    # 到这里, rid没有问题, 接收方和发起方都已经确定
    if request.method == "POST":
        # 获取转账消息, 如果没有消息, 则为空
        transaction_msg = request.POST.get("msg", "")

        # 检查发起转账的数据
        try:
            amount = float(request.POST["amount"])
            assert amount > 0
            assert int(amount * 10) == amount * 10
        except:
            return redirect("/welcome/")

        # 到这里, 参数的合法性检查完成了, 接下来应该是检查发起人的账户, 够钱就转
        try:
            with transaction.atomic():
                # 首先锁定用户
                payer = (
                    Organization.objects.activated()
                        .select_for_update()
                        .get(organization_id=request.user)
                )

                # 接下来确定金额
                if payer.oname != "元培学院" and payer.YQPoint < amount:
                    html_display["warn_code"] = 1
                    html_display["warn_message"] = (
                            "现存元气值余额为"
                            + str(payer.YQPoint)
                            + ", 不足以发起额度为"
                            + str(amount)
                            + "的转账!"
                    )
                else:
                    payer.YQPoint -= amount
                    record = TransferRecord.objects.create(
                        proposer=request.user,
                        recipient=user,
                        amount=amount,
                        message=transaction_msg,
                    )
                    record.save()
                    payer.save()
                    warn_message = "成功发起向" + name + "的转账! 元气值将在对方确认后到账。"

                    notification_create(
                        receiver=user,
                        sender=request.user,
                        typename=Notification.Type.NEEDDO,
                        title=Notification.Title.TRANSFER_CONFIRM,
                        content=transaction_msg,
                        URL="/myYQPoint/",
                        relate_TransferRecord=record,
                    )
                    return redirect("/myYQPoint/")

        except Exception as e:
            # print(e)
            html_display["warn_code"] = 1
            html_display["warn_message"] = "出现无法预料的问题, 请联系管理员!"


    # 新版侧边栏, 顶栏等的呈现，采用 bar_display, 必须放在render前最后一步
    # 如果希望前移，请联系YHT
    bar_display = utils.get_sidebar_and_navbar(request.user)
    bar_display["title_name"] = "Transaction"
    bar_display["navbar_name"] = "发起转账"
    return render(request, "transaction_page.html", locals())



def confirm_transaction(request, tid=None, reject=None):
    context = dict()
    context["warn_code"] = 1  # 先假设有问题
    with transaction.atomic():
        try:
            record = TransferRecord.objects.select_for_update().get(
                id=tid, recipient=request.user
            )

        except Exception as e:

            context["warn_message"] = "交易遇到问题, 请联系管理员!" + str(e)
            return context

        if record.status != TransferRecord.TransferStatus.WAITING:
            context["warn_message"] = "交易已经完成, 请不要重复操作!"
            return context

        payer = record.proposer
        try:
            if hasattr(payer, "naturalperson"):
                payer = (
                    NaturalPerson.objects.activated()
                        .select_for_update()
                        .get(person_id=payer)
                )
            else:
                payer = Organization.objects.select_for_update().get(
                    organization_id=payer
                )
        except:
            context["warn_message"] = "交易对象不存在或已毕业, 请联系管理员!"
            return context

        recipient = record.recipient
        if hasattr(recipient, "naturalperson"):
            recipient = (
                NaturalPerson.objects.activated()
                    .select_for_update()
                    .get(person_id=recipient)
            )
        else:
            recipient = Organization.objects.select_for_update().get(
                organization_id=recipient
            )

        if reject is True:
            record.status = TransferRecord.TransferStatus.REFUSED
            payer.YQPoint += record.amount
            payer.save()
            context["warn_message"] = "拒绝转账成功!"
            notification_create(
                receiver=record.proposer,
                sender=record.recipient,
                typename=Notification.Type.NEEDREAD,
                title=Notification.Title.TRANSFER_FEEDBACK,
                content=f"{str(recipient)}拒绝了您的转账。",
                URL="/myYQPoint/",
            )
            notification_status_change(record.transfer_notification.get().id)
        else:
            record.status = TransferRecord.TransferStatus.ACCEPTED
            recipient.YQPoint += record.amount
            recipient.save()
            context["warn_message"] = "交易成功!"
            notification_create(
                receiver=record.proposer,
                sender=record.recipient,
                typename=Notification.Type.NEEDREAD,
                title=Notification.Title.TRANSFER_FEEDBACK,
                content=f"{str(recipient)}接受了您的转账。",
                URL="/myYQPoint/",
            )
            notification_status_change(record.transfer_notification.get().id)
        record.finish_time = datetime.now()  # 交易完成时间
        record.save()
        context["warn_code"] = 2

        return context

    context["warn_message"] = "交易遇到问题, 请联系管理员!"
    return context


def record2Display(record_list, user):  # 对应myYQPoint函数中的table_show_list
    lis = []
    amount = {"send": 0.0, "recv": 0.0}
    # 储存这个列表中所有record的元气值的和
    for record in record_list:
        lis.append({})

        # 确定类型
        record_type = "send" if record.proposer.username == user.username else "recv"

        # id
        lis[-1]["id"] = record.id

        # 时间
        lis[-1]["start_time"] = record.start_time.strftime("%m/%d %H:%M")
        if record.finish_time is not None:
            lis[-1]["finish_time"] = record.finish_time.strftime("%m/%d %H:%M")

        # 对象
        # 如果是给出列表，那么对象就是接收者

        obj_user = record.recipient if record_type == "send" else record.proposer
        lis[-1]["obj_direct"] = "To  " if record_type == "send" else "From"
        if hasattr(obj_user, "naturalperson"):  # 如果OneToOne Field在个人上
            lis[-1]["obj"] = obj_user.naturalperson.name
            lis[-1]["obj_url"] = "/stuinfo/" + lis[-1]["obj"] + "+" + str(obj_user.id)
        else:
            lis[-1]["obj"] = obj_user.organization.oname
            lis[-1]["obj_url"] = "/orginfo/" + lis[-1]["obj"]

        # 金额
        lis[-1]["amount"] = record.amount
        amount[record_type] += record.amount

        # 留言
        lis[-1]["message"] = record.message
        lis[-1]["if_act_url"] = False
        if record.corres_act is not None:
            lis[-1]["message"] = "活动" + record.corres_act.title + "积分"
            # TODO 这里还需要补充一个活动跳转链接

        # 状态
        lis[-1]["status"] = record.get_status_display()

    # 对外展示为 1/10
    """
    统一在前端修改
    for key in amount:
        amount[key] = amount[key]/10
    """
    # 由于误差, 将amount调整为小数位数不超过2
    for key in amount.keys():
        amount[key] = round(amount[key], 1)
    return lis, amount


# modified by Kinnuch


@login_required(redirect_field_name="origin")
@utils.check_user_access(redirect_url="/logout/")
def myYQPoint(request):
    valid, user_type, html_display = utils.check_user_type(request.user)

    # 接下来处理POST相关的内容
    html_display["warn_code"] = 0
    if request.method == "POST":  # 发生了交易处理的事件
        try:  # 检查参数合法性
            post_args = request.POST.get("post_button")
            record_id, action = post_args.split("+")[0], post_args.split("+")[1]
            assert action in ["accept", "reject"]
            reject = action == "reject"
        except:
            html_display["warn_code"] = 1
            html_display["warn_message"] = "交易遇到问题,请不要非法修改参数!"

        if html_display["warn_code"] == 0:  # 如果传入参数没有问题
            # 调用确认预约API
            context = confirm_transaction(request, record_id, reject)
            # 此时warn_code一定是1或者2，必定需要提示
            html_display["warn_code"] = context["warn_code"]
            html_display["warn_message"] = context["warn_message"]

    me = utils.get_person_or_org(request.user, user_type)
    html_display["is_myself"] = True

    to_send_set = TransferRecord.objects.filter(
        proposer=request.user, status=TransferRecord.TransferStatus.WAITING
    )

    to_recv_set = TransferRecord.objects.filter(
        recipient=request.user, status=TransferRecord.TransferStatus.WAITING
    )

    issued_send_set = TransferRecord.objects.filter(
        proposer=request.user,
        status__in=[
            TransferRecord.TransferStatus.ACCEPTED,
            TransferRecord.TransferStatus.REFUSED,
        ],
    )

    issued_recv_set = TransferRecord.objects.filter(
        recipient=request.user,
        status__in=[
            TransferRecord.TransferStatus.ACCEPTED,
            TransferRecord.TransferStatus.REFUSED,
        ],
    )

    issued_recv_set = TransferRecord.objects.filter(
        recipient=request.user,
        status__in=[
            TransferRecord.TransferStatus.ACCEPTED,
            TransferRecord.TransferStatus.REFUSED,
        ],
    )

    # to_set 按照开始时间降序排列
    to_set = to_send_set.union(to_recv_set).order_by("-start_time")
    # issued_set 按照完成时间及降序排列
    # 这里应当要求所有已经issued的记录是有执行时间的
    issued_set = issued_send_set.union(issued_recv_set).order_by("-finish_time")

    to_list, amount = record2Display(to_set, request.user)
    issued_list, _ = record2Display(issued_set, request.user)
    if user_type == "Person":
        quota_and_YQPoint = me.YQPoint + me.quota
    else:
        quota_and_YQPoint = me.YQPoint

    show_table = {
        "obj": "对象",
        "time": "时间",
        "amount": "金额",
        "message": "留言",
        "status": "状态",
    }

    # 新版侧边栏, 顶栏等的呈现，采用 bar_display, 必须放在render前最后一步
    bar_display = utils.get_sidebar_and_navbar(request.user, "我的元气值")
     # 补充一些呈现信息
     # bar_display["title_name"] = "My YQPoint"
     # bar_display["navbar_name"] = "我的元气值"  #
     # bar_display["help_message"] = local_dict["help_message"]["我的元气值"]

    return render(request, "myYQPoint.html", locals())


"""
页面逻辑：
1. 方法为 GET 时，展示一个活动的详情。
    a. 如果当前用户是个人，有立即报名/已报名的 button
    b. 如果当前用户是组织，并且是该活动的所有者，有修改和取消活动的 button
2. 方法为 POST 时，通过 option 确定操作
    a. 如果修改活动，跳转到 addActivity
    b. 如果取消活动，本函数处理
    c. 如果报名活动，本函数处理 ( 还未实现 )
# TODO
个人操作，包括报名与取消
----------------------------
活动逻辑
1. 活动开始前一小时，不能修改活动
2. 活动开始当天晚上之前，不能再取消活动 ( 目前用的 12 小时，感觉基本差不多 )
"""


@login_required(redirect_field_name="origin")
@utils.check_user_access(redirect_url="/logout/")
def viewActivity(request, aid=None):
    """
    aname = str(request.POST["aname"])  # 活动名称
    organization_id = request.POST["organization_id"]  # 组织id
    astart = request.POST["astart"]  # 默认传入的格式为 2021-07-21 21:00:00
    afinish = request.POST["afinish"]
    content = str(request.POST["content"])
    URL = str(request.POST["URL"])  # 活动推送链接
    QRcode = request.POST["QRcode"]  # 收取元气值的二维码
    aprice = request.POST["aprice"]  # 活动价格
    capacity = request.POST["capacity"]  # 活动举办的容量
    """
    try:
        aid = int(aid)
        activity = Activity.objects.get(id=aid)
        valid, user_type, html_display = utils.check_user_type(request.user)
        assert valid
        org = activity.organization_id
        me = utils.get_person_or_org(request.user, user_type)
        ownership = False
        if user_type == "Organization" and org == me:
            ownership = True
        examine = False
        if user_type == "Person" and activity.examine_teacher == me:
            examine = True
        if not (ownership or examine):
            assert activity.status != Activity.Status.REVIEWING
            assert activity.status != Activity.Status.ABORT
    except Exception as e:
        # print(e)
        return redirect("/welcome/")


    # 下面这些都是展示前端页面要用的
    title = activity.title
    org_name = org.oname
    org_avatar_path = utils.get_user_ava(org, "Organization")
    org_type = OrganizationType.objects.get(otype_id=org.otype_id).otype_name
    start_time = activity.start.strftime("%m/%d/%Y %H:%M %p")
    end_time = activity.end.strftime("%m/%d/%Y %H:%M %p")
    start_THEDAY = activity.start.day # 前端使用量
    prepare_times = Activity.EndBeforeHours.prepare_times
    apply_deadline = activity.apply_end.strftime("%m/%d/%Y %H:%M %p")
    introduction = activity.introduction
    show_url = True # 前端使用量
    aURL = activity.URL
    if (aURL is None) or (aURL == ""):
        show_url = False
    bidding = activity.bidding
    price = activity.YQPoint
    from_student = activity.source == Activity.YQPointSource.STUDENT
    current_participants = activity.current_participants
    status = activity.status
    capacity = activity.capacity
    if capacity == -1 or capacity == 10000:
        capacity = "INF"
    if activity.source == Activity.YQPointSource.COLLEGE:
        price = 0
    if activity.bidding:
        apply_manner = "抽签模式"
    else:
        apply_manner = "先到先得"
    # person 表示是否是个人而非组织
    person = False
    if user_type == "Person":
        """
        老师能否报名活动？
        if me.identity == NaturalPerson.Identity.STUDENT:
            person = True
        """
        person = True
        try:
            participant = Participant.objects.get(activity_id=activity, person_id=me.id)
            # pStatus 是参与状态
            pStatus = participant.status
        except:
            pStatus = "无记录"
        if pStatus == "放弃":
            pStatus = "无记录"

    # 签到
    need_checkin = activity.need_checkin

    if ownership and need_checkin:
        aQRcode = get_activity_QRcode(activity)

    # 活动图片！！
    photo = activity.photos.get(type=ActivityPhoto.PhotoType.ANNOUNCE)
    if str(photo.image)[0] == 'a': # 不是static静态文件夹里的文件，而是上传到media/activity的图片
        photo.image = settings.MEDIA_URL + str(photo.image)
    firstpic = photo.image

    # 新版侧边栏，顶栏等的呈现，采用bar_display，必须放在render前最后一步，但这里render太多了
    # TODO: 整理好代码结构，在最后统一返回
    bar_display = utils.get_sidebar_and_navbar(request.user)
    # 补充一些呈现信息
    bar_display["title_name"] = "活动信息"
    bar_display["navbar_name"] = "活动信息"

    # 处理 get 请求
    if request.method == "GET":
        return render(request, "activity_info.html", locals())

    html_display = dict()
    # 处理 post 请求
    # try:
    option = request.POST.get("option")
    if option == "cancel":
        # try:
        assert activity.status != Activity.Status.END
        assert activity.status != Activity.Status.CANCELED
        with transaction.atomic():
            activity = Activity.objects.select_for_update().get(id=aid)
            cancel_activity(request, activity)

            return redirect(f"/viewActivity/{aid}")
        """
        except ActivityError as e:
            html_display["warn_code"] = 1
            html_display["warn_message"] = str(e)
            return render(request, "activity_info.html", locals())
        except:
            redirect("/welcome/")
        """

    elif option == "edit":
        if (
                activity.status == activity.Status.APPLYING
                or activity.status == activity.Status.REVIEWING
        ):
            return redirect(f"/editActivity/{aid}")
        if activity.status == activity.Status.WAITING:
            if activity.start + timedelta(hours=1) > datetime.now():
                html_display["warn_code"] = 1
                html_display["warn_message"] = f"活动即将开始, 不能修改活动。"
                return render(request, "activity_info.html", locals())
            return redirect(f"/editActivity/{aid}")
        else:
            html_display["warn_code"] = 1
            html_display["warn_message"] = f"活动状态为{activity.status}, 不能修改。"
            return render(request, "activity_info.html", locals())

    elif option == "apply":
        # try:
        with transaction.atomic():
            activity = Activity.objects.select_for_update().get(id=int(aid))
            applyActivity(request, activity)
            return redirect(f"/viewActivity/{aid}")
        """
        except ActivityError as e:
            html_display["warn_message"] = str(e)
        except:
            redirect('/welcome/')
        """
        return render(request, "activity_info.html", locals())


    elif option == "quit":
        # try:
        with transaction.atomic():
            activity = Activity.objects.select_for_update().get(id=aid)
            assert (
                    activity.status == Activity.Status.APPLYING
                    or activity.status == Activity.Status.WAITING
            )
            withdraw_activity(request, activity)
            return redirect(f"/viewActivity/{aid}")
        """
        except ActivityError as e:
            html_display["warn_message"] = str(e)
        except:
            return redirect('/welcome/')
        """

        return render(request, "activity_info.html", locals())

    elif option == "payment":
        return redirect("/modifyReimbursement/")

    elif option == "submitphoto":
        try:
            summaryphotos = request.FILES.getlist('images')
        except:
            html_display["warn_code"] = 1
            html_display["warn_message"] = "非法的图片上传，请联系管理员"
            return render(request, "activity_info.html", locals())
        if len(summaryphotos) == 0 :
            html_display['warn_code'] = 1
            html_display['warn_message'] = "上传活动照片不能为空"
            return render(request, "activity_info.html", locals())
        for photo in summaryphotos:
            if utils.if_image(photo) == False:
                html_display['warn_code'] = 1
                html_display['warn_message'] = "上传的附件只支持图片格式"
                return render(request, "activity_info.html", locals())
            ActivityPhoto.objects.create(image = photo,activity = activity,time = datetime.now(),type = ActivityPhoto.PhotoType.SUMMARY)

        html_display["warn_code"] = 2
        html_display["warn_message"] = "成功提交活动照片"
        return render(request, "activity_info.html", locals())

    else:
        html_display["warn_code"] = 1
        html_display["warn_message"] = "非法的 POST 请求。如果您不是故意操作，请联系管理员汇报此 Bug."
        return render(request, "activity_info.html", locals())

    """
    except:
        html_display["warn_code"] = 1
        html_display["warn_message"] = "非法预期的错误。请联系管理员汇报此 Bug."
        return render(request, "activity_info.html", locals())
    """


# 通过GET获得活动信息表下载链接
# GET参数?activityid=id&infotype=sign[&output=id,name,gender,telephone][&format=csv|excel]
# GET参数?activityid=id&infotype=qrcode
#   activity_id : 活动id
#   infotype    : sign or qrcode or 其他（以后可以拓展）
#     sign报名信息:
#       output  : [可选]','分隔的需要返回的的field名
#                 [默认]id,name,gender,telephone
#       format  : [可选]csv or excel
#                 [默认]csv
#     qrcode签到二维码
# example: http://127.0.0.1:8000/getActivityInfo?activityid=1&infotype=sign
# example: http://127.0.0.1:8000/getActivityInfo?activityid=1&infotype=sign&output=id,wtf
# example: http://127.0.0.1:8000/getActivityInfo?activityid=1&infotype=sign&format=excel
# example: http://127.0.0.1:8000/getActivityInfo?activityid=1&infotype=qrcode
# TODO: 前端页面待对接
@login_required(redirect_field_name="origin")
@utils.check_user_access(redirect_url="/logout/")
def getActivityInfo(request):
    valid, user_type, html_display = utils.check_user_type(request.user)

    # check activity existence
    activity_id = request.GET.get("activityid", None)
    try:
        activity = Activity.objects.get(id=activity_id)
    except:
        html_display["warn_code"] = 1
        html_display["warn_message"] = f"活动{activity_id}不存在"
        return render(request, "某个页面.html", locals())

    # check organization existance and ownership to activity
    organization = utils.get_person_or_org(request.user, "organization")
    if activity.organization_id != organization:
        html_display["warn_code"] = 1
        html_display["warn_message"] = f"{organization}不是活动的组织者"
        return render(request, "某个页面.html", locals())

    info_type = request.GET.get("infotype", None)
    if info_type == "sign":  # get registration information
        # make sure registration is over
        if activity.status == Activity.Status.REVIEWING:
            html_display["warn_code"] = 1
            html_display["warn_message"] = "活动正在审核"
            return render(request, "某个页面.html", locals())

        elif activity.status == Activity.Status.CANCELED:
            html_display["warn_code"] = 1
            html_display["warn_message"] = "活动已取消"
            return render(request, "某个页面.html", locals())

        elif activity.status == Activity.Status.APPLYING:
            html_display["warn_code"] = 1
            html_display["warn_message"] = "报名尚未截止"
            return render(request, "某个页面.html", locals())

        else:
            # get participants
            # are you sure it's 'Paticipant' not 'Participant' ??
            participants = Participant.objects.filter(activity_id=activity_id)
            participants = participants.filter(
                status=Participant.AttendStatus.APLLYSUCCESS
            )

            # get required fields
            output = request.GET.get("output", "id,name,gender,telephone")
            fields = output.split(",")

            # check field existence
            allowed_fields = ["id", "name", "gender", "telephone"]
            for field in fields:
                if not field in allowed_fields:
                    html_display["warn_code"] = 1
                    html_display["warn_message"] = f"不允许的字段名{field}"
                    return render(request, "某个页面.html", locals())

            filename = f"{activity_id}-{info_type}-{output}"
            content = map(
                lambda paticipant: map(lambda key: paticipant[key], fields),
                participants,
            )

            format = request.GET.get("format", "csv")
            if format == "csv":
                buffer = io.StringIO()
                csv.writer(buffer).writerows(content), buffer.seek(0)
                response = HttpResponse(buffer, content_type="text/csv")
                response["Content-Disposition"] = f"attachment; filename={filename}.csv"
                return response  # downloadable

            elif format == "excel":
                return HttpResponse(".xls Not Implemented")

            else:
                html_display["warn_code"] = 1
                html_display["warn_message"] = f"不支持的格式{format}"
                return render(request, "某个页面.html", locals())

    elif info_type == "qrcode":
        # checkin begins 1 hour ahead
        if datetime.now() < activity.start - timedelta(hours=1):
            html_display["warn_code"] = 1
            html_display["warn_message"] = "签到失败：签到未开始"
            return render(request, "某个页面.html", locals())

        else:
            checkin_url = f"/checkinActivity?activityid={activity.id}"
            origin_url = request.scheme + "://" + request.META["HTTP_HOST"]
            checkin_url = parse.urljoin(origin_url, checkin_url)  # require full path

            buffer = io.BytesIO()
            qr = qrcode.QRCode(version=1, box_size=10, border=5)
            qr.add_data(checkin_url), qr.make(fit=True)
            img = qr.make_image(fill_color="black", back_color="white")
            img.save(buffer, "jpeg"), buffer.seek(0)
            response = HttpResponse(buffer, content_type="img/jpeg")
            return response

    else:
        html_display["warn_code"] = 1
        html_display["warn_message"] = f"不支持的信息{info_type}"
        return render(request, "某个页面.html", locals())

@login_required(redirect_field_name="origin")
@utils.check_user_access(redirect_url="/logout/")
def checkinActivity(request, aid=None):
    valid, user_type, html_display = utils.check_user_type(request.user)
    try:
        assert user_type == "Person"
        np = get_person_or_org(request.user)
        activity = Activity.objects.get(id=int(aid))
        varifier = request.GET["auth"]
        assert varifier == hash_coder.encode(aid)
    except:
        return redirect("/welcome/")
    try:
        with transaction.atomic():
            participant = Participant.objects.select_for_update().get(
                activity_id=int(aid), person_id=np, 
                status=Participant.AttendStatus.UNATTENDED
            )
            participant.status = Participant.AttendStatus.ATTENDED
            participant.save()
    except:
        pass
    # TODO 在 activity_info 里加更多信息
    return redirect(f"/viewActivity/{aid}")


# participant checkin activity
# GET参数?activityid=id
#   activity_id : 活动id
# example: http://127.0.0.1:8000/checkinActivity?activityid=1
# TODO: 前端页面待对接
"""
@login_required(redirect_field_name="origin")
@utils.check_user_access(redirect_url="/logout/")
def checkinActivity(request):
    valid, user_type, html_display = utils.check_user_type(request.user)

    # check activity existence
    activity_id = request.GET.get("activityid", None)
    try:
        activity = Activity.objects.get(id=activity_id)
        if (
                activity.status != Activity.Status.WAITING
                and activity.status != Activity.Status.PROGRESSING
        ):
            html_display["warn_code"] = 1
            html_display["warn_message"] = f"签到失败：活动{activity.status}"
            return redirect("/viewActivities/")  # context incomplete
    except:
        msg = "活动不存在"
        origin = "/welcome/"
        return render(request, "msg.html", locals())

    # check person existance and registration to activity
    person = utils.get_person_or_org(request.user, "naturalperson")
    try:
        participant = Participant.objects.get(
            activity_id=activity_id, person_id=person.id
        )
        if participant.status == Participant.AttendStatus.APLLYFAILED:
            html_display["warn_code"] = 1
            html_display["warn_message"] = "您没有参与这项活动：申请失败"
        elif participant.status == Participant.AttendStatus.APLLYSUCCESS:
            #  其实我觉得这里可以增加一个让发起者设定签到区间的功能
            #    或是有一个管理界面，管理一个“签到开关”的值
            if datetime.now().date() < activity.end.date():
                html_display["warn_code"] = 1
                html_display["warn_message"] = "签到失败：签到未开始"
            elif datetime.now() >= activity.end:
                html_display["warn_code"] = 1
                html_display["warn_message"] = "签到失败：签到已结束"
            else:
                participant.status = Participant.AttendStatus.ATTENDED
                html_display["warn_code"] = 2
                html_display["warn_message"] = "签到成功"
        elif participant.status == Participant.AttendStatus.ATTENDED:
            html_display["warn_code"] = 1
            html_display["warn_message"] = "重复签到"
        elif participant.status == Participant.AttendStatus.CANCELED:
            html_display["warn_code"] = 1
            html_display["warn_message"] = "您没有参与这项活动：已取消"
        else:
            msg = f"不合理的参与状态：{participant.status}"
            origin = "/welcome/"
            return render(request, "msg.html", locals())
    except:
        html_display["warn_code"] = 1
        html_display["warn_message"] = "您没有参与这项活动：未报名"

    return redirect("/viewActivities/")  # context incomplete
"""


# TODO 定时任务
"""
发起活动与修改活动页
---------------
页面逻辑：

该函数处理 GET, POST 两种请求，发起和修改两类操作
1. 访问 /addActivity/ 时，为创建操作，要求用户是组织；
2. 访问 /editActivity/aid 时，为编辑操作，要求用户是该活动的发起者
3. GET 请求创建活动的界面，placeholder 为 prompt
4. GET 请求编辑活动的界面，表单的 placeholder 会被修改为活动的旧值。
"""

@login_required(redirect_field_name="origin")
@utils.check_user_access(redirect_url="/logout/")
def addActivity(request, aid=None):

    # 检查：不是超级用户，必须是组织，修改是必须是自己
    try:
        valid, user_type, html_display = utils.check_user_type(request.user)
        assert valid
        assert user_type == "Organization"
        me = utils.get_person_or_org(request.user, user_type)
        if aid is None:
            edit = False
        else:
            aid = int(aid)
            activity = Activity.objects.get(id=aid)
            assert activity.organization_id == me
            edit = True
        html_display["is_myself"] = True
    except Exception as e:
        # print(e)
        return redirect("/welcome/")

    # 处理 POST 请求
    # 在这个界面，不会返回render，而是直接跳转到viewactivity，可以不设计bar_display
    if request.method == "POST" and request.POST:

        # 处理 comment
        if request.POST.get("comment_submit"):
            try:
                # 创建活动只能在审核时添加评论
                assert activity.status == Activity.Status.REVIEWING
                context = addComment(request, activity, activity.organization_id.organization_id)
                # 评论内容不为空，上传文件类型为图片会在前端检查，这里有错直接跳转
                assert context["warn_code"] == 2
                # 成功后重新加载界面
                return redirect(f"/editActivity/{aid}")
            except:
                return redirect("/welcome/")

        if edit:
            # try:
            # 只能修改自己的活动
            with transaction.atomic():
                activity = Activity.objects.select_for_update().get(id=aid)
                org = get_person_or_org(request.user, "Organization")
                assert activity.organization_id == org
                modify_activity(request, activity)
            return redirect(f"/viewActivity/{activity.id}")
            """
            except:
                return redirect("/welcome/")
            """
        else:
            try:
                aid = create_activity(request)
                return redirect(f"/viewActivity/{aid}")

            except:
                return redirect("/welcome/")

    # 处理 GET 请求
    elif request.method == "GET":
        # 下面的操作基本如无特殊说明，都是准备前端使用量
        defaultpics = [{"src":"/static/assets/img/announcepics/"+str(i+1)+".JPG","id": "picture"+str(i+1) } for i in range(5)]
        if not edit:
            avialable_teachers = NaturalPerson.objects.teachers()
        else:
            try:
                org = get_person_or_org(request.user, "Organization")
                # 接受的状态为 审核中，申请中，等待中
                if activity.status == Activity.Status.REVIEWING:
                    commentable = True
                    front_check = True
                elif (
                        activity.status == Activity.Status.APPLYING
                        or activity.status == Activity.Status.WAITING
                ):
                    accepted = True
                    # 活动只能在开始 1 小时前修改
                    assert datetime.now() + timedelta(hours=1) < activity.start
                else:
                    raise Exception("不正常的活动状态")
            except Exception as e:
                # print(e)
                return redirect("/welcome/")

            title = activity.title
            budget = activity.budget
            location = activity.location
            start = activity.start.strftime("%m/%d/%Y %H:%M %p")
            end = activity.end.strftime("%m/%d/%Y %H:%M %p")
            apply_end = activity.apply_end.strftime("%m/%d/%Y %H:%M %p")
            apply_end_for_js = apply_end[:-2]
            introduction = activity.introduction
            url = activity.URL
            endbefore = activity.endbefore
            bidding = activity.bidding
            amount = activity.YQPoint
            signscheme = "先到先得"
            if bidding:
                signscheme = "投点参与"
            capacity = activity.capacity
            yq_source = "向学生收取"
            if activity.source == Activity.YQPointSource.COLLEGE:
                yq_source = "向学院申请"
            no_limit = False
            if capacity == 10000:
                no_limit = True
            examine_teacher = activity.examine_teacher.name
            status = activity.status
            if status != Activity.Status.REVIEWING:
                accepted = True
            avialable_teachers = NaturalPerson.objects.filter(identity=NaturalPerson.Identity.TEACHER)
            need_checkin = activity.need_checkin
            comments = showComment(activity)


        html_display["today"] = datetime.now().strftime("%Y-%m-%d")
        if not edit:
             bar_display = utils.get_sidebar_and_navbar(request.user, "新建活动")
        else:
             bar_display = utils.get_sidebar_and_navbar(request.user, "修改活动")

        return render(request, "activity_add.html", locals())

    else:
        return redirect("/welcome/")

@login_required(redirect_field_name="origin")
def examineActivity(request, aid):
    valid, user_type, html_display = utils.check_user_type(request.user)
    try:
        assert valid
        assert user_type == "Person"
        me = utils.get_person_or_org(request.user)
        activity = Activity.objects.get(id=int(aid))
        assert activity.examine_teacher == me
    except:
        return redirect("/welcome/")

    html_display["is_myself"] = True

    if request.method == "GET":

        examine = True

        title = activity.title
        budget = activity.budget
        location = activity.location
        apply_end = activity.apply_end.strftime("%m/%d/%Y %H:%M %p")
        start = activity.start.strftime("%m/%d/%Y %H:%M %p")
        end = activity.end.strftime("%m/%d/%Y %H:%M %p")
        introduction = activity.introduction
        url = activity.URL
        endbefore = activity.endbefore
        bidding = activity.bidding
        amount = activity.YQPoint
        signscheme = "先到先得"
        if bidding:
            signscheme = "投点参与"
        capacity = activity.capacity
        yq_source = "向学生收取"
        if activity.source == Activity.YQPointSource.COLLEGE:
            yq_source = "向学院申请"
        no_limit = False
        if capacity == 10000:
            no_limit = True
        examine_teacher = activity.examine_teacher.name
        html_display["today"] = datetime.now().strftime("%Y-%m-%d")
        html_display["app_avatar_path"] = utils.get_user_ava(activity.organization_id,"Organization")
        html_display["applicant_name"] = activity.organization_id.oname
        bar_display = utils.get_sidebar_and_navbar(request.user)
        status = activity.status
        comments = showComment(activity)

        examine_pic = activity.photos.get(type=ActivityPhoto.PhotoType.ANNOUNCE)
        if str(examine_pic.image)[0] == 'a': # 不是static静态文件夹里的文件，而是上传到media/activity的图片
            examine_pic.image = settings.MEDIA_URL + str(examine_pic.image)
        intro_pic = examine_pic.image

        if activity.status != Activity.Status.REVIEWING:
            no_review = True
        else:
            commentable = True

        bar_display = utils.get_sidebar_and_navbar(request.user)
        bar_display["title_name"] = "审查活动"
        bar_display["narbar_name"] = "审查活动"
        return render(request, "activity_add.html", locals())

    elif request.method == "POST":

        if request.POST.get("comment_submit"):
            try:
                # 创建活动只能在审核时添加评论
                assert activity.status == Activity.Status.REVIEWING
                context = addComment(request, activity, activity.organization_id.organization_id)
                # 评论内容不为空，上传文件类型为图片会在前端检查，这里有错直接跳转
                assert context["warn_code"] == 2
                # 成功后重新加载界面
                return redirect(f"/editActivity/{aid}")
            except:
                return redirect("/welcome/")

        try:
            with transaction.atomic():
                activity = Activity.objects.select_for_update().get(
                    id=int(aid)
                )
                assert activity.status == Activity.Status.REVIEWING
                accept_activity(request, activity)
            return redirect(f"/examineActivity/{aid}")
        except:
            return redirect("/welcome/")

    else:
        return redirect("/welcome/")

@login_required(redirect_field_name="origin")
@utils.check_user_access(redirect_url="/logout/")
def subscribeActivities(request):
    valid, user_type, html_display = utils.check_user_type(request.user)

    me = utils.get_person_or_org(request.user, user_type)
    html_display["is_myself"] = True
    org_list = list(Organization.objects.all())
    otype_list = list(OrganizationType.objects.all())
    unsubscribe_list = list(
        me.unsubscribe_list.values_list("organization_id__username", flat=True)
    )  # 获取不订阅列表（数据库里的是不订阅列表）
    subscribe_list = [
        org.organization_id.username
        for org in org_list
        if org.organization_id.username not in unsubscribe_list
    ]  # 获取订阅列表



    # 新版侧边栏, 顶栏等的呈现，采用 bar_display, 必须放在render前最后一步
    bar_display = utils.get_sidebar_and_navbar(request.user, navbar_name="我的订阅")
    # 补充一些呈现信息
    # bar_display["title_name"] = "Subscribe"
    # bar_display["navbar_name"] = "我的订阅"  #
    # bar_display["help_message"] = local_dict["help_message"]["我的订阅"]

    subscribe_url = reverse("save_subscribe_status")
    return render(request, "organization_subscribe.html", locals())


@login_required(redirect_field_name="origin")
@utils.check_user_access(redirect_url="/logout/")
def save_subscribe_status(request):
    valid, user_type, html_display = utils.check_user_type(request.user)

    me = utils.get_person_or_org(request.user, user_type)
    params = json.loads(request.body.decode("utf-8"))
    
    with transaction.atomic():
        if "id" in params.keys():
            try:
                org = Organization.objects.get(organization_id__username=params["id"])
            except:
                return JsonResponse({"success":False})
            if params["status"]:
                me.unsubscribe_list.remove(org)
            else:
                if not org.otype.allow_unsubscribe: # 非法前端量修改
                    return JsonResponse({"success":False})
                me.unsubscribe_list.add(org)
        elif "otype" in params.keys():
            try:
                unsubscribed_list = me.unsubscribe_list.filter(
                    otype__otype_id=params["otype"]
                )
                org_list = Organization.objects.filter(otype__otype_id=params["otype"])
            except:
                return JsonResponse({"success":False})
            if params["status"]:  # 表示要订阅
                for org in unsubscribed_list:
                    me.unsubscribe_list.remove(org)
            else:  # 不订阅
                try:
                    otype = OrganizationType.objects.get(otype_id = params["otype"])
                except:
                    return JsonResponse({"success":False})
                if not otype.allow_unsubscribe: # 非法前端量修改
                    return JsonResponse({"success":False})
                for org in org_list:
                    me.unsubscribe_list.add(org)
        me.save()

    return JsonResponse({"success": True})


@login_required(redirect_field_name="origin")
@utils.check_user_access(redirect_url="/logout/")
def apply_position(request, oid=None):
    """ apply for position in organization, including join, withdraw, transfer
    Args:
        - oid <str>: Organization ID in URL path, while actually is the ID of User.
        - apply_type <str>: Application type, including "JOIN", "WITHDRAW", "TRANSFER".
        - apply_pos <int>: Position applied for.
    Return:
        - Personal `/notification/` web page
    """
    valid, user_type, html_display = utils.check_user_type(request.user)
    if user_type != "Person":
        return redirect("/index/")

    me = utils.get_person_or_org(request.user, user_type)
    user = User.objects.get(id=int(oid))
    org = Organization.objects.get(organization_id=user)

    if request.method == "GET":
        apply_type = request.GET.get("apply_type", "JOIN")
        apply_pos = int(request.GET.get("apply_pos", 10))
    elif request.method == "POST":
        apply_type = request.POST.get("apply_type", "JOIN")
        apply_pos = int(request.POST.get("apply_pos", 10))

    try:
        apply_type, _ = Position.objects.create_application(
            me, org, apply_type, apply_pos)
    except Exception as e:
        # print(e)
        return redirect(f"/orginfo/{org.oname}?warn_code=1&warn_message={e}")

    contents = [f"{apply_type}申请已提交审核", f"{apply_type}申请审核"]
    notification_create(
        me.person_id,
        org.organization_id,
        Notification.Type.NEEDREAD,
        Notification.Title.POSITION_INFORM,
        contents[0],
        "/personnelMobilization/",
        publish_to_wechat=True,  # 不要复制这个参数，先去看函数说明
    )
    notification_create(
        org.organization_id,
        me.person_id,
        Notification.Type.NEEDDO,
        Notification.Title.POSITION_INFORM,
        contents[1],
        "/personnelMobilization/",
        publish_to_wechat=True,  # 不要复制这个参数，先去看函数说明
    )
    return redirect("/notifications/")


@login_required(redirect_field_name="origin")
@utils.check_user_access(redirect_url="/logout/")
def personnel_mobilization(request):
    valid, user_type, html_display = utils.check_user_type(request.user)
    if user_type != "Organization":
        return redirect("/index/")

    me = utils.get_person_or_org(request.user, user_type)
    html_display = {"is_myself": True}

    if request.method == "GET":  # 展示页面
        pending_status = Q(apply_status=Position.ApplyStatus.PENDING)
        issued_status = Q(apply_status=Position.ApplyStatus.PASS) | Q(
            apply_status=Position.ApplyStatus.REJECT
        )

        pending_list = me.position_set.filter(pending_status)
        for record in pending_list:
            record.job_name = me.otype.get_name(record.apply_pos)

        issued_list = me.position_set.filter(issued_status)
        for record in issued_list:
            record.job_name = me.otype.get_name(record.pos)

        # 新版侧边栏, 顶栏等的呈现，采用 bar_display, 必须放在render前最后一步
        bar_display = utils.get_sidebar_and_navbar(request.user)
        bar_display["title_name"] = "人事变动"
        bar_display["navbar_name"] = "人事变动"

        return render(request, "personnel_mobilization.html", locals())

    elif request.method == "POST":  # 审核申请
        params = json.loads(request.POST.get("confirm", None))
        if params is None:
            redirect(f"/orginfo/{me.oname}")

        with transaction.atomic():
            application = Position.objects.select_for_update().get(id=params["id"])
            apply_status = params["apply_status"]
            if apply_status == "PASS":
                if application.apply_type == Position.ApplyType.JOIN:
                    application.status = Position.Status.INSERVICE
                    application.pos = application.apply_pos
                elif application.apply_type == Position.ApplyType.WITHDRAW:
                    application.status = Position.Status.DEPART
                elif application.apply_type == Position.AppltType.TRANSFER:
                    application.pos = application.apply_pos
                application.apply_status = Position.ApplyStatus.PASS
            elif apply_status == "REJECT":
                application.apply_status = Position.ApplyStatus.REJECT
            application.save()

        notification_create(
            application.person.person_id,
            me.organization_id,
            Notification.Type.NEEDREAD,
            Notification.Title.POSITION_INFORM,
            f"{application.apply_type}申请{application.apply_status}",
            publish_to_wechat=True,  # 不要复制这个参数，先去看函数说明
        )

        # 查找已处理的该条人事对应的通知信息
        done_notification = Notification.objects.activated().get(
            typename=Notification.Type.NEEDDO,
            sender=application.person.person_id,
            receiver=me.organization_id,
        )

        notification_status_change(done_notification.id)

        return redirect("/personnelMobilization/")


def notification2Display(notification_list):
    lis = []
    # 储存这个列表中所有record的元气值的和
    for notification in notification_list:
        lis.append({})

        # id
        lis[-1]["id"] = notification.id

        # 时间
        lis[-1]["start_time"] = notification.start_time.strftime("%m/%d %H:%M")
        if notification.finish_time is not None:
            lis[-1]["finish_time"] = notification.finish_time.strftime("%m/%d %H:%M")

        # 留言
        lis[-1]["content"] = notification.content

        # 状态
        lis[-1]["status"] = notification.get_status_display()
        lis[-1]["URL"] = notification.URL
        lis[-1]["type"] = notification.get_typename_display()
        lis[-1]["title"] = notification.get_title_display()
        _, user_type, _ = utils.check_user_type(notification.sender)
        if user_type == "Organization":
            lis[-1]["sender"] = Organization.objects.get(
                organization_id__username=notification.sender.username
            ).oname
        else:
            lis[-1]["sender"] = NaturalPerson.objects.get(
                person_id__username=notification.sender.username
            ).name
    return lis


@login_required(redirect_field_name="origin")
@utils.check_user_access(redirect_url="/logout/")
def notifications(request):
    valid, user_type, html_display = utils.check_user_type(request.user)

    # 接下来处理POST相关的内容

    if request.method == "GET" and request.GET:  # 外部错误信息
        try:
            warn_code = int(request.GET["warn_code"])
            assert warn_code in [1, 2]
            warn_message = str(request.GET.get("warn_message"))
            html_display["warn_code"] = warn_code
            html_display["warn_message"] = warn_message
        except:
            html_display["warn_code"] = 1
            html_display["warn_message"] = "非预期的GET参数"

    if request.method == "POST":  # 发生了通知处理的事件
        post_args = request.POST.get("post_button")
        if "cancel" in post_args:
            notification_id = int(post_args.split("+")[0])
            notification_status_change(notification_id, Notification.Status.DELETE)
            html_display["warn_code"] = 2  # success
            html_display["warn_message"] = "您已成功删除一条通知！"
        else:
            notification_id = post_args
            context = notification_status_change(notification_id)
            html_display["warn_code"] = context["warn_code"]
            html_display["warn_message"] = context["warn_message"]
    me = utils.get_person_or_org(request.user, user_type)
    html_display["is_myself"] = True

    done_set = Notification.objects.activated().filter(
        receiver=request.user, status=Notification.Status.DONE
    )

    undone_set = Notification.objects.activated().filter(
        receiver=request.user, status=Notification.Status.UNDONE
    )

    done_list = notification2Display(
        list(done_set.union(done_set).order_by("-finish_time"))
    )
    undone_list = notification2Display(
        list(undone_set.union(undone_set).order_by("-start_time"))
    )

    # 新版侧边栏, 顶栏等的呈现，采用 bar_display, 必须放在render前最后一步
    bar_display = utils.get_sidebar_and_navbar(request.user, navbar_name="通知信箱")
    return render(request, "notifications.html", locals())


# 新建评论，


def addComment(request, comment_base, receiver=None):
    """
    传入POST得到的request和与评论相关联的实例即可
    返回值为1代表失败，返回2代表新建评论成功
    """
    valid, user_type, html_display = utils.check_user_type(request.user)
    sender = utils.get_person_or_org(request.user)
    if user_type == "Organization":
        sender_name = sender.oname
    else:
        sender_name = sender.name
    context = dict()
    typename = comment_base.typename
    content = {
        'modifyposition': f'{sender_name}在人事变动申请留有新的评论',
        'neworganization': f'{sender_name}在新建组织中留有新的评论',
        'reimbursement': f'{sender_name}在经费申请中留有新的评论',
        "activity": f"{sender_name}在活动申请中留有新的评论"
    }
    URL={
        'modifyposition': f'/modifyPosition/?pos_id={comment_base.id}',
        'neworganization': f'/modifyOrganization/?org_id={comment_base.id}',
        'reimbursement': f'/modifyReimbursement/?reimb_id={comment_base.id}',
<<<<<<< HEAD
=======
        "activity": f"/examineActivity/{comment_base.id}"
>>>>>>> 16804bf2
    }
    if user_type == "Organization":
        URL["activity"] = f"/editActivity/{comment_base.id}"
    if request.POST.get("comment_submit") is not None:  # 新建评论信息，并保存
        text = str(request.POST.get("comment"))
        # 检查图片合法性
        comment_images = request.FILES.getlist('comment_images')
        if text == "" and comment_images == []:
            context['warn_code'] = 1
            context['warn_message'] = "评论内容均为空，无法评论！"
            return context
        if len(comment_images) > 0:
            for comment_image in comment_images:
                if utils.if_image(comment_image) == False:
                    context["warn_code"] = 1
                    context["warn_message"] = "评论中上传的附件只支持图片格式。"
                    return context
        try:
            with transaction.atomic():
                new_comment = Comment.objects.create(
                    commentbase=comment_base, commentator=request.user, text=text
                )
                if len(comment_images) > 0:
                    for comment_image in comment_images:
                        CommentPhoto.objects.create(
                            image=comment_image, comment=new_comment
                        )
                comment_base.save()  # 每次save都会更新修改时间
        except:
            context["warn_code"] = 1
            context["warn_message"] = "评论失败，请联系管理员。"
            return context
        if len(text) > 0:
            content[typename] += f':{text}'
        else:
            context[typename] += "。"
        if len(text) >= 32:
            text = text[:31] + "……"
        if receiver is not None:
            notification_create(
                receiver,
                request.user,
                Notification.Type.NEEDREAD,
                Notification.Title.VERIFY_INFORM,
                content[typename],
                URL[typename],
            )
        context["new_comment"] = new_comment
        context["warn_code"] = 2
        context["warn_message"] = "评论成功。"
    else:
        return wrong("找不到评论信息, 请重试!")
    return context


def showComment(commentbase):
    comments = commentbase.comments.order_by("time")
    for comment in comments:
        commentator = get_person_or_org(comment.commentator)
        if comment.commentator.username[:2] == "zz":
            comment.ava = utils.get_user_ava(commentator, "Organization")
            comment.URL = "/orginfo/{name}".format(name=commentator.oname)
            comment.commentator_name = commentator.oname
        else:
            comment.ava = utils.get_user_ava(commentator, "Person")
            comment.URL = "/stuinfo/{name}".format(name=commentator.name)
            comment.commentator_name = commentator.name
        comment.len = len(comment.comment_photos.all())
    comments.len = len(comments.all())
    return comments


@login_required(redirect_field_name='origin')
@utils.check_user_access(redirect_url="/logout/")
def showNewOrganization(request):
    """
    YWolfeee: modefied on Aug 24 1:33 a.m. UTC-8
    新建组织的聚合界面
    """
    valid, user_type, html_display = utils.check_user_type(request.user)
    if user_type == "Organization":
        html_display["warn_code"] = 1
        html_display["warn_code"] = "请不要使用组织账号申请新组织！"
        return redirect(
            "/welcome/"
            + "?warn_code={}&warn_message={}".format(
                html_display["warn_code"], html_display["warn_message"]
            )
        )

    me = utils.get_person_or_org(request.user, user_type)

    # 拉取我负责管理申请的组织，这部分由我审核
    charge_org = ModifyOrganization.objects.filter(otype__in=me.incharge.all())

    # 拉去由我发起的申请，这部分等待审核
    applied_org = ModifyOrganization.objects.filter(pos=request.user)

    # 排序整合，用于前端呈现
    shown_instances = charge_org.union(applied_org).order_by("-modify_time", "-time")

    bar_display = utils.get_sidebar_and_navbar(request.user, navbar_name="新组织申请")
    return render(request, "neworganization_show.html", locals())


# YWolfeee: 重构人事申请页面 Aug 24 12:30 UTC-8
@login_required(redirect_field_name='origin')
@utils.check_user_access(redirect_url="/logout/")
def modifyPosition(request):
    valid, user_type, html_display = utils.check_user_type(request.user)
    me = utils.get_person_or_org(request.user)  # 获取自身

    # 前端使用量user_type，表示观察者是组织还是个人

    # ———————————————— 读取可能存在的申请 为POST和GET做准备 ————————————————

    # 设置application为None, 如果非None则自动覆盖
    application = None

    # 根据是否有newid来判断是否是第一次
    position_id = request.GET.get("pos_id", None)
    if position_id is not None: # 如果存在对应组织
        try:    # 尝试获取已经新建的Position
            application = ModifyPosition.objects.get(id = position_id)
            # 接下来检查是否有权限check这个条目
            # 至少应该是申请人或者被申请组织之一
            assert (application.org == me) or (application.person == me) 
        except: #恶意跳转
            return redirect("/welcome/")
        is_new_application = False # 前端使用量, 表示是老申请还是新的
        applied_org = application.org

    else:   # 如果不存在id, 默认应该传入org_name参数
        org_name = request.GET.get("org_name", None)
        try:
            applied_org = Organization.objects.activated().get(oname=org_name)
            assert user_type == "Person" # 只有个人能看到这个新建申请的界面

        except:
            # 非法的名字, 出现恶意修改参数的情况
            return redirect("/welcome/")
        
        # 查找已经存在的审核中的申请
        try:
            application = ModifyPosition.objects.get(
                org = applied_org, person = me, status = ModifyPosition.Status.PENDING)
            is_new_application = False # 如果找到, 直接跳转老申请
        except:
            is_new_application = True
        
    '''
        至此，如果是新申请那么application为None，否则为对应申请
        application = None只有在个人新建申请的时候才可能出现，对应位is_new_application
        applied_org为对应的组织
        接下来POST
    '''

    # ———————— Post操作，分为申请变更以及添加评论   ————————

    if request.method == "POST":
        # 如果是状态变更
        if request.POST.get("post_type", None) is not None:            

            # 主要操作函数，更新申请状态
            context = update_pos_application(application, me, user_type, 
                    applied_org, request.POST)

            if context["warn_code"] == 2:   # 成功修改申请
                # 回传id 防止意外的锁操作
                application = ModifyPosition.objects.get(id = context["application_id"])
                is_new_application = False  #状态变更

                # 处理通知相关的操作，并根据情况发送微信
                # 默认需要成功,失败也不是用户的问题，直接给管理员报错
                make_relevant_notification(application, request.POST)    

            elif context["warn_code"] != 1: # 没有返回操作提示
                raise NotImplementedError("处理人事申请中出现未预见状态，请联系管理员处理！")   
            

        else:   # 如果是新增评论
            # 权限检查
            allow_comment = True if (not is_new_application) and (
                application.is_pending()) else False
            if not allow_comment:   # 存在不合法的操作
                return redirect(
                    "/welcome/?warn_code=1&warn_message=存在不合法操作,请与管理员联系!")
            context = addComment(request, application, application.org.organization_id if user_type == 'Person' else application.person.person_id)

        # 准备用户提示量
        html_display["warn_code"] = context["warn_code"]
        html_display["warn_message"] = context["warn_message"]

    # ———————— 完成Post操作, 接下来开始准备前端呈现 ————————

    # 首先是写死的前端量
    # 申请的职务类型, 对应ModifyPosition.ApplyType
    apply_type_list = {
        w:{
                    # 对应的status设置, 属于ApplyType
            'display' : str(w),  # 前端呈现的使用量
            'disabled' : False,  # 是否禁止选择这个量
            'selected' : False   # 是否默认选中这个量
        }
        for w in ModifyPosition.ApplyType
    }
    # 申请的职务等级
    position_name_list = [
        {
            'display' : applied_org.otype.get_name(i),  #名称
            'disabled' : False,  # 是否禁止选择这个量
            'selected' : False,   # 是否默认选中这个量
        }
        for i in range(applied_org.otype.get_length())
    ]

    '''
        个人：可能是初次申请或者是修改申请
        组织：可能是审核申请
        # TODO 也可能是两边都想自由的查看这个申请
        区别：
            (1) 整个表单允不允许修改和评论
            (2) 变量的默认值[可以全部统一做]
    '''
    
    # (1) 是否允许修改&允许评论
    # 用户写表格?
    allow_form_edit = True if (user_type == "Person") and (
                is_new_application or application.is_pending()) else False
    # 组织审核?
    allow_audit_submit = True if (not user_type == "Person") and (not is_new_application) and (
                application.is_pending()) else False
    # 评论区?
    allow_comment = True if (not is_new_application) and (application.is_pending()) \
                    else False

    # (2) 表单变量的默认值

        # 首先禁用一些选项

    # 评论区
    commentable = allow_comment
    comments = showComment(application) if application is not None else None
    # 用于前端展示：如果是新申请，申请人即“me”，否则从application获取。
    apply_person = me if is_new_application else application.person
    app_avatar_path = utils.get_user_ava(apply_person, "Person")
    org_avatar_path = utils.get_user_ava(applied_org, "Organization")
    # 获取个人与组织[在当前学年]的关系
    current_pos_list = Position.objects.current().filter(person=apply_person, org=applied_org)
    # 应当假设只有至多一个类型

    # 检查该同学是否已经属于这个组织
    whether_belong = True if len(current_pos_list) and \
        current_pos_list[0].status == Position.Status.INSERVICE else False
    if whether_belong:
        # 禁用掉加入组织
        apply_type_list[ModifyPosition.ApplyType.JOIN]['disabled'] = True
        # 禁用掉修改职位中的自己的那个等级
        position_name_list[current_pos_list[0].get_pos_number()]["disabled"] = True
        #current_pos_name = applied_org.otype.get_name(current_pos_list[0].pos)
    else:   #不属于组织, 只能选择加入组织
        apply_type_list[ModifyPosition.ApplyType.WITHDRAW]['disabled'] = True
        apply_type_list[ModifyPosition.ApplyType.TRANSFER]['disabled'] = True

    # TODO: 设置默认值
    if not is_new_application:
        apply_type_list[application.apply_type]['selected'] = True
        if application.pos is not None:
            position_name_list[application.pos]['selected'] = True
        

    

    bar_display = utils.get_sidebar_and_navbar(request.user, navbar_name="人事申请详情")
    return render(request, "modify_position.html", locals())


@login_required(redirect_field_name='origin')
@utils.check_user_access(redirect_url="/logout/")
def showPosition(request):
    '''
    人事的聚合界面
    '''
    valid, user_type, html_display = utils.check_user_type(request.user)
    me = utils.get_person_or_org(request.user)

    # 查看人事聚合页面：拉取个人或组织相关的申请
    if user_type == "Person":
        shown_instances = ModifyPosition.objects.filter(person=me)
    else:
        shown_instances = ModifyPosition.objects.filter(org=me)

    shown_instances = shown_instances.order_by('-modify_time', '-time')
    bar_display = utils.get_sidebar_and_navbar(request.user, navbar_name="人事申请")
    return render(request, 'showPosition.html', locals())


@login_required(redirect_field_name="origin")
@utils.check_user_access(redirect_url="/logout/")
def showReimbursement(request):
    """
    报销信息的聚合界面
    对审核老师进行了特判
    """
    valid, user_type, html_display = utils.check_user_type(request.user)
    is_auditor = False
    if user_type == "Person":
        try:
            person = utils.get_person_or_org(request.user, user_type)
            if person.name == local_dict["audit_teacher"]["Funds"]:
                is_auditor = True
        except:
            pass
        if not is_auditor:
            html_display["warn_code"] = 1
            html_display["warn_code"] = "请不要使用个人账号申请报销！"
            return redirect(
                "/welcome/"
                + "?warn_code={}&warn_message={}".format(
                    html_display["warn_code"], html_display["warn_message"]
                )
            )

    if is_auditor:
        shown_instances = Reimbursement.objects
    else:
        shown_instances = Reimbursement.objects.filter(pos=request.user)
    shown_instances = shown_instances.order_by("-modify_time", "-time")
    bar_display = utils.get_sidebar_and_navbar(request.user, "报销信息")
    return render(request, "reimbursement_show.html", locals())


# 对一个已经完成的申请, 构建相关的通知和对应的微信消息, 将有关的事务设为已完成
# 如果有错误，则不应该是用户的问题，需要发送到管理员处解决
def make_relevant_notification(application, info):
    # 考虑不同post_type的信息发送行为
    post_type = info.get("post_type")
    feasible_post = ["new_submit", "modify_submit", "cancel_submit", "accept_submit", "refuse_submit"]

    # 统一该函数：判断application的类型
    application_type = type(application)
    # 准备呈现使用的变量与信息

    # 先准备一些复杂变量(只是为了写起来方便所以先定义，不然一大个插在后面的操作里很丑)
    if application_type == ModifyPosition:
        try:
            position_name = application.org.otype.get_name(application.pos)  # 职位名称
        except:
            position_name = "退出组织"
    elif application_type == ModifyOrganization:
        apply_person = NaturalPerson.objects.get(person_id=application.pos)
        inchage_person = application.otype.incharge
        try:
            new_org = Organization.objects.get(oname=application.oname)
        except:
            new_org = None

    # 准备创建notification需要的构件：发送方、接收方、发送内容、通知类型、通知标题、URL、关联外键
    if application_type == ModifyPosition:
        if post_type == 'new_submit':
            content = f'{application.person.name}发起组织人事变动申请，职位申请：{position_name}，请审核~'
        elif post_type == 'modify_submit':
            content = f'{application.person.name}修改了人事申请信息，请审核~'
        elif post_type == 'cancel_submit':
            content = f'{application.person.name}取消了人事申请信息。'
        elif post_type == 'accept_submit':
            content = f'恭喜，您申请的人事变动：{application.org.oname}，审核已通过！申请职位：{position_name}。'
        elif post_type == 'refuse_submit':
            content = f'抱歉，您申请的人事变动：{application.org.oname}，审核未通过！申请职位：{position_name}。'
        else:
            raise NotImplementedError
        applyer_id = application.person.person_id
        applyee_id = application.org.organization_id
        not_type = Notification.Title.POSITION_INFORM
        URL = f'/modifyPosition/?pos_id={application.id}'
    elif application_type == ModifyOrganization:
        if post_type == 'new_submit':
            content = f'{apply_person.name}发起新建组织申请，新建组织：{application.oname}，请审核~'
        elif post_type == 'modify_submit':
            content = f'{apply_person.name}修改了组织申请信息，请审核~'
        elif post_type == 'cancel_submit':
            content = f'{apply_person.name}取消了组织{application.oname}的申请。'
        elif post_type == 'accept_submit':
            content = f'恭喜，您申请的组织：{application.oname}，审核已通过！组织编号为{new_org.organization_id.username}, \
                初始密码为{new_org.organization_id.password}，请尽快登录修改密码。登录方式：(1)在负责人账户点击左侧「切换账号」；(2)从登录页面用组织编号或组织名称以及密码登录。'
        elif post_type == 'refuse_submit':
            content = f'抱歉，您申请的组织：{application.oname}，审核未通过！。'
        else:
            raise NotImplementedError
        applyer_id = apply_person.person_id
        applyee_id = inchage_person.person_id
        not_type = Notification.Title.NEW_ORGANIZATION
        URL = f'/modifyOrganization/?org_id={application.id}'

    sender = applyer_id if feasible_post.index(post_type) < 3 else applyee_id
    receiver = applyee_id if feasible_post.index(post_type) < 3 else applyer_id
    typename = Notification.Type.NEEDDO if post_type == 'new_submit' else Notification.Type.NEEDREAD
    title = Notification.Title.VERIFY_INFORM if post_type != 'accept_submit' else not_type
    relate_instance = application if post_type == 'new_submit' else None
    publish_to_wechat = True
    # TODO cancel是否要发送notification？是否发送微信？

    # 正式创建notification
    notification_create(
        receiver=receiver,
        sender=sender,
        typename=typename,
        title=title,
        content=content,
        URL=URL,
        relate_instance=relate_instance,
        publish_to_wechat=publish_to_wechat
    )

    # 对于处理类通知的完成(done)，修改状态
    # 这里的逻辑保证：所有的处理类通知的生命周期必须从“人事发起”开始，从“取消”“通过”“拒绝”结束。
    if feasible_post.index(post_type) >= 2:
        notification_status_change(
            application.relate_notifications.get(status=Notification.Status.UNDONE).id
        )


# 新建+修改+取消+审核 报销信息
@login_required(redirect_field_name="origin")
@utils.check_user_access(redirect_url="/logout/")
def modeifyReimbursement(request):
    valid, user_type, html_display = utils.check_user_type(request.user)
    me = utils.get_person_or_org(request.user)  # 获取自身

    # 前端使用量user_type，表示观察者是组织还是个人

    # ———————————————— 读取可能存在的申请 为POST和GET做准备 ————————————————

    # 设置application为None, 如果非None则自动覆盖
    application = None
    # 根据是否有newid来判断是否是第一次
    reimb_id = request.GET.get("reimb_id", None)
    #审核老师
    auditor = User.objects.get(username=local_dict["audit_teacher"]["Funds"])
    auditor_name=utils.get_person_or_org(auditor).name

    if reimb_id is not None:  # 如果存在对应报销
        try:  # 尝试获取已经新建的Reimbursement
            application = Reimbursement.objects.get(id=reimb_id)
            # 接下来检查是否有权限check这个条目
            # 至少应该是申请人或者被审核老师之一
            assert (application.pos==request.user) or (auditor==request.user)
        except:  # 恶意跳转
            return redirect("/welcome/")
        is_new_application = False  # 前端使用量, 表示是老申请还是新的

    else:  # 如果不存在id, 默认应该传入活动信息
        #只有组织才有可能报销
        try:
            assert user_type == "Organization"
        except:  # 恶意跳转
            return redirect("/welcome/")
        is_new_application = True  # 新的申请

         # 这种写法是为了方便随时取消某个条件
    #通知的接收者
    if user_type == "Organization":
        receiver= auditor
    else:
        receiver=application.pos
    '''
        至此，如果是新申请那么application为None，否则为对应申请
        application = None只有在组织新建申请的时候才可能出现，对应位is_new_application为True
        接下来POST
    '''

    # ———————— Post操作，分为申请变更以及添加评论   ————————

    if request.method == "POST":
        # 如果是状态变更
        if request.POST.get("post_type", None) is not None:

            # 主要操作函数，更新申请状态
            context = update_reimb_application(application, me, user_type, request,auditor_name)

            if context["warn_code"] == 2:  # 成功修改申请
                # 回传id 防止意外的锁操作
                application = Reimbursement.objects.get(id=context["application_id"])
                is_new_application = False  # 状态变更

                # 处理通知相关的操作，并根据情况发送微信
                # 默认需要成功,失败也不是用户的问题，直接给管理员报错
                #组织名字
                org_name = application.pos.organization.oname
                #活动标题
                act_title = application.activity.title
                # 准备创建notification需要的构件：发送内容
                content = {
                    'new_submit': f'{org_name}发起活动{act_title}的经费申请，请审核~',
                    'modify_submit': f'{org_name}修改了活动{act_title}的经费申请，请审核~',
                    'cancel_submit': f'{org_name}取消了活动{act_title}的经费申请。',
                    'accept_submit': f'恭喜，您申请的经费申请：{act_title}，审核已通过！已扣除元气值{application.amount}',
                    'refuse_submit': f'抱歉，您申请的经费申请：{act_title}，审核未通过！',
                }
                #创建通知
                make_notification(application,request,content,receiver)
                if request.POST.get("post_type", None)=="new_submit":
                    is_new_application=True
                    application=None
            elif context["warn_code"] != 1:  # 没有返回操作提示
                raise NotImplementedError("处理经费申请中出现未预见状态，请联系管理员处理！")


        else:  # 如果是新增评论
            # 权限检查
            allow_comment = True if (not is_new_application) and (
                application.is_pending()) else False
            if not allow_comment:  # 存在不合法的操作
                return redirect(
                    "/welcome/?warn_code=1&warn_message=存在不合法操作,请与管理员联系!")
            context = addComment(request, application,receiver)

        # 准备用户提示量
        html_display["warn_code"] = context["warn_code"]
        html_display["warn_message"] = context["warn_message"]

    # ———————— 完成Post操作, 接下来开始准备前端呈现 ————————
    '''
        组织：可能是新建、修改申请
        老师：可能是审核申请
    '''

    # (1) 是否允许修改表单
    # 组织写表格?
    allow_form_edit = True if (user_type == "Organization") and (
            is_new_application or application.is_pending()) else False
    # 老师审核?
    allow_audit_submit = True if (user_type == "Person") and (not is_new_application) and (
        application.is_pending()) else False

    # 是否可以评论
    commentable = True if (not is_new_application) and (application.is_pending()) \
        else False
    comments = showComment(application) if application is not None else None
    # 用于前端展示：如果是新申请，申请人即“me”，否则从application获取。
    apply_person = me if is_new_application else utils.get_person_or_org(application.pos)
    #申请人头像
    app_avatar_path = utils.get_user_ava(apply_person,"Organization")

    # 未报销活动
    activities = utils.get_unreimb_activity(apply_person)
    #元培学院
    our_college=Organization.objects.get(oname="元培学院") if allow_audit_submit else None

    # TODO: 设置默认值

    bar_display = utils.get_sidebar_and_navbar(request.user, navbar_name="经费申请详情")
    return render(request, "modify_reimbursement.html", locals())


# 对一个已经完成的申请, 构建相关的通知和对应的微信消息, 将有关的事务设为已完成
# 如果有错误，则不应该是用户的问题，需要发送到管理员处解决
#用于报销的通知
def make_notification(application, request,content,receiver):
    # 考虑不同post_type的信息发送行为
    post_type = request.POST.get("post_type")
    feasible_post = ["new_submit", "modify_submit", "cancel_submit", "accept_submit", "refuse_submit"]


    # 准备创建notification需要的构件：发送方、接收方、发送内容、通知类型、通知标题、URL、关联外键
    URL = {
        'modifyposition': f'/modifyPosition/?pos_id={application.id}',
        'neworganization': f'/modifyOrganization/?org_id={application.id}',
        'reimbursement': f'/modifyReimbursement/?reimb_id={application.id}',
    }
    sender = request.user
    typename = Notification.Type.NEEDDO if post_type == 'new_submit' else Notification.Type.NEEDREAD
    title = Notification.Title.VERIFY_INFORM if post_type != 'accept_submit' else Notification.Title.POSITION_INFORM

    relate_instance = application if post_type == 'new_submit' else None
    publish_to_wechat = True
    # TODO cancel是否要发送notification？是否发送微信？

    # 正式创建notification
    notification_create(
        receiver=receiver,
        sender=sender,
        typename=typename,
        title=title,
        content=content[post_type],
        URL=URL[application.typename],
        relate_instance=relate_instance,
        publish_to_wechat=publish_to_wechat
    )
    # 对于处理类通知的完成(done)，修改状态
    # 这里的逻辑保证：所有的处理类通知的生命周期必须从“人事发起”开始，从“取消”“通过”“拒绝”结束。
    if feasible_post.index(post_type) >= 2:
        notification_status_change(
            application.relate_notifications.get(status=Notification.Status.UNDONE).id,
            Notification.Status.DONE
        )

# YWolfeee: 重构组织申请页面 Aug 24 12:30 UTC-8
@login_required(redirect_field_name='origin')
@utils.check_user_access(redirect_url="/logout/")
def modifyOrganization(request):
    valid, user_type, html_display = utils.check_user_type(request.user)
    me = utils.get_person_or_org(request.user)  # 获取自身
    if user_type == "Organization":
        html_display["warn_code"] = 1
        html_display["warn_code"] = "请不要使用组织账号申请新组织！"
        return redirect(
            "/welcome/"
            + "?warn_code={}&warn_message={}".format(
                html_display["warn_code"], html_display["warn_message"]
            )
        )

    # ———————————————— 读取可能存在的申请 为POST和GET做准备 ————————————————

    # 设置application为None, 如果非None则自动覆盖
    application = None

    # 根据是否有newid来判断是否是第一次
    org_id = request.GET.get("org_id", None)

    if org_id is not None: # 如果存在对应申请
        try:    # 尝试获取已经新建的Position
            application = ModifyOrganization.objects.get(id = org_id)
            # 接下来检查是否有权限check这个条目
            # 至少应该是申请人或者审核老师
            assert (application.pos == request.user) or (application.otype.incharge == me)
        except: #恶意跳转
            return redirect("/welcome/")
        is_new_application = False # 前端使用量, 表示是老申请还是新的

    else:   
        # 如果不存在id, 是一个新建组织页面。
        # 已保证组织不可能访问，任何人都可以发起新建组织。
        application = None
        is_new_application = True
        
    '''
        至此，如果是新申请那么application为None，否则为对应申请
        application = None只有在个人新建申请的时候才可能出现，对应位is_new_application
        接下来POST
    '''

    # ———————— Post操作，分为申请变更以及添加评论   ————————

    if request.method == "POST":
        # 如果是状态变更
        if request.POST.get("post_type", None) is not None:            

            # 主要操作函数，更新申请状态 TODO
            context = update_org_application(application, me, request)

            if context["warn_code"] == 2:   # 成功修改申请
                # 回传id 防止意外的锁操作
                application = ModifyOrganization.objects.get(id = context["application_id"])
                is_new_application = False #状态变更
                if request.POST.get("post_type") == "new_submit":   
                    # 重要！因为该界面没有org_id，重新渲染新建界面
                    is_new_application = True

                # 处理通知相关的操作，并根据情况发送微信
                # 默认需要成功,失败也不是用户的问题，直接给管理员报错 TODO
                try:
                    make_relevant_notification(application, request.POST)    
                except:
                    raise NotImplementedError

            elif context["warn_code"] != 1: # 没有返回操作提示
                raise NotImplementedError("处理组织申请中出现未预见状态，请联系管理员处理！")   
            

        else:   # 如果是新增评论
            # 权限检查
            allow_comment = True if (not is_new_application) and (
                application.is_pending()) else False
            if not allow_comment:   # 存在不合法的操作
                return redirect(
                    "/welcome/?warn_code=1&warn_message=存在不合法操作,请与管理员联系!")
            context = addComment(request, application, \
                application.otype.incharge.person_id if me.person_id == application.pos \
                    else application.pos)

        # 准备用户提示量
        html_display["warn_code"] = context["warn_code"]
        html_display["warn_message"] = context["warn_message"]

    # ———————— 完成Post操作, 接下来开始准备前端呈现 ————————

    # 首先是写死的前端量
    org_type_list = {
        w:{
            'display' : str(w),  # 前端呈现的使用量
            'disabled' : False,  # 是否禁止选择这个量
            'selected' : False   # 是否默认选中这个量
        }
        for w in OrganizationType.objects.all()
    }

    '''
        个人：可能是初次申请或者是修改申请
        组织：可能是审核申请
        # TODO 也可能是两边都想自由的查看这个申请
        区别：
            (1) 整个表单允不允许修改和评论
            (2) 变量的默认值[可以全部统一做]
    '''
    
    # (1) 是否允许修改&允许评论
    # 用户写表格?
    allow_form_edit = True if (
                is_new_application or (application.pos == me.person_id and application.is_pending())) else False
    # 组织审核?
    allow_audit_submit = True if (not is_new_application) and (
                application.is_pending()) and (application.otype.incharge == me) else False
    # 评论区?
    allow_comment = True if (not is_new_application) and (application.is_pending()) \
                    else False

    # (2) 表单变量的默认值

        # 首先禁用一些选项
    
    # 评论区
    commentable = allow_comment
    comments = showComment(application) if application is not None else None
    # 用于前端展示
    apply_person = me if is_new_application else NaturalPerson.objects.get(person_id=application.pos)
    app_avatar_path = utils.get_user_ava(apply_person,"Person")
    org_avatar_path = utils.get_user_ava(application, "Organization")
    org_types = OrganizationType.objects.order_by("-otype_id").all()  # 当前组织类型，前端展示需要
    former_img = utils.get_user_ava(None, "Organization")
    if not is_new_application:
        org_type_list[application.otype]['selected'] = True

    bar_display = utils.get_sidebar_and_navbar(request.user, navbar_name="组织申请详情")
    return render(request, "modify_organization.html", locals())

# YWolfeee: 重构人事申请页面 Aug 24 12:30 UTC-8
@login_required(redirect_field_name='origin')
@utils.check_user_access(redirect_url="/logout/")
def sendMessage(request):
    valid, user_type, html_display = utils.check_user_type(request.user)
    me = utils.get_person_or_org(request.user)  # 获取自身
    if user_type == "Person":
        html_display["warn_code"] = 1
        html_display["warn_code"] = "只有组织账号才能发送通知！"
        return redirect(
            "/welcome/"
            + "?warn_code={}&warn_message={}".format(
                html_display["warn_code"], html_display["warn_message"]
            )
        )
    
    if request.method == "POST":
        # 合法性检查
        context = send_message_check(me,request)
        
        # 准备用户提示量
        html_display["warn_code"] = context["warn_code"]
        html_display["warn_message"] = context["warn_message"]


    # 前端展示量
    receiver_type_list = {
        w:{
            'display' : w,  # 前端呈现的使用量
            'disabled' : False,  # 是否禁止选择这个量
            'selected' : False   # 是否默认选中这个量
        }
        for w in ['订阅用户','组织成员']
    }

    # 设置默认量
    if request.POST.get('receiver_type', None) is not None:
        receiver_type_list[request.POST.get('receiver_type')]['selected'] = True
    if request.POST.get('url', None) is not None:
        url = request.POST.get('url', None)
    if request.POST.get('content', None) is not None:
        content = request.POST.get('content', None)
    if request.POST.get('title', None) is not None:
        title = request.POST.get('title', None)



    bar_display = utils.get_sidebar_and_navbar(request.user, navbar_name="信息发送中心")
    return render(request, "sendMessage.html", locals())

                
def send_message_check(me, request):
    # 已经检查了我的类型合法，并且确认是post
    # 设置默认量
    receiver_type = request.POST.get('receiver_type', None)
    url = request.POST.get('url', "")
    content = request.POST.get('content', "")
    title = request.POST.get('title', "")

    if receiver_type is None:
        return wrong("发生了意想不到的错误：未接收到您选择的发送者类型！请联系管理员~")
    
    if len(content) == 0:
        return wrong("请填写通知的内容！")
    elif len(content) > 225:
        return wrong("通知的长度不能超过225个字！你超过了！")
    
    if len(title) == 0:
        return wrong("不能不写通知的标题！补起来！")
    elif len(title) > 10:
        return wrong("通知的标题不能超过10个字！不然发出来的通知会很丑！")
    
    if len(url) == 0:
        url = None

    not_list = []
    sender = me.organization_id
    status = Notification.Status.UNDONE
    title = title
    content = content
    typename = Notification.Type.NEEDREAD
    URL = url
    if receiver_type == "订阅用户":
        try:
            for receiver in NaturalPerson.objects.exclude(id__in=me.unsubscribers.all()):
                not_list.append(
                Notification(
                    receiver=receiver.person_id,
                    sender=sender,
                    status=status,
                    title=title,
                    content=content,
                    URL=URL,
                    typename=typename,
                )
            )
            created_not = Notification.objects.bulk_create(not_list)
        except:
            return wrong("创建通知的时候出现错误！请联系管理员！")
    else:   # 检查过逻辑了，不可能是其他的
        try:
            for receiver in NaturalPerson.objects.filter(id__in=me.position_set.values_list('person_id', flat=True)):
                not_list.append(
                Notification(
                    receiver=receiver.person_id,
                    sender=sender,
                    status=status,
                    title=title,
                    content=content,
                    URL=URL,
                    typename=typename,
                )
            )
            created_not = Notification.objects.bulk_create(not_list)
        except:
            return wrong("创建通知的时候出现错误！请联系管理员！")
    try:
        publish_notifications(created_not)
    except:
        return wrong("发送微信的过程出现错误！请联系管理员！")
    
    return succeed(f"成功将创建知晓类消息，发送给所有的{receiver_type}了!")
        <|MERGE_RESOLUTION|>--- conflicted
+++ resolved
@@ -2640,10 +2640,7 @@
         'modifyposition': f'/modifyPosition/?pos_id={comment_base.id}',
         'neworganization': f'/modifyOrganization/?org_id={comment_base.id}',
         'reimbursement': f'/modifyReimbursement/?reimb_id={comment_base.id}',
-<<<<<<< HEAD
-=======
         "activity": f"/examineActivity/{comment_base.id}"
->>>>>>> 16804bf2
     }
     if user_type == "Organization":
         URL["activity"] = f"/editActivity/{comment_base.id}"
