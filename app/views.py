--- conflicted
+++ resolved
@@ -806,12 +806,9 @@
 
     # 天气
     # weather = urllib2.urlopen("http://www.weather.com.cn/data/cityinfo/101010100.html").read()
-<<<<<<< HEAD
-=======
     if Weather.objects.filter(status = True).count == 0:
-        from app.scheduler_utils import get_weather
+        from app.scheduler_func import get_weather
         get_weather()
->>>>>>> 1163e95d
     html_display['weather'] = Weather.objects.get_activated().weather_json
 
     # 新版侧边栏, 顶栏等的呈现，采用 bar_display, 必须放在render前最后一步
