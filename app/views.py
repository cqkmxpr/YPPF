--- conflicted
+++ resolved
@@ -320,10 +320,7 @@
     html_display['title_name'] = 'Org. Profile'
     html_display['narbar_name'] = '组织主页'
     html_display['avatar_path'] = utils.get_user_ava(me)
-<<<<<<< HEAD
-
-=======
->>>>>>> 6c948cda
+
     return render(request, 'orginfo.html', locals())
 
 
@@ -524,10 +521,7 @@
         - 根据（邮箱）验证码完成登录，提交后跳转到修改密码界面
         - 本质是登录而不是修改密码
         - 如果改成支持验证码登录只需修改页面和跳转（记得修改函数和页面名）
-<<<<<<< HEAD
-=======
-
->>>>>>> 6c948cda
+        
         页面逻辑
         -------
         1. 发送验证码
@@ -535,10 +529,7 @@
         2. 输入验证码
             2.5 保留表单信息
         3. 错误提醒和邮件发送提醒
-<<<<<<< HEAD
-=======
-
->>>>>>> 6c948cda
+        
         实现逻辑
         -------
         - 通过脚本使按钮提供不同的`send_captcha`值，区分按钮
@@ -550,10 +541,7 @@
             - `err_code`=`0`或`4`是预设的提醒值，额外弹出提示框
             - forget_password.html中可以进一步修改
         - 尝试发送验证码后总是弹出提示框，通知用户验证码的发送情况
-<<<<<<< HEAD
-=======
-
->>>>>>> 6c948cda
+        
         注意事项
         -------
         - 尝试忘记密码的不一定是本人，一定要做好隐私和逻辑处理
