--- conflicted
+++ resolved
@@ -2802,11 +2802,7 @@
     me = utils.get_person_or_org(request.user, user_type)
 
     html_display['is_myself'] = True
-<<<<<<< HEAD
     former_img=utils.get_user_ava(None,"Organization")
-=======
-    former_img = settings.MEDIA_URL + "avatar/org_default.png"
->>>>>>> 5ce424de
     edit = 0
     if request.GET.get('neworg_id') is not None and request.GET.get('notifi_id') is not None:
         edit = 1
@@ -2850,10 +2846,6 @@
     bar_display["title_name"] = "新建组织"
     bar_display["navbar_name"] = "新建组织"
 
-<<<<<<< HEAD
-
-=======
->>>>>>> 5ce424de
     if edit:  # 编辑打开页面信息的准备
         comments = preorg.comments.order_by("time")
         html_display['oname'] = preorg.oname
@@ -2862,13 +2854,7 @@
         html_display['introduction'] = preorg.introduction
         html_display['application'] = preorg.application
         org_avatar_path=utils.get_user_ava(preorg, "Organization")
-<<<<<<< HEAD
     org_types=OrganizationType.objects.order_by("-otype_id").all()#当前组织类型，前端展示需要
-
-=======
-        
-    org_types=OrganizationType.objects.order_by("-otype_id").all()#当前组织类型，前端展示需要
->>>>>>> 5ce424de
 
     if request.method == "POST" and request.POST:
         if request.POST.get('comment_submit') is not None:  # 新建评论信息，并保存
@@ -2893,13 +2879,7 @@
                         new_org = NewOrganization.objects.create(oname=context['oname'], otype=context['otype'],
                                                                  pos=context['pos'])
                         new_org.introduction = context['introduction']
-<<<<<<< HEAD
                         if context['avatar'] is not None:
-=======
-                        if context['avatar'] is None:
-                            new_org.avatar = former_img
-                        else:
->>>>>>> 5ce424de
                             new_org.avatar = context['avatar']
                         new_org.application = context['application']
                         new_org.save()
