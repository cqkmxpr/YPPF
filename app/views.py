from threading import local
from django.dispatch.dispatcher import NO_RECEIVERS, receiver
from django.template.defaulttags import register
from app.models import (
    NaturalPerson,
    Position,
    Organization,
    OrganizationType,
    Position,
    Activity,
    TransferRecord,
    Participant,
    Notification,
    NewOrganization,
    Comment,
    CommentPhoto,
    YQPointDistribute,
    Reimbursement
)
from django.db.models import Max
import app.utils as utils
from app.forms import UserForm
from app.utils import url_check, check_cross_site
from app.wechat_send import publish_notification
from boottest import local_dict
from boottest.hasher import MyMD5PasswordHasher, MySHA256Hasher
from django.shortcuts import render, redirect
from django.http import HttpResponse, HttpResponseRedirect, JsonResponse
from django.contrib import auth, messages
from django.contrib.auth.models import User
from django.contrib.auth.decorators import login_required
from django.contrib.auth.hashers import make_password, check_password
from django.db import transaction
from django.db.models import Q
from django.conf import settings
from django.urls import reverse
from django.views.decorators.http import require_POST, require_GET

import json
from time import mktime
from datetime import date, datetime, timedelta
from urllib import parse
import re
import random
import requests  # 发送验证码
import io
import csv
import qrcode

# 定时任务注册
from django_apscheduler.jobstores import DjangoJobStore, register_events, register_job
from .scheduler_func import scheduler

# 注册启动以上schedule任务
register_events(scheduler)
scheduler.start()

email_url = local_dict["url"]["email_url"]
hash_coder = MySHA256Hasher(local_dict["hash"]["base_hasher"])
email_coder = MySHA256Hasher(local_dict["hash"]["email"])


@register.filter
def get_item(dictionary, key):
    return dictionary.get(key)


def index(request):
    arg_origin = request.GET.get("origin")
    modpw_status = request.GET.get("modinfo")
    # request.GET['success'] = "no"
    arg_islogout = request.GET.get("is_logout")
    alert = request.GET.get("alert")
    html_display = dict()
    if (
            request.method == "GET"
            and modpw_status is not None
            and modpw_status == "success"
    ):
        html_display["warn_code"] = 2
        html_display["warn_message"] = "修改密码成功!"
        auth.logout(request)
        return render(request, "index.html", locals())

    if alert is not None:
        html_display["warn_code"] = 1
        html_display["warn_message"] = "检测到恶意 URL，请与系统管理员进行联系。"
        auth.logout(request)
        return render(request, "index.html", locals())

    if arg_islogout is not None:
        if request.user.is_authenticated:
            auth.logout(request)
            return render(request, "index.html", locals())
    if arg_origin is None:  # 非外部接入
        if request.user.is_authenticated:
            return redirect("/welcome/")
            """
            valid, user_type , html_display = utils.check_user_type(request.user)
            if not valid:
                return render(request, 'index.html', locals())
            return redirect('/stuinfo') if user_type == "Person" else redirect('/orginfo')
            """
    # 恶意的 origin
    if not url_check(arg_origin):
        return redirect("/index/?alert=1")

    if request.method == "POST" and request.POST:
        username = request.POST["username"]
        password = request.POST["password"]

        try:
            user = User.objects.filter(username=username)
            if len(user) == 0:
                org = Organization.objects.get(
                    oname=username)  # 如果get不到，就是账号不存在了
                user = org.organization_id
                username = user.username
            else:
                user = user[0]
        except:
            # if arg_origin is not None:
            #    redirect(f'/login/?origin={arg_origin}')
            html_display["warn_message"] = local_dict["msg"]["404"]
            html_display["warn_code"] = 1
            return render(request, "index.html", locals())
        userinfo = auth.authenticate(username=username, password=password)
        if userinfo:
            auth.login(request, userinfo)
            request.session["username"] = username
            if arg_origin is not None:

                if not check_cross_site(request, arg_origin):
                    html_display["warn_code"] = 1
                    html_display["warn_message"] = "当前账户不能进行地下室预约，请使用个人账户登录后预约"
                    return redirect("/welcome/?warn_code={}&warn_message={}".format(
                        html_display["warn_code"], html_display["warn_message"]))
                if not arg_origin.startswith('http'): # 非外部链接，合法性已经检查过
                    return redirect(arg_origin)       # 不需要加密验证
                d = datetime.utcnow()
                t = mktime(datetime.timetuple(d))
                timeStamp = str(int(t))
                en_pw = hash_coder.encode(username + timeStamp)
                try:
                    userinfo = NaturalPerson.objects.get(person_id=username)
                    name = userinfo.name
                    return redirect(
                        arg_origin
                        + f"?Sid={username}&timeStamp={timeStamp}&Secret={en_pw}&name={name}"
                    )
                except:
                    return redirect(
                        arg_origin
                        + f"?Sid={username}&timeStamp={timeStamp}&Secret={en_pw}"
                    )
            else:
                # 先处理初次登录
                valid, user_type, html_display = utils.check_user_type(
                    request.user)
                if not valid:
                    return redirect("/logout/")
                me = utils.get_person_or_org(userinfo, user_type)
                if me.first_time_login:
                    return redirect("/modpw/")

                return redirect("/welcome/")
                """
                valid, user_type , html_display = utils.check_user_type(request.user)
                if not valid:
                    return render(request, 'index.html', locals())
                return redirect('/stuinfo') if user_type == "Person" else redirect('/orginfo')
                """
        else:
            html_display["warn_code"] = 1
            html_display["warn_message"] = local_dict["msg"]["406"]

    # 非 post 过来的
    if arg_origin is not None:
        if request.user.is_authenticated:

            if not check_cross_site(request, arg_origin):
                html_display = dict()
                html_display["warn_code"] = 1
                html_display["warn_message"] = "当前账户不能进行地下室预约，请使用个人账户登录后预约"
                return redirect("/welcome/?warn_code={}&warn_message={}".format(
                    html_display["warn_code"], html_display["warn_message"]))

            d = datetime.utcnow()
            t = mktime(datetime.timetuple(d))
            timeStamp = str(int(t))
            print("utc time: ", d)
            print(timeStamp)
            username = request.session["username"]
            en_pw = hash_coder.encode(username + timeStamp)
            return redirect(
                arg_origin +
                f"?Sid={username}&timeStamp={timeStamp}&Secret={en_pw}"
            )

    return render(request, "index.html", locals())


# Return content
# Sname 姓名 Succeed 成功与否
wechat_login_coder = MyMD5PasswordHasher("wechat_login")


def miniLogin(request):
    try:
        assert request.method == "POST"
        username = request.POST["username"]
        password = request.POST["password"]
        secret_token = request.POST["secret_token"]
        assert wechat_login_coder.verify(username, secret_token) == True
        user = User.objects.get(username=username)

        userinfo = auth.authenticate(username=username, password=password)

        if userinfo:

            auth.login(request, userinfo)

            request.session["username"] = username
            en_pw = hash_coder.encode(request.session["username"])
            user_account = NaturalPerson.objects.get(person_id=username)
            return JsonResponse({"Sname": user_account.name, "Succeed": 1}, status=200)
        else:
            return JsonResponse({"Sname": username, "Succeed": 0}, status=400)
    except:
        return JsonResponse({"Sname": "", "Succeed": 0}, status=400)


@login_required(redirect_field_name="origin")
@utils.check_user_access(redirect_url="/logout/")
def stuinfo(request, name=None):
    """
        进入到这里的逻辑:
        首先必须登录，并且不是超级账户
        如果name是空
            如果是个人账户，那么就自动跳转个人主页"/stuinfo/myname"
            如果是组织账户，那么自动跳转welcome
        如果name非空但是找不到对应的对象
            自动跳转到welcome
        如果name有明确的对象
            如果不重名
                如果是自己，那么呈现并且有左边栏
                如果不是自己或者自己是组织，那么呈现并且没有侧边栏
            如果重名
                那么期望有一个"+"在name中，如果搜不到就跳转到Search/?Query=name让他跳转去
    """

    user = request.user
    valid, user_type, html_display = utils.check_user_type(request.user)
<<<<<<< HEAD
    if not valid:
        return redirect("/logout/")
    isFirst = utils.get_person_or_org(request.user, user_type).first_time_login
    # 如果是首次登陆，会跳转到密码修改的页面
    if isFirst:
        return redirect(reverse("modpw"))
=======
>>>>>>> b0943382
    

    oneself = utils.get_person_or_org(user, user_type)

    if name is None:
        if user_type == "Organization":
            return redirect("/welcome/")  # 组织只能指定学生姓名访问
        else:  # 跳轉到自己的頁面
            assert user_type == "Person"
            full_path = request.get_full_path()

            append_url = "" if (
                    "?" not in full_path) else "?" + full_path.split("?")[1]
            return redirect("/stuinfo/" + oneself.name + append_url)
    else:
        # 先对可能的加号做处理
        name_list = name.split("+")
        name = name_list[0]
        person = NaturalPerson.objects.activated().filter(name=name)
        if len(person) == 0:  # 查无此人
            return redirect("/welcome/")
        if len(person) == 1:  # 无重名
            person = person[0]
        else:  # 有很多人，这时候假设加号后面的是user的id
            if len(name_list) == 1:  # 没有任何后缀信息，那么如果是自己则跳转主页，否则跳转搜索
                if user_type == "Person" and oneself.name == name:
                    person = oneself
                else:  # 不是自己，信息不全跳转搜索
                    return redirect("/search?Query=" + name)
            else:
                obtain_id = int(name_list[1])  # 获取增补信息
                get_user = User.objects.get(id=obtain_id)
                potential_person = NaturalPerson.objects.activated().get(
                    person_id=get_user
                )
                assert potential_person in person
                person = potential_person

        is_myself = user_type == "Person" and person.person_id == user  # 用一个字段储存是否是自己
        html_display["is_myself"] = is_myself  # 存入显示

        # 制作属于组织的卡片（头像，名称（+链接），介绍，职位）
        person_pos_infos = Position.objects.activated().filter(
            Q(person=person) & Q(show_post=True)
        )
        oneself_org_ids = [oneself] if user_type == 'Organization' else Position.objects.activated().filter(
            Q(person=oneself) & Q(show_post=True)).values("org")
        org_is_same = [
            id in oneself_org_ids for id in person_pos_infos.values("org")]
        join_org_info = Organization.objects.filter(
            id__in=person_pos_infos.values("org")
        )  # ta属于的组织
        org_avas = [utils.get_user_ava(org, "organization")
                    for org in join_org_info]
        org_poss = person_pos_infos.values("pos")
        org_statuss = person_pos_infos.values("status")
        html_display["org_info"] = list(
            zip(join_org_info, org_avas, org_poss, org_statuss, org_is_same)
        )
        html_display["org_len"] = len(html_display["org_info"])

        # for activity in Activity.objects.all():
        #     print(activity)
        #     Participant.objects.create(activity_id=activity, person_id=person)

        # 制作参与活动的卡片（时间，名称（+链接），组织，地点，介绍，状态）
        participants = Participant.objects.filter(person_id=person.id)
        activities = Activity.objects.filter(
            id__in=participants.values('activity_id'))
        if user_type == 'Person':
            activities_me = Participant.objects.filter(
                person_id=person.id).values('activity_id')
            activity_is_same = [
                activity in activities_me
                for activity in participants.values("activity_id")
            ]
        else:
            activities_me = activities.filter(
                organization_id=oneself.id).values('id')
            activities_me = [activity['id'] for activity in activities_me]
            activity_is_same = [
                activity['activity_id'] in activities_me
                for activity in participants.values("activity_id")
            ]
        participate_status_list = participants.values('status')
        participate_status_list = [info['status']
                                   for info in participate_status_list]
        status_color = {
            Activity.Status.REVIEWING: "primary",
            Activity.Status.CANCELED: "secondary",
            Activity.Status.APPLYING: "info",
            Activity.Status.WAITING: "warning",
            Activity.Status.PROGRESSING: "success",
            Activity.Status.END: "danger",
            Participant.AttendStatus.APPLYING: "primary",
            Participant.AttendStatus.APLLYFAILED: "danger",
            Participant.AttendStatus.APLLYSUCCESS: "info",
            Participant.AttendStatus.ATTENDED: "success",
            Participant.AttendStatus.UNATTENDED: "warning",
            Participant.AttendStatus.CANCELED: "secondary",
        }
        activity_color_list = [status_color[activity.status]
                               for activity in activities]
        attend_color_list = [status_color[status]
                             for status in participate_status_list]
        activity_info = list(
            zip(
                activities,
                participate_status_list,
                activity_is_same,
                activity_color_list,
                attend_color_list,
            )
        )
        activity_info.sort(key=lambda a: a[0].start, reverse=True)
        html_display["activity_info"] = activity_info
        html_display["activity_len"] = len(html_display["activity_info"])

        # 警告呈现信息

        try:
            html_display["warn_code"] = int(
                request.GET.get("warn_code", 0)
            )  # 是否有来自外部的消息
        except:
            return redirect("/welcome/")
        html_display["warn_message"] = request.GET.get(
            "warn_message", "")  # 提醒的具体内容

        modpw_status = request.GET.get("modinfo", None)
        if modpw_status is not None and modpw_status == "success":
            html_display["warn_code"] = 2
            html_display["warn_message"] = "修改个人信息成功!"

        # 存储被查询人的信息
        context = dict()

        context["person"] = person

        def gender2title(g):
            return "他" if g == 0 else "她"

        context["title"] = (
            "我"
            if is_myself
            else gender2title(person.gender)
            if person.show_gender
            else "ta"
        )


        context["avatar_path"] = utils.get_user_ava(person, "Person")
        context["wallpaper_path"] = utils.get_user_wallpaper(person)

        # 新版侧边栏, 顶栏等的呈现，采用 bar_display
        bar_display = utils.get_sidebar_and_navbar(request.user)
        bar_display["title_name"] = "个人主页"
        bar_display["navbar_name"] = "个人主页"
        bar_display["help_message"] = local_dict["help_message"]["个人主页"]
        origin = request.get_full_path()

        return render(request, "stuinfo.html", locals())


@login_required(redirect_field_name="origin")
@utils.check_user_access(redirect_url="/logout/")
def request_login_org(request, name=None):  # 特指个人希望通过个人账户登入组织账户的逻辑
    """
        这个函数的逻辑是，个人账户点击左侧的管理组织直接跳转登录到组织账户
        首先检查登录的user是个人账户，否则直接跳转orginfo
        如果个人账户对应的是name对应的组织的最高权限人，那么允许登录，否则跳转回stuinfo并warning
    """
    user = request.user
    valid, user_type, html_display = utils.check_user_type(request.user)
<<<<<<< HEAD
    if not valid:
        return redirect("/logout/")
    isFirst = utils.get_person_or_org(request.user, user_type).first_time_login
    # 如果是首次登陆，会跳转到密码修改的页面
    if isFirst:
        return redirect(reverse("modpw"))
=======
>>>>>>> b0943382
    
    if user_type == "Organization":
        return redirect("/orginfo/")
    try:
        me = NaturalPerson.objects.activated().get(person_id=user)
    except:  # 找不到合法的用户
        return redirect("/welcome/")
    if name is None:  # 个人登录未指定登入组织,属于不合法行为,弹回欢迎
        return redirect("/welcome/")
    else:  # 确认有无这个组织
        try:
            org = Organization.objects.get(oname=name)
        except:  # 找不到对应组织
            urls = "/stuinfo/" + me.name + "?warn_code=1&warn_message=找不到对应组织,请联系管理员!"
            return redirect(urls)
        try:
            position = Position.objects.activated().filter(org=org, person=me)
            assert len(position) == 1
            position = position[0]
            assert position.pos == 0
        except:
            urls = "/stuinfo/" + me.name + "?warn_code=1&warn_message=没有登录到该组织账户的权限!"
            return redirect(urls)
        # 到这里,是本人组织并且有权限登录
        auth.logout(request)
        auth.login(request, org.organization_id)  # 切换到组织账号
        if org.first_time_login:
            return redirect("/modpw/")
        return redirect("/orginfo/")


@login_required(redirect_field_name="origin")
@utils.check_user_access(redirect_url="/logout/")
def orginfo(request, name=None):
    """
        orginfo负责呈现组织主页，逻辑和stuinfo是一样的，可以参考
        只区分自然人和法人，不区分自然人里的负责人和非负责人。任何自然人看这个组织界面都是【不可管理/编辑组织信息】
    """
    user = request.user
    valid, user_type, html_display = utils.check_user_type(request.user)
<<<<<<< HEAD

    if not valid:
        return redirect("/logout/")
    isFirst = utils.get_person_or_org(request.user, user_type).first_time_login
    # 如果是首次登陆，会跳转到密码修改的页面
    if isFirst:
        return redirect(reverse("modpw"))
=======
>>>>>>> b0943382
    
    me = utils.get_person_or_org(user, user_type)

    if name is None:  # 此时登陆的必需是法人账号，如果是自然人，则跳转welcome
        if user_type == "Person":
            return redirect("/welcome/")
        try:
            org = Organization.objects.activated().get(organization_id=user)
        except:
            return redirect("/welcome/")

        full_path = request.get_full_path()
        append_url = "" if (
            "?" not in full_path) else "?" + full_path.split("?")[1]
            
        return redirect("/orginfo/" + org.oname + append_url)

    try:  # 指定名字访问组织账号的，可以是自然人也可以是法人。在html里要注意区分！

        # 下面是组织信息

        org = Organization.objects.activated().get(oname=name)

    except:
        return redirect("/welcome/")

    organization_name = name
    organization_type_name = org.otype.otype_name
    org_avatar_path = utils.get_user_ava(org, "Organization")
    # org的属性 YQPoint 和 information 不在此赘述，直接在前端调用

    # 该学年、该学期、该组织的 活动的信息,分为 未结束continuing 和 已结束ended ，按时间顺序降序展现
    continuing_activity_list = (
        Activity.objects.activated()
        .filter(organization_id=org)
        .filter(
            status__in=[
                Activity.Status.REVIEWING,
                Activity.Status.APPLYING,
                Activity.Status.WAITING,
                Activity.Status.PROGRESSING,
            ]
        )
            .order_by("-start")
    )

    ended_activity_list = (
        Activity.objects.activated()
            .filter(organization_id=org)
            .filter(status__in=[Activity.Status.CANCELED, Activity.Status.END])
            .order_by("-start")
    )

    # 如果是用户登陆的话，就记录一下用户有没有加入该活动，用字典存每个活动的状态，再把字典存在列表里

    prepare_times = Activity.EndBeforeHours.prepare_times

    continuing_activity_list_participantrec = []

    for act in continuing_activity_list:
        dictmp = {}
        dictmp["act"] = act
        dictmp["endbefore"] = act.start - \
                              timedelta(hours=prepare_times[act.endbefore])
        if user_type == "Person":

            existlist = Participant.objects.filter(activity_id_id=act.id).filter(
                person_id_id=me.id
            )

            if existlist:  # 判断是否非空
                dictmp["status"] = existlist[0].status
            else:
                dictmp["status"] = "无记录"
        continuing_activity_list_participantrec.append(dictmp)

    ended_activity_list_participantrec = []
    for act in ended_activity_list:
        dictmp = {}
        dictmp["act"] = act
        dictmp["endbefore"] = act.start - \
                              timedelta(hours=prepare_times[act.endbefore])
        if user_type == "Person":
            existlist = Participant.objects.filter(activity_id_id=act.id).filter(
                person_id_id=me.id
            )
            if existlist:  # 判断是否非空
                dictmp["status"] = existlist[0].status
            else:
                dictmp["status"] = "无记录"
        ended_activity_list_participantrec.append(dictmp)

    # 判断我是不是老大, 首先设置为false, 然后如果有person_id和user一样, 就为True
    html_display["isboss"] = False

    # 组织成员list
    positions = Position.objects.activated().filter(org=org).order_by("pos")  # 升序
    member_list = []
    for p in positions:
        if p.person.person_id == user and p.pos == 0:
            html_display["isboss"] = True
        if p.show_post == True or p.pos == 0:
            member = {}
            member["person"] = p.person
            member["job"] = org.otype.get_name(p.pos)
            member["highest"] = True if p.pos == 0 else False

            member["avatar_path"] = utils.get_user_ava(
                member["person"], "Person")

            member_list.append(member)

    try:
        html_display["warn_code"] = int(
            request.GET.get("warn_code", 0))  # 是否有来自外部的消息
    except:
        return redirect("/welcome/")
    html_display["warn_message"] = request.GET.get(
        "warn_message", "")  # 提醒的具体内容

    modpw_status = request.GET.get("modinfo", None)
    if modpw_status is not None and modpw_status == "success":
        html_display["warn_code"] = 2
        html_display["warn_message"] = "修改组织信息成功!"

    # 补充左边栏信息

    # 判断是否为组织账户本身在登录
    html_display["is_myself"] = me == org

    # 再处理修改信息的回弹
    modpw_status = request.GET.get("modinfo", None)
    html_display["modpw_code"] = modpw_status is not None and modpw_status == "success"


    # 组织活动的信息

    # 补充一些呈现信息
    # 新版侧边栏, 顶栏等的呈现，采用 bar_display, 必须放在render前最后一步
    bar_display = utils.get_sidebar_and_navbar(request.user)
    bar_display["title_name"] = "组织主页"
    bar_display["navbar_name"] = "组织主页"

    # 转账后跳转
    origin = request.get_full_path()

    # 补充订阅该组织的按钮
    show_subscribe = False
    if user_type == "Person":
        show_subscribe = True
        subscribe_flag = True  # 默认在订阅列表中

        if organization_name in me.unsubscribe_list.values_list("oname", flat=True):
            subscribe_flag = False

    return render(request, "orginfo.html", locals())


@login_required(redirect_field_name="origin")
@utils.check_user_access(redirect_url="/logout/")
def homepage(request):
    valid, user_type, html_display = utils.check_user_type(request.user)
    is_person = True if user_type == "Person" else False
    me = utils.get_person_or_org(request.user, user_type)
    myname = me.name if is_person else me.oname

    # 直接储存在html_display中
    # profile_name = "个人主页" if is_person else "组织主页"
    # profile_url = "/stuinfo/" + myname if is_person else "/orginfo/" + myname

    html_display["is_myself"] = True

    try:
        html_display["warn_code"] = int(
            request.GET.get("warn_code", 0))  # 是否有来自外部的消息
    except:
        return redirect("/welcome/")
    html_display["warn_message"] = request.GET.get(
        "warn_message", "")  # 提醒的具体内容

    # 今天开始进行的活动,且不展示结束的活动。按开始时间由近到远排序
    nowtime = datetime.now()
    today_activity_list = (
        Activity.objects.activated()
        .filter(Q( start__year=nowtime.year) & Q( start__month=nowtime.month) & Q( start__day=nowtime.day))
        .filter(
            status__in=[
                Activity.Status.APPLYING,
                Activity.Status.WAITING,
                Activity.Status.PROGRESSING
            ]
        )
        .order_by("start")
    )
    # 今天可以报名的活动。按截止时间由近到远排序
    prepare_times = Activity.EndBeforeHours.prepare_times
    signup_rec = (
        Activity.objects.activated()
        .filter(status = Activity.Status.APPLYING)
    )
    today_signup_list = []
    for act in signup_rec:
        dictmp = {}
        dictmp["endbefore"] = act.start - timedelta(hours=prepare_times[act.endbefore])
        dictmp["act"] = act
        today_signup_list.append(dictmp)
    today_signup_list.sort(key=lambda x:x["endbefore"])


    # 新版侧边栏, 顶栏等的呈现，采用 bar_display, 必须放在render前最后一步
    bar_display = utils.get_sidebar_and_navbar(request.user)
    bar_display["title_name"] = "Welcome Page"
    bar_display["navbar_name"] = "近期要闻"


    return render(request, "welcome_page.html", locals())


@login_required(redirect_field_name="origin")
@utils.check_user_access(redirect_url="/logout/")
def account_setting(request):
    valid, user_type, html_display = utils.check_user_type(request.user)
<<<<<<< HEAD
    if not valid:
        return redirect("/logout/")
    isFirst = utils.get_person_or_org(request.user, user_type).first_time_login
    # 如果是首次登陆，会跳转到密码修改的页面
    if isFirst:
        return redirect(reverse("modpw"))
=======
>>>>>>> b0943382

    
    # 在这个页面 默认回归为自己的左边栏
    html_display["is_myself"] = True
    user = request.user
    me = utils.get_person_or_org(user, user_type)
    former_img = utils.get_user_ava(me, user_type)


    if user_type == "Person":
        info = NaturalPerson.objects.filter(person_id=user)
        userinfo = info.values()[0]

        useroj = NaturalPerson.objects.get(person_id=user)

        # print(json.loads(request.body.decode("utf-8")))
        if request.method == "POST" and request.POST:

            attr_dict = dict()

            attr_dict['nickname'] = request.POST['nickname']
            attr_dict['biography'] = request.POST["aboutBio"]
            attr_dict['telephone'] = request.POST["tel"]
            attr_dict['email'] = request.POST["email"]
            attr_dict['stu_major'] = request.POST["major"]
            attr_dict['stu_grade'] = request.POST['grade']
            attr_dict['stu_class'] = request.POST['class']
            attr_dict['stu_dorm'] = request.POST['dorm']

            ava = request.FILES.get("avatar")
            gender = request.POST['gender']

            show_dict = dict()

            show_dict['show_nickname'] = request.POST.get('show_nickname') == 'on'
            show_dict['show_gender'] = request.POST.get('show_gender') == 'on'
            show_dict['show_tel'] = request.POST.get('show_tel') == 'on'
            show_dict['show_email'] = request.POST.get('show_email') == 'on'
            show_dict['show_major'] = request.POST.get('show_major') == 'on'
            show_dict['show_grade'] = request.POST.get('show_grade') == 'on'
            show_dict['show_dorm'] = request.POST.get('show_dorm') == 'on'

            expr = bool(ava or (gender != useroj.get_gender_display()))
            expr += sum(
                [(getattr(useroj, attr) != attr_dict[attr] and attr_dict[attr] != "") for attr in attr_dict.keys()])
            expr += sum([getattr(useroj, show_attr) != show_dict[show_attr] for show_attr in show_dict.keys()])

            if gender != useroj.gender:
                useroj.gender = NaturalPerson.Gender.MALE if gender == '男' else NaturalPerson.Gender.FEMALE
            for attr in attr_dict.keys():
                if getattr(useroj, attr) != attr_dict[attr] and attr_dict[attr] != "":
                    setattr(useroj, attr, attr_dict[attr])
            for show_attr in show_dict.keys():
                if getattr(useroj, show_attr) != show_dict[show_attr]:
                    setattr(useroj, show_attr, show_dict[show_attr])
            if ava is None:
                pass
            else:
                useroj.avatar = ava
            useroj.save()
            avatar_path = settings.MEDIA_URL + str(ava)
            if expr == True:
                upload_state = True
                return redirect("/stuinfo/?modinfo=success")
            # else: 没有更新 从下面统一返回
    else:
        info = Organization.objects.filter(organization_id=user)
        userinfo = info.values()[0]

        useroj = Organization.objects.get(organization_id=user)


        if request.method == "POST" and request.POST:

            attr_dict = dict()
            attr_dict['introduction'] = request.POST['introduction']

            ava = request.FILES.get("avatar")

            expr = bool(ava)
            expr += sum(
                [(getattr(useroj, attr) != attr_dict[attr] and attr_dict[attr] != "") for attr in attr_dict.keys()])

            for attr in attr_dict.keys():
                if getattr(useroj, attr) != attr_dict[attr] and attr_dict[attr] != "":
                    setattr(useroj, attr, attr_dict[attr])
            if ava is None:
                pass
            else:
                useroj.avatar = ava
            useroj.save()
            avatar_path = settings.MEDIA_URL + str(ava)
            if expr == True:
                upload_state = True
                return redirect("/orginfo/?modinfo=success")
            # else: 没有修改信息 统一从下面返回

    # 补充网页呈现所需信息
    # 新版侧边栏, 顶栏等的呈现，采用 bar_display, 必须放在render前最后一步
    bar_display = utils.get_sidebar_and_navbar(request.user)
    bar_display["title_name"] = "Account Setting"
    bar_display["navbar_name"] = "账户设置"
    bar_display["help_message"] = local_dict["help_message"]["账户设置"]

    if user_type == "Person":
        return render(request, "person_account_setting.html", locals())
    else:
        return render(request, "org_account_setting.html", locals())


def register(request):
    if request.user.is_superuser:
        if request.method == "POST" and request.POST:
            name = request.POST["name"]
            password = request.POST["password"]
            sno = request.POST["snum"]
            email = request.POST["email"]
            password2 = request.POST["password2"]
            stu_grade = request.POST["syear"]
            # gender = request.POST['sgender']
            if password != password2:
                render(request, "index.html")
            else:
                # user with same sno
                same_user = NaturalPerson.objects.filter(person_id=sno)
                if same_user:
                    render(request, "auth_register_boxed.html")
                same_email = NaturalPerson.objects.filter(email=email)
                if same_email:
                    render(request, "auth_register_boxed.html")

                # OK!
                user = User.objects.create(username=sno)
                user.set_password(password)
                user.save()

                new_user = NaturalPerson.objects.create(person_id=user)
                new_user.name = name
                new_user.email = email
                new_user.stu_grade = stu_grade
                new_user.save()
                return HttpResponseRedirect("/index/")
        return render(request, "auth_register_boxed.html")
    else:
        return HttpResponseRedirect("/index/")


# @login_required(redirect_field_name=None)
def logout(request):
    auth.logout(request)
    return HttpResponseRedirect("/index/")


"""
def org_spec(request, *args, **kwargs):
    arg = args[0]
    org_dict = local_dict['org']
    topic = org_dict[arg]
    org = Organization.objects.filter(oname=topic)
    pos = Position.objects.filter(Q(org=org) | Q(pos='部长') | Q(pos='老板'))
    try:
        pos = Position.objects.filter(Q(org=org) | Q(pos='部长') | Q(pos='老板'))
        boss_no = pos.values()[0]['person_id']#存疑，可能还有bug here
        boss = NaturalPerson.objects.get(person_id=boss_no).name
        job = pos.values()[0]['pos']
    except:
        person_incharge = '负责人'
    return render(request, 'org_spec.html', locals())
"""


def get_stu_img(request):
    print("in get stu img")
    stuId = request.GET.get("stuId")
    if stuId is not None:
        try:
            stu = NaturalPerson.objects.get(person_id=stuId)
            img_path = utils.get_user_ava(stu, "Person")
            return JsonResponse({"path": img_path}, status=200)
        except:
            return JsonResponse({"message": "Image not found!"}, status=404)
    return JsonResponse({"message": "User not found!"}, status=404)


@login_required(redirect_field_name="origin")
@utils.check_user_access(redirect_url="/logout/")
def search(request):
    """
        搜索界面的呈现逻辑
        分成搜索个人和搜索组织两个模块，每个模块的呈现独立开，有内容才呈现，否则不显示
        搜索个人：
            支持使用姓名搜索，支持对未设为不可见的昵称和专业搜索
            搜索结果的呈现采用内容/未公开表示，所有列表为people_filed
        搜索组织
            支持使用组织名、组织类型搜索、一级负责人姓名
            组织的呈现内容由拓展表体现，不在这个界面呈现具体成员
            add by syb:
            支持通过组织名、组织类型来搜索组织
            支持通过公开关系的个人搜索组织，即如果某自然人用户可以被上面的人员搜索检出，
            而且该用户选择公开其与组织的关系，那么该组织将在搜索界面呈现。
            搜索结果的呈现内容见organization_field
        搜索活动
            支持通过活动名、组织来搜索活动。只要可以搜索到组织，组织对应的活动就也可以被搜到
            搜索结果的呈现见activity_field
    """

    valid, user_type, html_display = utils.check_user_type(request.user)
<<<<<<< HEAD
    if not valid:
        return redirect("/logout/")
    
    isFirst = utils.get_person_or_org(request.user, user_type).first_time_login
    # 如果是首次登陆，会跳转到密码修改的页面
    if isFirst:
        return redirect(reverse("modpw"))
=======
>>>>>>> b0943382


    query = request.GET.get("Query", "")
    if query == "":
        return redirect("/welcome/")

    not_found_message = "找不到符合搜索的信息或相关内容未公开！"
    # 首先搜索个人, 允许搜索姓名或者公开的专业, 删去小名搜索
    people_list = NaturalPerson.objects.filter(

        Q(name__icontains=query)
        | (  # (Q(nickname__icontains=query) & Q(show_nickname=True)) |
                Q(stu_major__icontains=query) & Q(show_major=True)
        )
    )

    # 接下来准备呈现的内容
    # 首先是准备搜索个人信息的部分
    people_field = [
        "姓名",
        "年级",
        "班级",
        # "昵称",
        # "性别",
        "专业",
        # "邮箱",
        # "电话",
        # "宿舍",
        "状态",
    ]  # 感觉将年级和班级分开呈现会简洁很多

    # 搜索组织
    # 先查找query作为姓名包含在字段中的职务信息, 选的是post为true或者职务等级为0
    pos_list = Position.objects.activated().filter(
        Q(person__name__icontains=query) & (Q(show_post=True) | Q(pos=0))
    )
    # 通过组织名、组织类名、和上述的职务信息对应的组织信息
    organization_list = Organization.objects.filter(
        Q(oname__icontains=query)
        | Q(otype__otype_name__icontains=query)
        | Q(id__in=pos_list.values("org"))
    ).prefetch_related("position_set")

    org_display_list = []
    for org in organization_list:
        org_display_list.append(
            {
                "oname": org.oname,
                "otype": org.otype,
                "pos0": [
                    w["person__name"]
                    for w in list(
                        org.position_set.activated()
                            .filter(pos=0)
                            .values("person__name")
                    )
                ],
            }
        )

    # 组织要呈现的具体内容
    organization_field = ["组织名称", "组织类型", "负责人", "近期活动"]

    # 搜索活动
    activity_list = Activity.objects.filter(
        Q(title__icontains=query) | Q(organization_id__oname__icontains=query)
    )

    # 活动要呈现的内容
    activity_field = ["活动名称", "承办组织", "状态"]

    me = utils.get_person_or_org(request.user, user_type)
    html_display["is_myself"] = True

    # 新版侧边栏, 顶栏等的呈现，采用 bar_display, 必须放在render前最后一步
    bar_display = utils.get_sidebar_and_navbar(request.user)
    bar_display["title_name"] = "Search"
    bar_display["navbar_name"] = "信息搜索"  #

    return render(request, "search.html", locals())


def test(request):
    request.session["cookies"] = "hello, i m still here."
    return render(request, "all_org.html")


def forget_password(request):
    """
        忘记密码页（Pylance可以提供文档字符串支持）
        页面效果
        -------
        - 根据（邮箱）验证码完成登录，提交后跳转到修改密码界面
        - 本质是登录而不是修改密码
        - 如果改成支持验证码登录只需修改页面和跳转（记得修改函数和页面名）
        页面逻辑
        -------
        1. 发送验证码
            1.5 验证码冷却避免多次发送
        2. 输入验证码
            2.5 保留表单信息
        3. 错误提醒和邮件发送提醒
        实现逻辑
        -------
        - 通过脚本使按钮提供不同的`send_captcha`值，区分按钮
        - 通过脚本实现验证码冷却，页面刷新后重置冷却（避免过长等待影响体验）
        - 通过`session`保证安全传输验证码和待验证用户
        - 成功发送/登录后才在`session`中记录信息
        - 页面模板中实现消息提醒
            - `err_code`非零值代表错误，在页面中显示
            - `err_code`=`0`或`4`是预设的提醒值，额外弹出提示框
            - forget_password.html中可以进一步修改
        - 尝试发送验证码后总是弹出提示框，通知用户验证码的发送情况
        注意事项
        -------
        - 尝试忘记密码的不一定是本人，一定要做好隐私和逻辑处理
            - 用户邮箱应当部分打码，避免向非本人提供隐私数据！
        - 不发送消息时`err_code`应为`None`或不声明，不同于modpw
        - `err_code`=`4`时弹出
        - 连接设置的timeout为6s
        - 如果引入企业微信验证，建议将send_captcha分为'qywx'和'email'
    """
    if request.session.get("received_user"):
        username = request.session["received_user"]  # 自动填充，方便跳转后继续
    if request.method == "POST":
        username = request.POST["username"]
        send_captcha = request.POST["send_captcha"] == "yes"
        vertify_code = request.POST["vertify_code"]  # 用户输入的验证码

        user = User.objects.filter(username=username)
        if not user:
            err_code = 1
            err_message = "账号不存在"
        elif len(user) != 1:
            err_code = 1
            err_message = "账号不唯一，请联系管理员"
        else:
            user = User.objects.get(username=username)
            try:
                useroj = NaturalPerson.objects.get(person_id=user)  # 目前只支持自然人
            except:
                err_code = 1
                err_message = "暂不支持组织账号忘记密码！"
                return render(request, "forget_password.html", locals())
            isFirst = useroj.first_time_login
            if isFirst:
                err_code = 2
                err_message = "初次登录密码与账号相同！"
            elif send_captcha:
                email = useroj.email
                if not email or email.lower() == "none" or "@" not in email:
                    err_code = 3
                    err_message = "您没有设置邮箱，请联系管理员" + \
                                  "或发送姓名、学号和常用邮箱至gypjwb@pku.edu.cn进行修改"  # TODO:记得填
                else:
                    # randint包含端点，randrange不包含
                    captcha = random.randrange(1000000)
                    captcha = f"{captcha:06}"
                    msg = (
                            f"<h3><b>亲爱的{useroj.name}同学：</b></h3><br/>"
                            "您好！您的账号正在进行邮箱验证，本次请求的验证码为：<br/>"
                            f'<p style="color:orange">{captcha}'
                            '<span style="color:gray">(仅'
                            f'<a href="{request.build_absolute_uri()}">当前页面</a>'
                            '有效)</span></p>'
                            f'点击进入<a href="{request.build_absolute_uri("/")}">元培成长档案</a><br/>'
                            "<br/>"
                            "元培学院开发组<br/>" + datetime.now().strftime("%Y年%m月%d日")
                    )
                    post_data = {
                        "sender": "元培学院开发组",  # 发件人标识
                        "toaddrs": [email],  # 收件人列表
                        "subject": "YPPF登录验证",  # 邮件主题/标题
                        "content": msg,  # 邮件内容
                        # 若subject为空, 第一个\n视为标题和内容的分隔符
                        "html": True,  # 可选 如果为真则content被解读为html
                        "private_level": 0,  # 可选 应在0-2之间
                        # 影响显示的收件人信息
                        # 0级全部显示, 1级只显示第一个收件人, 2级只显示发件人
                        "secret": email_coder.encode(msg),  # content加密后的密文
                    }
                    post_data = json.dumps(post_data)
                    pre, suf = email.rsplit("@", 1)
                    if len(pre) > 5:
                        pre = pre[:2] + "*" * len(pre[2:-3]) + pre[-3:]
                    try:
                        response = requests.post(
                            email_url, post_data, timeout=6)
                        response = response.json()
                        if response["status"] != 200:
                            err_code = 4
                            err_message = f"未能向{pre}@{suf}发送邮件"
                            print("向邮箱api发送失败，原因：", response["data"]["errMsg"])
                        else:
                            # 记录验证码发给谁 不使用username防止被修改
                            request.session["received_user"] = username
                            request.session["captcha"] = captcha
                            err_code = 0
                            err_message = f"验证码已发送至{pre}@{suf}"
                    except:
                        err_code = 4
                        err_message = "邮件发送失败：超时"
            else:
                captcha = request.session.get("captcha", "")
                received_user = request.session.get("received_user", "")
                if len(captcha) != 6 or username != received_user:
                    err_code = 5
                    err_message = "请先发送验证码"
                elif vertify_code.upper() == captcha.upper():
                    auth.login(request, user)
                    request.session.pop("captcha")
                    request.session.pop("received_user")  # 成功登录后不再保留
                    request.session["username"] = username
                    request.session["forgetpw"] = "yes"
                    return redirect(reverse("modpw"))
                else:
                    err_code = 6
                    err_message = "验证码不正确"
    return render(request, "forget_password.html", locals())


@login_required(redirect_field_name="origin")
def modpw(request):
    '''
        可能在三种情况进入这个页面：首次登陆；忘记密码；或者常规的修改密码。
        在忘记密码时，可以允许不输入旧的密码
        在首次登陆时，现在写的也可以不输入旧的密码（我还没想好这样合不合适）
            以上两种情况都可以直接进行密码修改
        常规修改要审核旧的密码
    '''
    valid, user_type, html_display = utils.check_user_type(request.user)
    if not valid:
        return redirect("/index/")
    me = utils.get_person_or_org(request.user, user_type)
    isFirst = me.first_time_login
    # 在其他界面，如果isFirst为真，会跳转到这个页面
<<<<<<< HEAD
    # if isFirst:
    #     return redirect(reverse("modpw"))
=======
    # 现在，请使用@utils.check_user_access(redirect_url)包装器完成用户检查
>>>>>>> b0943382

    html_display["is_myself"] = True
    

    err_code = 0
    err_message = None
    forgetpw = request.session.get("forgetpw", "") == "yes"  # added by pht
    user = request.user
    username = user.username

    
    if request.method == "POST" and request.POST:
        oldpassword = request.POST["pw"]
        newpw = request.POST["new"]
        strict_check = False

        if oldpassword == newpw and strict_check and not (forgetpw or isFirst):
            err_code = 1
            err_message = "新密码不能与原密码相同"
        elif newpw == username and strict_check:
            err_code = 2
            err_message = "新密码不能与学号相同"
        elif newpw != oldpassword and (forgetpw or isFirst):  # added by pht
            err_code = 5
            err_message = "两次输入的密码不匹配"
        else:
<<<<<<< HEAD
            userauth = auth.authenticate(
                username=username, password=oldpassword) # 验证旧密码是否正确
            # 在1、忘记密码 2、首次登录 3、验证旧密码正确 的前提下，可以修改
            if forgetpw or isFirst or userauth:  # added by pht: 这是不好的写法，可改进
                userauth = True
=======
            # 在1、忘记密码 2、首次登录 3、验证旧密码正确 的前提下，可以修改
            if forgetpw or isFirst:
                userauth = True
            else:
                userauth = auth.authenticate(
                    username=username, password=oldpassword) # 验证旧密码是否正确
>>>>>>> b0943382
            if userauth: # 可以修改
                try:  # modified by pht: if检查是错误的，不存在时get会报错
                    user.set_password(newpw)
                    user.save()
                    me.first_time_login = False
                    me.save()

                    if forgetpw:
                        request.session.pop("forgetpw")  # 删除session记录

                    urls = reverse("index") + "?modinfo=success"
                    return redirect(urls)
                except:  # modified by pht: 之前使用的if检查是错误的
                    err_code = 3
                    err_message = "学号不存在"
            else:
                err_code = 4
                err_message = "原始密码不正确"
    # 新版侧边栏, 顶栏等的呈现，采用 bar_display, 必须放在render前最后一步
    bar_display = utils.get_sidebar_and_navbar(request.user)
    # 补充一些呈现信息
    bar_display["title_name"] = "Modify Password"
    bar_display["navbar_name"] = "修改密码"
    return render(request, "modpw.html", locals())


# 调用的时候最好用 try
# 调用者把 activity_id 作为参数传过来
def applyActivity(request, activity_id, willingness):
    context = dict()
    context["success"] = False
    CREATE = True
    with transaction.atomic():
        try:
            activity = Activity.objects.select_for_update().get(id=activity_id)
            payer = NaturalPerson.objects.select_for_update().get(
                person_id=request.user
            )
        except:
            context["msg"] = "未能找到活动"

            return context
        """
        assert len(activity) == 1
        assert len(payer) == 1
        activity = activity[0]
        payer = payer[0]
        """
        if activity.status != Activity.Status.APPLYING:
            context["msg"] = "活动未开放报名."
            return context

        try:
            participant = Participant.objects.select_for_update().get(
                activity_id=activity, person_id=payer
            )
            if (
                    participant.status == Participant.AttendStatus.APPLYING
                    or participant.status == Participant.AttendStatus.APLLYSUCCESS
            ):
                context["msg"] = "您已申请报名过该活动。"
                return context
            elif (
                    participant.status == Participant.AttendStatus.ATTENDED
                    or participant.status == Participant.AttendStatus.APPLYING.UNATTENDED
            ):
                context["msg"] = "活动已开始。"
                return context
            elif participant.status == Participant.AttendStatus.CANCELED:
                CREATE = False
        except:
            pass
        organization_id = activity.organization_id_id
        organization = Organization.objects.select_for_update().get(id=organization_id)
        """
        assert len(organization) == 1
        organization = organization[0]
        """

        if not activity.bidding:
            amount = float(activity.YQPoint)
            # transaction，直接减没事
            if activity.current_participants < activity.capacity:
                activity.current_participants += 1
            else:
                context["msg"] = "活动已报满，请稍后再试。"
                return context
        else:
            amount = float(willingness)
            try:
                assert activity.YQPoint <= amount <= activity.YQPoint * 3
            except:
                context["msg"] = "投点范围为基础值的 1-3 倍"
                return context
            # 依然增加，此时current_participants统计的是报名的人数，是可以比总人数多的
            activity.current_participants += 1

        try:
            assert amount == int(amount * 10) / 10
        except:
            context["msg"] = "精度最高为一位小数"
            return context

        if payer.YQPoint < amount:
            context["msg"] = "没有足够的元气值。"
            return context

        payer.YQPoint -= amount

        record = TransferRecord.objects.create(
            proposer=request.user, recipient=organization.organization_id
        )
        record.amount = amount
        record.message = f"Participate Activity {activity.title}"
        organization.YQPoint += float(amount)
        record.status = TransferRecord.TransferStatus.ACCEPTED

        record.time = str(datetime.now())
        record.corres_act = activity

        if CREATE:
            participant = Participant.objects.create(
                activity_id=activity, person_id=payer
            )
        if not activity.bidding:
            participant.status = Participant.AttendStatus.APLLYSUCCESS
        else:
            participant.status = Participant.AttendStatus.APPLYING

        participant.save()
        record.save()
        payer.save()
        activity.save()
        organization.save()

    context["pStatus"] = participant.status
    context["msg"] = "操作成功。"
    context["success"] = True
    return context


# 用已有的搜索，加一个转账的想他转账的 field
# 调用的时候传一下 url 到 origin
# 搜索不希望出现学号，rid 为 User 的 index
@login_required(redirect_field_name="origin")
@utils.check_user_access(redirect_url="/logout/")
def transaction_page(request, rid=None):
    valid, user_type, html_display = utils.check_user_type(request.user)
<<<<<<< HEAD
    if not valid:
        return redirect("/index/")
    isFirst = utils.get_person_or_org(request.user, user_type).first_time_login
    # 如果是首次登陆，会跳转到密码修改的页面
    if isFirst:
        return redirect(reverse("modpw"))
=======
>>>>>>> b0943382
    
    me = utils.get_person_or_org(request.user, user_type)
    html_display["is_myself"] = True

    # 新版侧边栏, 顶栏等的呈现，采用 bar_display, 必须放在render前最后一步
    # 如果希望前移，请联系YHT
    bar_display = utils.get_sidebar_and_navbar(request.user)
    # 补充一些呈现信息
    bar_display["title_name"] = "Transaction"
    bar_display["navbar_name"] = "发起转账"

    context = dict()
    if request.method == "POST":
        # 如果是post方法，从数据中读取rid
        rid = request.POST.get("rid")  # index

    # 同样首先进行合法性检查
    try:
        user = User.objects.get(id=rid)
        recipient = utils.get_person_or_org(user)
    except:
        urls = "/welcome/" + "?warn_code=1&warn_message=遭遇非法收款人!如有问题, 请联系管理员!"
        return redirect(urls)

    # 不要转给自己
    if int(rid) == request.user.id:
        urls = "/welcome/" + "?warn_code=1&warn_message=遭遇非法收款人!如有问题, 请联系管理员!"
        return redirect(urls)

    # 获取名字
    _, _, context = utils.check_user_type(user)
    context = utils.get_sidebar_and_navbar(user,context)
    name = recipient.name if context["user_type"] == "Person" else recipient.oname
    context["name"] = name
    context["rid"] = rid
    context["YQPoint"] = me.YQPoint

    # 储存返回跳转的url
    if context["user_type"] == "Person":

        context["return_url"] = (
                context["profile_url"] + context["name"] + "+" + context["rid"]
        )
    else:
        context["return_url"] = context["profile_url"] + context["name"]

    # 如果是post, 说明发起了一起转账
    # 到这里, rid没有问题, 接收方和发起方都已经确定
    if request.method == "POST":
        # 获取转账消息, 如果没有消息, 则为空
        transaction_msg = request.POST.get("msg", "")

        # 检查发起转账的数据
        try:
            amount = float(request.POST.get("amount", None))
            assert amount is not None
            assert amount > 0
        except:
            html_display["warn_code"] = 1
            html_display["warn_message"] = "转账金额为空或为负数, 请填写合法的金额!"

            

            return render(request, "transaction_page.html", locals())

        if int(amount * 10) / 10 != amount:
            html_display["warn_code"] = 1
            html_display["warn_message"] = "转账金额的最大精度为0.1, 请填写合法的金额!"

            

            return render(request, "transaction_page.html", locals())

        # 到这里, 参数的合法性检查完成了, 接下来应该是检查发起人的账户, 够钱就转
        try:
            with transaction.atomic():
                # 首先锁定用户
                if user_type == "Person":
                    payer = (
                        NaturalPerson.objects.activated()
                            .select_for_update()
                            .get(person_id=request.user)
                    )
                else:
                    payer = (
                        Organization.objects.activated()
                            .select_for_update()
                            .get(organization_id=request.user)
                    )

                # 接下来确定金额
                if payer.YQPoint < amount:
                    html_display["warn_code"] = 1
                    html_display["warn_message"] = (
                            "现存元气值余额为"
                            + str(payer.YQPoint)
                            + ", 不足以发起额度为"
                            + str(amount)
                            + "的转账!"
                    )
                else:
                    payer.YQPoint -= amount
                    record = TransferRecord.objects.create(
                        proposer=request.user,
                        recipient=user,
                        amount=amount,
                        message=transaction_msg,
                    )
                    record.save()
                    payer.save()
                    warn_message = "成功发起向" + name + "的转账! 元气值将在对方确认后到账。"

                    notification_create(
                        receiver=user,
                        sender=request.user,
                        typename=Notification.Type.NEEDDO,
                        title=Notification.Title.TRANSFER_CONFIRM,
                        content=transaction_msg,
                        URL="/myYQPoint/",
                        relate_TransferRecord=record,
                    )
                    # 跳转回主页, 首先先get主页位置
                    urls = (
                            context["return_url"]
                            + f"?warn_code=2&warn_message={warn_message}"
                    )
                    return redirect(urls)

        except:
            html_display["warn_code"] = 1
            html_display["warn_message"] = "出现无法预料的问题, 请联系管理员!"

    return render(request, "transaction_page.html", locals())


# 涉及表单，一般就用 post 吧
# 这边先扣，那边先不加，等确认加
# 预期这边成功之后，用企业微信通知接收方，调转到查看未接收记录的窗口
@require_POST
@login_required(redirect_field_name="origin")
def start_transaction(request):
    rid = request.POST.get("rid")  # index
    origin = request.POST.get("origin")
    amount = request.POST.get("amount")
    amount = float(amount)
    transaction_msg = request.POST.get("msg")
    name = request.POST.get("name")
    context = dict()
    context["origin"] = origin

    user = User.objects.get(id=rid)

    try:
        # 允许一位小数
        assert amount == int(float(amount) * 10) / 10
        assert amount > 0
    except:
        context[
            "msg"
        ] = "Unexpected amount. If you are not deliberately doing this, please contact the administrator to report this bug."
        return render(request, "msg.html", context)

    try:
        user = User.objects.get(id=rid)
    except:
        context[
            "msg"
        ] = "Unexpected recipient. If you are not deliberately doing this, please contact the administrator to report this bug."
        return render(request, "msg.html", context)

    try:
        payer = utils.get_person_or_org(request.user)
        with transaction.atomic():
            if payer.YQPoint >= float(amount):
                payer.YQPoint -= float(amount)
            else:
                raise ValueError
            # TODO 目前用的是 nickname，可能需要改成 name
            # 需要确认 create 是否会在数据库产生记录，如果不会是否会有主键冲突？
            record = TransferRecord.objects.create(
                proposer=request.user, recipient=user
            )
            record.amount = amount
            record.message = transaction_msg
            record.time = str(datetime.now())
            record.save()
            payer.save()

    except:
        context[
            "msg"
        ] = "Check if you have enough YQPoint. If so, please contact the administrator to report this bug."
        return render(request, "msg.html", context)

    context["msg"] = "Waiting the recipient to confirm the transaction."
    return render(request, "msg.html", context)


def confirm_transaction(request, tid=None, reject=None):
    context = dict()
    context["warn_code"] = 1  # 先假设有问题
    with transaction.atomic():
        try:
            record = TransferRecord.objects.select_for_update().get(
                id=tid, recipient=request.user
            )

        except Exception as e:

            context["warn_message"] = "交易遇到问题, 请联系管理员!" + str(e)
            return context

        if record.status != TransferRecord.TransferStatus.WAITING:
            context["warn_message"] = "交易已经完成, 请不要重复操作!"
            return context

        payer = record.proposer
        try:
            if hasattr(payer, "naturalperson"):
                payer = (
                    NaturalPerson.objects.activated()
                        .select_for_update()
                        .get(person_id=payer)
                )
            else:
                payer = Organization.objects.select_for_update().get(
                    organization_id=payer
                )
        except:
            context["warn_message"] = "交易对象不存在或已毕业, 请联系管理员!"
            return context

        recipient = record.recipient
        if hasattr(recipient, "naturalperson"):
            recipient = (
                NaturalPerson.objects.activated()
                    .select_for_update()
                    .get(person_id=recipient)
            )
        else:
            recipient = Organization.objects.select_for_update().get(
                organization_id=recipient
            )

        if reject is True:
            record.status = TransferRecord.TransferStatus.REFUSED
            payer.YQPoint += record.amount
            payer.save()
            context["warn_message"] = "拒绝转账成功!"
            notification_create(
                receiver=record.proposer,
                sender=record.recipient,
                typename=Notification.Type.NEEDREAD,
                title=Notification.Title.TRANSFER_FEEDBACK,
                content=f"{str(recipient)}拒绝了您的转账。",
                URL="/myYQPoint/",
            )
            notification_status_change(record.transfer_notification.get().id)
        else:
            record.status = TransferRecord.TransferStatus.ACCEPTED
            recipient.YQPoint += record.amount
            recipient.save()
            context["warn_message"] = "交易成功!"
            notification_create(
                receiver=record.proposer,
                sender=record.recipient,
                typename=Notification.Type.NEEDREAD,
                title=Notification.Title.TRANSFER_FEEDBACK,
                content=f"{str(recipient)}接受了您的转账。",
                URL="/myYQPoint/",
            )
            notification_status_change(record.transfer_notification.get().id)
        record.finish_time = datetime.now()  # 交易完成时间
        record.save()
        context["warn_code"] = 2

        return context

    context["warn_message"] = "交易遇到问题, 请联系管理员!"
    return context


def record2Display(record_list, user):  # 对应myYQPoint函数中的table_show_list
    lis = []
    amount = {"send": 0.0, "recv": 0.0}
    # 储存这个列表中所有record的元气值的和
    for record in record_list:
        lis.append({})

        # 确定类型
        record_type = "send" if record.proposer.username == user.username else "recv"

        # id
        lis[-1]["id"] = record.id

        # 时间
        lis[-1]["start_time"] = record.start_time.strftime("%m/%d %H:%M")
        if record.finish_time is not None:
            lis[-1]["finish_time"] = record.finish_time.strftime("%m/%d %H:%M")

        # 对象
        # 如果是给出列表，那么对象就是接收者

        obj_user = record.recipient if record_type == "send" else record.proposer
        lis[-1]["obj_direct"] = "To  " if record_type == "send" else "From"
        if hasattr(obj_user, "naturalperson"):  # 如果OneToOne Field在个人上
            lis[-1]["obj"] = obj_user.naturalperson.name
            lis[-1]["obj_url"] = "/stuinfo/" + \
                                 lis[-1]["obj"] + "+" + str(obj_user.id)
        else:
            lis[-1]["obj"] = obj_user.organization.oname
            lis[-1]["obj_url"] = "/orginfo/" + lis[-1]["obj"]

        # 金额
        lis[-1]["amount"] = record.amount
        amount[record_type] += record.amount

        # 留言
        lis[-1]["message"] = record.message
        lis[-1]["if_act_url"] = False
        if record.corres_act is not None:
            lis[-1]["message"] = "活动" + record.corres_act.title + "积分"
            # TODO 这里还需要补充一个活动跳转链接

        # 状态
        lis[-1]["status"] = record.get_status_display()

    # 对外展示为 1/10
    """
    统一在前端修改
    for key in amount:
        amount[key] = amount[key]/10
    """
    # 由于误差, 将amount调整为小数位数不超过2
    for key in amount.keys():
        amount[key] = round(amount[key], 1)
    return lis, amount


# modified by Kinnuch


@login_required(redirect_field_name="origin")
@utils.check_user_access(redirect_url="/logout/")
def myYQPoint(request):
    valid, user_type, html_display = utils.check_user_type(request.user)
<<<<<<< HEAD
    if not valid:
        return redirect("/logout/")
    isFirst = utils.get_person_or_org(request.user, user_type).first_time_login
    # 如果是首次登陆，会跳转到密码修改的页面
    if isFirst:
        return redirect(reverse("modpw"))
=======
>>>>>>> b0943382
    
    # 接下来处理POST相关的内容
    html_display["warn_code"] = 0
    if request.method == "POST":  # 发生了交易处理的事件
        try:  # 检查参数合法性
            post_args = request.POST.get("post_button")
            record_id, action = post_args.split(
                "+")[0], post_args.split("+")[1]
            assert action in ["accept", "reject"]
            reject = action == "reject"
        except:
            html_display["warn_code"] = 1
            html_display["warn_message"] = "交易遇到问题,请不要非法修改参数!"

        if html_display["warn_code"] == 0:  # 如果传入参数没有问题
            # 调用确认预约API
            context = confirm_transaction(request, record_id, reject)
            # 此时warn_code一定是1或者2，必定需要提示
            html_display["warn_code"] = context["warn_code"]
            html_display["warn_message"] = context["warn_message"]

    me = utils.get_person_or_org(request.user, user_type)
    html_display["is_myself"] = True

    to_send_set = TransferRecord.objects.filter(
        proposer=request.user, status=TransferRecord.TransferStatus.WAITING
    )

    to_recv_set = TransferRecord.objects.filter(
        recipient=request.user, status=TransferRecord.TransferStatus.WAITING
    )

    issued_send_set = TransferRecord.objects.filter(
        proposer=request.user,
        status__in=[
            TransferRecord.TransferStatus.ACCEPTED,
            TransferRecord.TransferStatus.REFUSED,
        ],
    )

    issued_recv_set = TransferRecord.objects.filter(
        recipient=request.user,
        status__in=[
            TransferRecord.TransferStatus.ACCEPTED,
            TransferRecord.TransferStatus.REFUSED,
        ],
    )

    issued_recv_set = TransferRecord.objects.filter(
        recipient=request.user,
        status__in=[
            TransferRecord.TransferStatus.ACCEPTED,
            TransferRecord.TransferStatus.REFUSED,
        ],
    )

    # to_set 按照开始时间降序排列
    to_set = to_send_set.union(to_recv_set).order_by("-start_time")
    # issued_set 按照完成时间及降序排列
    # 这里应当要求所有已经issued的记录是有执行时间的
    issued_set = issued_send_set.union(
        issued_recv_set).order_by("-finish_time")

    to_list, amount = record2Display(to_set, request.user)
    issued_list, _ = record2Display(issued_set, request.user)

    show_table = {
        "obj": "对象",
        "time": "时间",
        "amount": "金额",
        "message": "留言",
        "status": "状态",
    }

    # 新版侧边栏, 顶栏等的呈现，采用 bar_display, 必须放在render前最后一步
    bar_display = utils.get_sidebar_and_navbar(request.user)
    # 补充一些呈现信息
    bar_display["title_name"] = "My YQPoint"
    bar_display["navbar_name"] = "我的元气值"  #
    bar_display["help_message"] = local_dict["help_message"]["我的元气值"]

    return render(request, "myYQPoint.html", locals())


"""
页面逻辑：
1. 方法为 GET 时，展示一个活动的详情。
    a. 如果当前用户是个人，有立即报名/已报名的 button
    b. 如果当前用户是组织，并且是该活动的所有者，有修改和取消活动的 button
2. 方法为 POST 时，通过 option 确定操作
    a. 如果修改活动，跳转到 addActivity
    b. 如果取消活动，本函数处理
    c. 如果报名活动，本函数处理 ( 还未实现 )
# TODO
个人操作，包括报名与取消

----------------------------
活动逻辑
1. 活动开始前一小时，不能修改活动
2. 活动开始当天晚上之前，不能再取消活动 ( 目前用的 12 小时，感觉基本差不多 )
"""


@login_required(redirect_field_name="origin")
@utils.check_user_access(redirect_url="/logout/")
def viewActivity(request, aid=None):
    """
    aname = str(request.POST["aname"])  # 活动名称
    organization_id = request.POST["organization_id"]  # 组织id
    astart = request.POST["astart"]  # 默认传入的格式为 2021-07-21 21:00:00
    afinish = request.POST["afinish"]
    content = str(request.POST["content"])
    URL = str(request.POST["URL"])  # 活动推送链接
    QRcode = request.POST["QRcode"]  # 收取元气值的二维码
    aprice = request.POST["aprice"]  # 活动价格
    capacity = request.POST["capacity"]  # 活动举办的容量
    """
    try:
        aid = int(aid)
        activity = Activity.objects.get(id=aid)
    except:
        return redirect("/welcome/")

    valid, user_type, html_display = utils.check_user_type(request.user)
<<<<<<< HEAD
    if not valid:
        return redirect("/welcome/")
    isFirst = utils.get_person_or_org(request.user, user_type).first_time_login
    # 如果是首次登陆，会跳转到密码修改的页面
    if isFirst:
        return redirect(reverse("modpw"))
=======
>>>>>>> b0943382
    
    me = utils.get_person_or_org(request.user, user_type)

    # 活动全部基本信息
    title = activity.title
    """
    org = Organization.objects.activated().get(
        organization_id_id=activity.organization_id_id
    )
    """
    org = activity.organization_id

    org_name = org.oname
    org_avatar_path = utils.get_user_ava(org, "Organization")
    org_type = OrganizationType.objects.get(otype_id=org.otype_id).otype_name
    start_time = activity.start
    end_time = activity.end
    prepare_times = Activity.EndBeforeHours.prepare_times
    apply_deadline = activity.start - \
                     timedelta(hours=prepare_times[activity.endbefore])
    introduction = activity.introduction
    show_url = True # 前端使用量
    aURL = activity.URL
    if aURL is None :
        show_url = False
    aQRcode = activity.QRcode
    bidding = activity.bidding
    price = activity.YQPoint
    current_participants = activity.current_participants
    status = activity.status
    capacity = activity.capacity
    if capacity == -1 or capacity == 10000:
        capacity = "INF"

    # 特判
    person = False
    if user_type == "Person":
        person = True
        try:
            participant = Participant.objects.get(
                activity_id=activity, person_id=me.id
            )
            pStatus = participant.status
        except:
            # 无记录
            pStatus = "无记录"
    ownership = False
    if not person and org.organization_id == request.user:
        ownership = True

    # 新版侧边栏，顶栏等的呈现，采用bar_display，必须放在render前最后一步，但这里render太多了
    # TODO: 整理好代码结构，在最后统一返回
    bar_display = utils.get_sidebar_and_navbar(request.user)
    # 补充一些呈现信息
    bar_display["title_name"] = "活动信息"
    bar_display["navbar_name"] = "活动信息"

    # 处理 get 请求
    if request.method == "GET":
        return render(request, "activity_info.html", locals())

    html_display = dict()
    if request.POST is None:
        html_display["warn_code"] = 1
        html_display["warn_message"] = "非法的 POST 请求。如果您不是故意操作，请联系管理员汇报此 Bug."
        return render(request, "activity_info.html", locals())
    # 处理 post 请求
    # try:
    option = request.POST.get("option")
    if option == "cancel":
        if (
                activity.status == activity.Status.CANCELED
                or activity.status == activity.Status.END
        ):
            html_display["warn_code"] = 1
            html_display["warn_message"] = "当前活动已取消或结束。"
            return render(request, "activity_info.html", locals())

        if activity.status == activity.Status.PROGRESSING:
            if activity.start + timedelta(hours=12) < datetime.now():
                html_display["warn_code"] = 1
                html_display["warn_message"] = "活动已进行 12 小时以上，不能取消。"
                return render(request, "activity_info.html", locals())

        with transaction.atomic():
            org = Organization.objects.select_for_update().get(
                organization_id=request.user
            )
            if bidding:
                participants = Participant.objects.select_for_update().filter(
                    status=Participant.AttendStatus.APLLYING
                )
            else:
                participants = Participant.objects.select_for_update().filter(
                    status=Participant.AttendStatus.APLLYSUCCESS
                )
            records = TransferRecord.objects.select_for_update().filter(
                status=TransferRecord.TransferStatus.ACCEPTED, corres_act=activity
            )
            sumYQPoint = 0.0
            for record in records:
                sumYQPoint += record.amount
            if org.YQPoint < sumYQPoint:
                html_display["warn_code"] = 1
                html_display["warn_message"] = "没有足够的元气值退回给已参与的同学，无法取消活动。"
                return render(request, "activity_info.html", locals())
            else:
                org.YQPoint -= sumYQPoint
                org.save()
                for record in records:
                    proposer = record.proposer
                    proposer = NaturalPerson.objects.select_for_update().get(
                        person_id=proposer
                    )
                    proposer.YQPoint += record.amount
                    record.status = TransferRecord.TransferStatus.REFUND
                    proposer.save()
                    record.save()
                for participant in participants:
                    participant.status = Participant.AttendStatus.APLLYFAILED
                    participant.save()
            activity.status = activity.Status.CANCELED
            activity.save()
        html_display["warn_code"] = 2
        html_display["warn_message"] = "成功取消活动。"
        status = activity.status
        # TODO 第一次点只会提醒已经成功取消活动，但是活动状态还是进行中，看看怎么修一下
        return render(request, "activity_info.html", locals())

    elif option == "edit":
        if (
                activity.status == activity.Status.APPLYING
                or activity.status == activity.Status.REVIEWING
        ):
            return redirect(f"/addActivities/?edit=True&aid={aid}")
        if activity.status == activity.Status.WAITING:
            if start_time + timedelta(hours=1) > datetime.now():
                html_display["warn_code"] = 1
                html_display["warn_message"] = f"活动即将开始, 不能修改活动。"
                return render(request, "activity_info.html", locals())
        else:
            html_display["warn_code"] = 1
            html_display["warn_message"] = f"活动状态为{activity.status}, 不能修改。"
            return render(request, "activity_info.html", locals())

    elif option == "apply":
        aid = request.POST.get("aid")
        willingness = None
        if bidding:
            willingness = request.POST.get("willingness")
            try:
                willingness = float(willingness)
            except:
                html_display["warn_code"] = 1
                html_display["warn_message"] = "请输入投点数值。"
                return render(request, "activity_info.html", locals())
        try:
            context = applyActivity(request, int(aid), willingness)
            if context["success"] == False:
                html_display["warn_code"] = 1
                html_display["warn_message"] = context["msg"]
            else:
                html_display["warn_code"] = 2
                if bidding:
                    html_display["warn_message"] = "投点成功"
                    pStatus = context["pStatus"]
                else:
                    html_display["warn_message"] = "报名成功"
                pStatus = context["pStatus"]
                current_participants += 1
        except:
            html_display["warn_code"] = 1
            html_display["warn_message"] = "非预期的异常，请联系管理员汇报。"
        return render(request, "activity_info.html", locals())

    elif option == "quit":
        with transaction.atomic():
            np = NaturalPerson.objects.select_for_update().get(person_id=request.user)
            org = Organization.objects.select_for_update().get(
                organization_id=activity.organization_id.organization_id
            )
            try:
                participant = Participant.objects.select_for_update().get(
                    activity_id=activity,
                    person_id=np,
                    status__in=[
                        Participant.AttendStatus.APPLYING,
                        Participant.AttendStatus.APLLYSUCCESS,
                    ],
                )
            except:
                html_display["warn_code"] = 1
                html_display["warn_message"] = "未找到报名记录。"
                return render(request, "activity_info.html", locals())
            record = TransferRecord.objects.select_for_update().get(
                corres_act=activity,
                proposer=request.user,
                status=TransferRecord.TransferStatus.ACCEPTED,
            )
            activity = Activity.objects.select_for_update().get(id=aid)

            # 报名截止前，全额退还
            if status == Activity.Status.APPLYING:
                amount = record.amount
            elif status == Activity.Status.WAITING:
                cur_time = datetime.now()
                if cur_time + timedelta(hours=1) > activity.start:
                    html_display["warn_code"] = 1
                    html_display["warn_message"] = "活动即将开始，不能取消报名。"
                    return render(request, "activity_info.html", locals())
                if bidding:
                    html_display["warn_code"] = 1
                    html_display["warn_message"] = "投点类活动在报名截止后不能取消。"
                amount = int(10 * record.amount * 0.5) / 10
            else:
                html_display["warn_code"] = 1
                html_display["warn_message"] = "活动已开始或结束，无法取消。"
                return render(request, "activity_info.html", locals())

            if org.YQPoint < amount:
                html_display["warn_code"] = 1
                html_display["warn_message"] = "组织账户元气值不足，请与组织负责人联系。"
                return render(request, "activity_info.html", locals())
            org.YQPoint -= amount
            np.YQPoint += amount
            participant.status = Participant.AttendStatus.CANCELED
            record.status = TransferRecord.TransferStatus.REFUND
            activity.current_participants -= 1
            org.save()
            np.save()
            record.save()
            participant.save()
            activity.save()
            current_participants = activity.current_participants

        html_display["warn_code"] = 2
        html_display["warn_message"] = "成功取消报名。"
        pStatus = Participant.AttendStatus.CANCELED
        return render(request, "activity_info.html", locals())

    elif option == "payment":
        raise NotImplementedError
        return render(request, "activity_info.html", locals())

    else:
        html_display["warn_code"] = 1
        html_display["warn_message"] = "非法的 POST 请求。如果您不是故意操作，请联系管理员汇报此 Bug."
        return render(request, "activity_info.html", locals())

    """
    except:
        html_display["warn_code"] = 1
        html_display["warn_message"] = "非法预期的错误。请联系管理员汇报此 Bug."
        return render(request, "activity_info.html", locals())
    """


# 通过GET获得活动信息表下载链接
# GET参数?activityid=id&infotype=sign[&output=id,name,gender,telephone][&format=csv|excel]
# GET参数?activityid=id&infotype=qrcode
#   activity_id : 活动id
#   infotype    : sign or qrcode or 其他（以后可以拓展）
#     sign报名信息:
#       output  : [可选]','分隔的需要返回的的field名
#                 [默认]id,name,gender,telephone
#       format  : [可选]csv or excel
#                 [默认]csv
#     qrcode签到二维码
# example: http://127.0.0.1:8000/getActivityInfo?activityid=1&infotype=sign
# example: http://127.0.0.1:8000/getActivityInfo?activityid=1&infotype=sign&output=id,wtf
# example: http://127.0.0.1:8000/getActivityInfo?activityid=1&infotype=sign&format=excel
# example: http://127.0.0.1:8000/getActivityInfo?activityid=1&infotype=qrcode
# TODO: 前端页面待对接
@login_required(redirect_field_name="origin")
@utils.check_user_access(redirect_url="/logout/")
def getActivityInfo(request):
    valid, user_type, html_display = utils.check_user_type(request.user)
<<<<<<< HEAD
    if not valid:
        return redirect("/index/")
    isFirst = utils.get_person_or_org(request.user, user_type).first_time_login
    # 如果是首次登陆，会跳转到密码修改的页面
    if isFirst:
        return redirect(reverse("modpw"))
=======
>>>>>>> b0943382
    

    # check activity existence
    activity_id = request.GET.get("activityid", None)
    try:
        activity = Activity.objects.get(id=activity_id)
    except:
        html_display["warn_code"] = 1
        html_display["warn_message"] = f"活动{activity_id}不存在"
        return render(request, "某个页面.html", locals())

    # check organization existance and ownership to activity
    organization = utils.get_person_or_org(request.user, "organization")
    if activity.organization_id != organization:
        html_display["warn_code"] = 1
        html_display["warn_message"] = f"{organization}不是活动的组织者"
        return render(request, "某个页面.html", locals())

    info_type = request.GET.get("infotype", None)
    if info_type == "sign":  # get registration information
        # make sure registration is over
        if activity.status == Activity.Status.REVIEWING:
            html_display["warn_code"] = 1
            html_display["warn_message"] = "活动正在审核"
            return render(request, "某个页面.html", locals())

        elif activity.status == Activity.Status.CANCELED:
            html_display["warn_code"] = 1
            html_display["warn_message"] = "活动已取消"
            return render(request, "某个页面.html", locals())

        elif activity.status == Activity.Status.APPLYING:
            html_display["warn_code"] = 1
            html_display["warn_message"] = "报名尚未截止"
            return render(request, "某个页面.html", locals())

        else:
            # get participants
            # are you sure it's 'Paticipant' not 'Participant' ??
            participants = Participant.objects.filter(activity_id=activity_id)
            participants = participants.filter(
                status=Participant.AttendStatus.APLLYSUCCESS
            )

            # get required fields
            output = request.GET.get("output", "id,name,gender,telephone")
            fields = output.split(",")

            # check field existence
            allowed_fields = ["id", "name", "gender", "telephone"]
            for field in fields:
                if not field in allowed_fields:
                    html_display["warn_code"] = 1
                    html_display["warn_message"] = f"不允许的字段名{field}"
                    return render(request, "某个页面.html", locals())

            filename = f"{activity_id}-{info_type}-{output}"
            content = map(
                lambda paticipant: map(
                    lambda key: paticipant[key], fields), participants
            )

            format = request.GET.get("format", "csv")
            if format == "csv":
                buffer = io.StringIO()
                csv.writer(buffer).writerows(content), buffer.seek(0)
                response = HttpResponse(buffer, content_type="text/csv")
                response["Content-Disposition"] = f"attachment; filename={filename}.csv"
                return response  # downloadable

            elif format == "excel":
                return HttpResponse(".xls Not Implemented")

            else:
                html_display["warn_code"] = 1
                html_display["warn_message"] = f"不支持的格式{format}"
                return render(request, "某个页面.html", locals())

    elif info_type == "qrcode":
        # checkin begins 1 hour ahead
        if datetime.now() < activity.start - timedelta(hours=1):
            html_display["warn_code"] = 1
            html_display["warn_message"] = "签到失败：签到未开始"
            return render(request, "某个页面.html", locals())

        else:
            checkin_url = f"/checkinActivity?activityid={activity.id}"
            origin_url = request.scheme + "://" + request.META["HTTP_HOST"]
            checkin_url = parse.urljoin(
                origin_url, checkin_url)  # require full path

            buffer = io.BytesIO()
            qr = qrcode.QRCode(version=1, box_size=10, border=5)
            qr.add_data(checkin_url), qr.make(fit=True)
            img = qr.make_image(fill_color="black", back_color="white")
            img.save(buffer, "jpeg"), buffer.seek(0)
            response = HttpResponse(buffer, content_type="img/jpeg")
            return response

    else:
        html_display["warn_code"] = 1
        html_display["warn_message"] = f"不支持的信息{info_type}"
        return render(request, "某个页面.html", locals())


# participant checkin activity
# GET参数?activityid=id
#   activity_id : 活动id
# example: http://127.0.0.1:8000/checkinActivity?activityid=1
# TODO: 前端页面待对接
@login_required(redirect_field_name="origin")
@utils.check_user_access(redirect_url="/logout/")
def checkinActivity(request):
    valid, user_type, html_display = utils.check_user_type(request.user)
<<<<<<< HEAD
    if not valid:
        return redirect("/index/")
    isFirst = utils.get_person_or_org(request.user, user_type).first_time_login
    # 如果是首次登陆，会跳转到密码修改的页面
    if isFirst:
        return redirect(reverse("modpw"))
=======
>>>>>>> b0943382
    

    # check activity existence
    activity_id = request.GET.get("activityid", None)
    try:
        activity = Activity.objects.get(id=activity_id)
        if (
                activity.status != Activity.Status.WAITING
                and activity.status != Activity.Status.PROGRESSING
        ):
            html_display["warn_code"] = 1
            html_display["warn_message"] = f"签到失败：活动{activity.status}"
            return redirect("/viewActivities/")  # context incomplete
    except:
        msg = "活动不存在"
        origin = "/welcome/"
        return render(request, "msg.html", locals())

    # check person existance and registration to activity
    person = utils.get_person_or_org(request.user, "naturalperson")
    try:
        participant = Participant.objects.get(
            activity_id=activity_id, person_id=person.id
        )
        if participant.status == Participant.AttendStatus.APLLYFAILED:
            html_display["warn_code"] = 1
            html_display["warn_message"] = "您没有参与这项活动：申请失败"
        elif participant.status == Participant.AttendStatus.APLLYSUCCESS:
            #  其实我觉得这里可以增加一个让发起者设定签到区间的功能
            #    或是有一个管理界面，管理一个“签到开关”的值
            if datetime.now().date() < activity.end.date():
                html_display["warn_code"] = 1
                html_display["warn_message"] = "签到失败：签到未开始"
            elif datetime.now() >= activity.end:
                html_display["warn_code"] = 1
                html_display["warn_message"] = "签到失败：签到已结束"
            else:
                participant.status = Participant.AttendStatus.ATTENDED
                html_display["warn_code"] = 2
                html_display["warn_message"] = "签到成功"
        elif participant.status == Participant.AttendStatus.ATTENDED:
            html_display["warn_code"] = 1
            html_display["warn_message"] = "重复签到"
        elif participant.status == Participant.AttendStatus.CANCELED:
            html_display["warn_code"] = 1
            html_display["warn_message"] = "您没有参与这项活动：已取消"
        else:
            msg = f"不合理的参与状态：{participant.status}"
            origin = "/welcome/"
            return render(request, "msg.html", locals())
    except:
        html_display["warn_code"] = 1
        html_display["warn_message"] = "您没有参与这项活动：未报名"

    return redirect("/viewActivities/")  # context incomplete


# TODO 定时任务
"""
发起活动与修改活动页
---------------
页面逻辑：
使用 GET 方法时，如果存在 edit=True 参数，展示修改活动的界面，否则展示创建活动的界面。
创建活动的界面，placeholder 为 prompt
编辑活动的界面，表单的 placeholder 会被修改为活动的旧值。并且添加两个 hidden input，分别提交 edit=True 和活动的 id
当请求方法为 POST 时，处理请求并修改数据库，如果没有问题，跳转到展示活动信息的界面
存在 edit=True 参数时，为编辑操作，否则为创建操作
编辑操作时，input 并不包含 model 所有 field 的数据，只修改其中出现的

"""


@login_required(redirect_field_name="origin")
@utils.check_user_access(redirect_url="/logout/")
def addActivities(request):
    valid, user_type, html_display = utils.check_user_type(request.user)
    if user_type == "Person":
        return redirect("/welcome/")  # test
<<<<<<< HEAD
    isFirst = utils.get_person_or_org(request.user, user_type).first_time_login
    # 如果是首次登陆，会跳转到密码修改的页面
    if isFirst:
        return redirect(reverse("modpw"))
    
    me = utils.get_person_or_org(request.user)
=======
    
    me = utils.get_person_or_org(request.user, user_type)
>>>>>>> b0943382
    html_display["is_myself"] = True

    # 新版侧边栏, 顶栏等的呈现，采用 bar_display, 必须放在render前最后一步
    # TODO: 整理结构，统一在结束时返回render
    bar_display = utils.get_sidebar_and_navbar(request.user)
    bar_display["title_name"] = "新建活动"
    bar_display["navbar_name"] = "新建活动"

    if request.method == "POST" and request.POST:

        edit = request.POST.get("edit")
        if edit is not None:
            aid = request.POST.get("aid")
            try:
                aid = int(aid)
                assert edit == "True"
            except:
                html_display["warn_code"] = 1
                html_display["warn_message"] = "非预期的 POST 参数，如果非故意操作，请联系管理员。"
                edit = False
                return render(request, "activity_add.html", locals())

        org = utils.get_person_or_org(request.user, user_type)
        # 和 app.Activity 数据库交互，需要从前端获取以下表单数据
        context = dict()
        context = utils.check_ac_request(request)  # 合法性检查

        if context["warn_code"] != 0:
            html_display["warn_code"] = context["warn_code"]
            html_display["warn_message"] = "创建/修改活动失败。" + context["warn_msg"]
            # return render(request, "activity_add.html", locals())
            # 这里不返回，走到下面 GET 的逻辑，如果是修改，还能展示修改页面

        else:
            with transaction.atomic():
                if edit is not None:
                    # 编辑的情况下，查表取出 activity
                    try:
                        new_act = Activity.objects.select_for_update().get(id=aid)
                    except:
                        html_display["warn_code"] = context["warn_code"]
                        html_display["warn_message"] = "不存在的活动。"
                        edit = False
                        return render(request, "activity_add.html", locals())

                else:
                    # 非编辑，创建一个 activity
                    new_act = Activity.objects.create(
                        title=context["aname"], organization_id=org
                    )
                    if context["signschema"] == 1:
                        new_act.bidding = True
                        new_act.budget = context["budget"]
                    # 默认状态是报名中，可能需要审核
                    if not context["need_check"]:
                        new_act.status = Activity.Status.APPLYING

                # 不一定需要改这些内容，edit 情况下不一定会提交这些内容
                # 如果没有，就不修改
                if context.get("content"):
                    new_act.content = context["content"]
                if context.get("prepare_scheme"):
                    new_act.endbefore = context["prepare_scheme"]
                if context.get("act_start"):
                    new_act.start = context["act_start"]
                if context.get("act_end"):
                    new_act.end = context["act_end"]
                if context.get("URL"):
                    new_act.URL = context["URL"]
                if context.get("location"):
                    new_act.location = context["location"]
                # new_act.QRcode = QRcode
                if context.get("aprice"):
                    new_act.YQPoint = context["aprice"]
                if context.get("capacity"):
                    new_act.capacity = context["capacity"]
                new_act.save()
            if context["warn_code"] == 0:
                return redirect(f"/viewActivity/{new_act.id}")
            # warn_code==0
            return render(request, "activity_add.html", locals())

    # get 请求
    edit = request.GET.get("edit")
    if edit is None or edit != "True":
        # 非编辑，place holder prompt
        edit = False
        title = "活动名称"
        location = "活动地点"
        start = "开始时间"
        end = "结束时间"
        capacity = "人数限制"

        introduction = "(必填)简介会随活动基本信息一同推送至订阅者的微信"
        url = "(可选)填写活动推送的链接"
    else:
        # 编辑状态下，placeholder 为原值
        edit = True
        try:
            aid = request.GET["aid"]
            aid = int(aid)
        except:
            html_display["warn_code"] = 1
            html_display["warn_message"] = "非预期的 GET 参数，如果非故意操作，请联系管理员。"
            edit = False
            return render(request, "activity_add.html", locals())
        activity = Activity.objects.get(id=aid)
        title = activity.title
        budget = activity.budget
        location = activity.location
        start = activity.start.strftime("%m/%d/%Y %H:%M %p")
        end = activity.end.strftime("%m/%d/%Y %H:%M %p")

        introduction = activity.introduction
        url = activity.URL
        endbefore = activity.endbefore
        bidding = activity.bidding
        amount = activity.YQPoint
        signscheme = "先到先得"
        if bidding:
            signscheme = "投点参与"
        capacity = activity.capacity
        no_limit = False
        if capacity == 10000:
            no_limit = True

    # 补充一些实用的信息
    html_display["today"] = datetime.now().strftime("%Y-%m-%d")

    # 新版侧边栏, 顶栏等的呈现，采用 bar_display, 必须放在render前最后一步
    bar_display = utils.get_sidebar_and_navbar(request.user)
    bar_display["title_name"] = "新建活动"
    bar_display["navbar_name"] = "新建活动"

    return render(request, "activity_add.html", locals())


@login_required(redirect_field_name="origin")
@utils.check_user_access(redirect_url="/logout/")
def subscribeActivities(request):
    valid, user_type, html_display = utils.check_user_type(request.user)
<<<<<<< HEAD
    if not valid:
        return redirect("/index/")
    isFirst = utils.get_person_or_org(request.user, user_type).first_time_login
    # 如果是首次登陆，会跳转到密码修改的页面
    if isFirst:
        return redirect(reverse("modpw"))
=======
>>>>>>> b0943382
        
    
    me = utils.get_person_or_org(request.user, user_type)
    html_display["is_myself"] = True
    org_list = list(Organization.objects.all())
    otype_list = list(OrganizationType.objects.all())
    unsubscribe_list = list(
        me.unsubscribe_list.values_list("organization_id__username", flat=True)
    )  # 获取不订阅列表（数据库里的是不订阅列表）
    subscribe_list = [
        org.organization_id.username for org in org_list if org.organization_id.username not in unsubscribe_list

    ]  # 获取订阅列表
    # 新版侧边栏, 顶栏等的呈现，采用 bar_display, 必须放在render前最后一步
    bar_display = utils.get_sidebar_and_navbar(request.user)
    # 补充一些呈现信息
    bar_display["title_name"] = "Subscribe"
    bar_display["navbar_name"] = "我的订阅"  #
    bar_display["help_message"] = local_dict["help_message"]["我的订阅"]

    subscribe_url = reverse("save_subscribe_status")
    return render(request, "activity_subscribe.html", locals())


@login_required(redirect_field_name="origin")
@utils.check_user_access(redirect_url="/logout/")
def save_subscribe_status(request):
    valid, user_type, html_display = utils.check_user_type(request.user)
<<<<<<< HEAD
    if not valid:
        return redirect("/index/")
    isFirst = utils.get_person_or_org(request.user, user_type).first_time_login
    # 如果是首次登陆，会跳转到密码修改的页面
    if isFirst:
        return redirect(reverse("modpw"))
=======
>>>>>>> b0943382
    
    me = utils.get_person_or_org(request.user, user_type)
    params = json.loads(request.body.decode("utf-8"))
    print(params)
    with transaction.atomic():
        if "id" in params.keys():
            if params["status"]:
                me.unsubscribe_list.remove(
                    Organization.objects.get(
                        organization_id__username=params["id"])
                )
            else:
                me.unsubscribe_list.add(
                    Organization.objects.get(
                        organization_id__username=params["id"])
                )
        elif "otype" in params.keys():
            unsubscribed_list = me.unsubscribe_list.filter(
                otype__otype_id=params["otype"]
            )
            org_list = Organization.objects.filter(
                otype__otype_id=params['otype'])
            if params["status"]:  # 表示要订阅
                for org in unsubscribed_list:
                    me.unsubscribe_list.remove(org)
            else:  # 不订阅
                for org in org_list:
                    me.unsubscribe_list.add(org)
        me.save()

    return JsonResponse({"success": True})


@login_required(redirect_field_name="origin")
@utils.check_user_access(redirect_url="/logout/")
def apply_position(request, oid=None):
    """ apply for position in organization, including join, withdraw, transfer
    Args:
        - oid <str>: Organization ID in URL path, while actually is the ID of User.
        - apply_type <str>: Application type, including "JOIN", "WITHDRAW", "TRANSFER".
        - apply_pos <int>: Position applied for.
    Return:
        - Personal `/notification/` web page
    """
    valid, user_type, html_display = utils.check_user_type(request.user)
    if user_type != "Person":
        return redirect("/index/")
<<<<<<< HEAD
    isFirst = utils.get_person_or_org(request.user, user_type).first_time_login
    # 如果是首次登陆，会跳转到密码修改的页面
    if isFirst:
        return redirect(reverse("modpw"))
=======
>>>>>>> b0943382
    
    
    me = utils.get_person_or_org(request.user, user_type)
    user = User.objects.get(id=int(oid))
    org = Organization.objects.get(organization_id=user)

    if request.method == "GET":
        apply_type = request.GET.get("apply_type", "JOIN")
        apply_pos = int(request.GET.get("apply_pos", 10))
    elif request.method == "POST":
        apply_type = request.POST.get("apply_type", "JOIN")
        apply_pos = int(request.POST.get("apply_pos", 10))

    try:
        apply_type = Position.objects.create_application(me, org, apply_type, apply_pos)
    except Exception as e:
        print(e)
        return redirect(f"/orginfo/{org.oname}?warn_code=1&warn_message={e}")

    contents = [f"{apply_type}申请已提交审核", f"{apply_type}申请审核"]
    notification_create(
        me.person_id,
        org.organization_id,
        Notification.Type.NEEDREAD,
        Notification.Title.POSITION_INFORM,
        contents[0],
        "/personnelMobilization/",

        publish_to_wechat=True,  # 不要复制这个参数，先去看函数说明
    )
    notification_create(
        org.organization_id,
        me.person_id,
        Notification.Type.NEEDDO,
        Notification.Title.POSITION_INFORM,
        contents[1],
        "/personnelMobilization/",

        publish_to_wechat=True,  # 不要复制这个参数，先去看函数说明
    )
    return redirect("/notifications/")


@login_required(redirect_field_name="origin")
@utils.check_user_access(redirect_url="/logout/")
def personnel_mobilization(request):
    valid, user_type, html_display = utils.check_user_type(request.user)
    if user_type != "Organization":
        return redirect("/index/")
<<<<<<< HEAD
    isFirst = utils.get_person_or_org(request.user, user_type).first_time_login
    # 如果是首次登陆，会跳转到密码修改的页面
    if isFirst:
        return redirect(reverse("modpw"))
=======
>>>>>>> b0943382
    
    me = utils.get_person_or_org(request.user, user_type)
    html_display = {"is_myself": True}

    if request.method == "GET":  # 展示页面
        pending_status = Q(apply_status=Position.ApplyStatus.PENDING)
        issued_status = (
                Q(apply_status=Position.ApplyStatus.PASS)
                | Q(apply_status=Position.ApplyStatus.REJECT)
        )

        pending_list = me.position_set.filter(pending_status)
        for record in pending_list:
            record.job_name = me.otype.get_name(record.apply_pos)

        issued_list = me.position_set.filter(issued_status)
        for record in issued_list:
            record.job_name = me.otype.get_name(record.pos)

        # 新版侧边栏, 顶栏等的呈现，采用 bar_display, 必须放在render前最后一步
        bar_display = utils.get_sidebar_and_navbar(request.user)
        bar_display["title_name"] = "人事变动"
        bar_display["navbar_name"] = "人事变动"

        return render(request, "personnel_mobilization.html", locals())

    elif request.method == "POST":  # 审核申请
        params = json.loads(request.POST.get("confirm", None))
        if params is None:
            redirect(f"/orginfo/{me.oname}")

        with transaction.atomic():
            application = Position.objects.select_for_update().get(
                id=params["id"])
            apply_status = params["apply_status"]
            if apply_status == "PASS":
                if application.apply_type == Position.ApplyType.JOIN:
                    application.status = Position.Status.INSERVICE
                    application.pos = application.apply_pos
                elif application.apply_type == Position.ApplyType.WITHDRAW:
                    application.status = Position.Status.DEPART
                elif application.apply_type == Position.AppltType.TRANSFER:
                    application.pos = application.apply_pos
                application.apply_status = Position.ApplyStatus.PASS
            elif apply_status == "REJECT":
                application.apply_status = Position.ApplyStatus.REJECT
            application.save()

        notification_create(
            application.person.person_id,
            me.organization_id,
            Notification.Type.NEEDREAD,
            Notification.Title.POSITION_INFORM,
            f"{application.apply_type}申请{application.apply_status}",

            publish_to_wechat=True,  # 不要复制这个参数，先去看函数说明
        )
        return redirect("/personnelMobilization/")


def notification2Display(notification_list):
    lis = []
    # 储存这个列表中所有record的元气值的和
    for notification in notification_list:
        lis.append({})

        # id
        lis[-1]["id"] = notification.id

        # 时间
        lis[-1]["start_time"] = notification.start_time.strftime("%m/%d %H:%M")
        if notification.finish_time is not None:
            lis[-1]["finish_time"] = notification.finish_time.strftime(
                "%m/%d %H:%M")

        # 留言
        lis[-1]["content"] = notification.content

        # 状态
        lis[-1]["status"] = notification.get_status_display()
        lis[-1]["URL"] = notification.URL
        lis[-1]["type"] = notification.get_typename_display()
        lis[-1]["title"] = notification.get_title_display()
        if notification.sender.username[0] == "z":
            lis[-1]["sender"] = Organization.objects.get(
                organization_id__username=notification.sender.username
            ).oname
        else:
            lis[-1]["sender"] = NaturalPerson.objects.get(
                person_id__username=notification.sender.username
            ).name
    return lis


def notification_status_change(notification_id):
    """
    调用该函数以完成一项通知。对于知晓类通知，在接收到用户点击按钮后的post表单，该函数会被调用。
    对于需要完成的待处理通知，需要在对应的事务结束判断处，调用该函数。
    """
    context = dict()
    context["warn_code"] = 1
    with transaction.atomic():
        notification = Notification.objects.select_for_update().get(id=notification_id)
        if notification.status == Notification.Status.UNDONE:
            notification.status = Notification.Status.DONE
            notification.finish_time = datetime.now()  # 通知完成时间
            notification.save()
            context["warn_code"] = 2
            context["warn_message"] = "您已成功阅读一条通知！"
        elif notification.status == Notification.Status.DONE:
            notification.status = Notification.Status.UNDONE
            notification.save()
            context["warn_code"] = 2
            context["warn_message"] = "成功设置一条通知为未读！"
        return context
    context["warn_message"] = "在阅读通知的过程中发生错误，请联系管理员！"
    return context


def notification_create(
        receiver, sender, typename, title, content, URL=None, relate_TransferRecord=None
        , *, publish_to_wechat=False
):
    """
    对于一个需要创建通知的事件，请调用该函数创建通知！
        receiver: org 或 nat_person，使用object.get获取的 user 对象
        sender: org 或 nat_person，使用object.get获取的 user 对象
        type: 知晓类 或 处理类
        title: 请在数据表中查找相应事件类型，若找不到，直接创建一个新的choice
        content: 输入通知的内容
        URL: 需要跳转到处理事务的页面

    注意事项：
        publish_to_wechat: bool 仅关键字参数
        - 你不应该输入这个参数，除非你清楚wechat_send.py的所有逻辑
        - 在最坏的情况下，可能会阻塞近10s
        - 简单来说，涉及订阅或者可能向多人连续发送类似通知时，都不要发送到微信
        - 在线程锁或原子锁内时，也不要发送
        
    现在，你应该在不急于等待的时候显式调用publish_notification(s)这两个函数，
        具体选择哪个取决于你创建的通知是一批类似通知还是单个通知
    """
    notification = Notification.objects.create(
        receiver=receiver,
        sender=sender,
        typename=typename,
        title=title,
        content=content,
        URL=URL,
        relate_TransferRecord=relate_TransferRecord,
    )
    if publish_to_wechat == True:
        if getattr(publish_notification, 'ENABLE_INSTANCE', False):
            publish_notification(notification)
        else:
            publish_notification(notification.id)
    return notification



@login_required(redirect_field_name="origin")
@utils.check_user_access(redirect_url="/logout/")
def notifications(request):
    valid, user_type, html_display = utils.check_user_type(request.user)
<<<<<<< HEAD
    if not valid:
        return redirect("/index/")
    isFirst = utils.get_person_or_org(request.user, user_type).first_time_login
    # 如果是首次登陆，会跳转到密码修改的页面
    if isFirst:
        return redirect(reverse("modpw"))
=======
>>>>>>> b0943382
    
    # 接下来处理POST相关的内容

    if request.method == "GET" and request.GET:  # 外部错误信息
        try: 
            warn_code = int(request.GET["warn_code"])
            assert warn_code in [1, 2]
            warn_message = str(request.GET.get("warn_message"))
            html_display["warn_code"] = warn_code
            html_display["warn_message"] = warn_message
        except: 
            html_display["warn_code"] = 1
            html_display["warn_message"] = "非预期的GET参数"

    if request.method == "POST":  # 发生了通知处理的事件
        post_args = request.POST.get("post_button")
        if 'cancel' in post_args:
            notification_id = int(post_args.split("+")[0])
            Notification.objects.get(id=notification_id).delete()
            html_display["warn_code"] = 2 # success
            html_display['warn_message'] = '成功删除一条通知！'
        else:
            notification_id = post_args
            context = notification_status_change(notification_id)
            html_display["warn_code"] = context["warn_code"]
            html_display["warn_message"] = context["warn_message"]
    me = utils.get_person_or_org(request.user, user_type)
    html_display["is_myself"] = True

    done_set = Notification.objects.filter(
        receiver=request.user, status=Notification.Status.DONE
    )

    undone_set = Notification.objects.filter(
        receiver=request.user, status=Notification.Status.UNDONE
    )

    done_list = notification2Display(
        list(done_set.union(done_set).order_by("-finish_time"))
    )
    undone_list = notification2Display(
        list(undone_set.union(undone_set).order_by("-start_time"))
    )

    # 新版侧边栏, 顶栏等的呈现，采用 bar_display, 必须放在render前最后一步
    bar_display = utils.get_sidebar_and_navbar(request.user)
    bar_display["title_name"] = "Notifications"
    bar_display["navbar_name"] = "通知信箱"
    bar_display["help_message"] = local_dict["help_message"]["通知信箱"]

    return render(request, "notifications.html", locals())


# 新建组织 or 修改新建组织信息
@login_required(redirect_field_name='origin')
@utils.check_user_access(redirect_url="/logout/")
def addOrganization(request):
    """
    新建组织，首先是由check_neworg_request()检查输入的合法性，再存储申请信息到NewOrganization的一个实例中
    之后便是创建给对应审核老师的通知
    """
    valid, user_type, html_display = utils.check_user_type(request.user)
<<<<<<< HEAD
    if not valid:
        return redirect('/index/')
    isFirst = utils.get_person_or_org(request.user, user_type).first_time_login
    # 如果是首次登陆，会跳转到密码修改的页面
    if isFirst:
        return redirect(reverse("modpw"))
    
    
    me = utils.get_person_or_org(request.user)
=======
>>>>>>> b0943382
    if user_type == "Organization":
        return redirect("/welcome/")  # test
    
    me = utils.get_person_or_org(request.user, user_type)
    
    html_display['is_myself'] = True

    edit = 0
    if request.GET.get('neworg_id') is not None and request.GET.get('notifi_id') is not None:
        edit = 1
        try:
            id = int(request.GET.get('neworg_id'))  # 新建组织ID
            notification_id = int(request.GET.get('notifi_id'))  # 通知ID
            en_pw = str(request.GET.get('enpw'))
            if hash_coder.verify(str(id) + '新建组织' + str(notification_id),
                                en_pw) == False:
                html_display['warn_code'] = 1
                html_display['warn_message'] = "该URL被篡改，请输入正确的URL地址"
                return redirect('/notifications/' +
                                '?warn_code={}&warn_message={}'.format(
                                    html_display['warn_code'], html_display['warn_message']))
            preorg = NewOrganization.objects.get(id=id)

            notification=Notification.objects.get(id=notification_id)
            if preorg.status==NewOrganization.NewOrgStatus.CANCELED or preorg.status==NewOrganization.NewOrgStatus.CONFIRMED \
                    or notification.status==Notification.Status.DONE:
                if notification.status == Notification.Status.UNDONE:
                    notification_status_change(notification_id)
                html_display['warn_code'] = 1
                html_display['warn_message'] = "通知已被处理，请不要重复处理。"
                return redirect('/notifications/' + 
                    '?warn_code={}&warn_message={}'.format(
                        html_display['warn_code'], html_display['warn_message']))
        except:
            html_display['warn_code'] = 1
            html_display['warn_message'] = "获取申请信息失败，请联系管理员。"
            return redirect('/notifications/' + 
                '?warn_code={}&warn_message={}'.format(
                    html_display['warn_code'], html_display['warn_message']))

    
    # 新版侧边栏, 顶栏等的呈现，采用 bar_display, 必须放在render前最后一步
    # TODO: 整理页面返回逻辑，统一返回render的地方
    bar_display = utils.get_sidebar_and_navbar(request.user)
    bar_display["title_name"] = "新建组织"
    bar_display["navbar_name"] = "新建组织"


    if edit:  # 打开页面信息的准备
        comments = preorg.comments.order_by("time")
        html_display['oname'] = preorg.oname
        html_display['otype_id'] = preorg.otype.otype_id
        html_display['pos'] = preorg.pos
        html_display['introduction'] = preorg.introduction
        html_display['application'] = preorg.application
        org_avatar_path=utils.get_user_ava(preorg, "Organization")

    if request.method == "POST" and request.POST:

        if request.POST.get('comment_submit') is not None:  # 新建评论信息，并保存
            text = str(request.POST.get('comment'))
            #检查图片合法性
            comment_images = request.FILES.getlist('comment_images')
            if len(comment_images) > 0:
                for comment_image in comment_images:
                    if utils.if_image(comment_image) == False:
                        html_display['warn_code'] = 1
                        html_display['warn_message'] = "上传的附件只支持图片格式。"
                        return render(request, "organization_audit.html", locals())
            try:

                with transaction.atomic():
                    org_comment = Comment.objects.create(commentbase=preorg, commentator=request.user, text=text)
                    if len(comment_images) > 0:
                        for comment_image in comment_images:
                            CommentPhoto.objects.create(image=comment_image, comment=org_comment)
            except:
                html_display['warn_code'] = 1
                html_display['warn_message'] = "评论失败，请联系管理员。"
                return render(request, "organization_audit.html", locals())

        else:
            # 参数合法性检查
            context = utils.check_neworg_request(request)  # check
            if context['warn_code'] != 0:
                html_display['warn_code'] = context['warn_code']
                html_display['warn_message'] = "新建组织申请失败。" + context['warn_msg']
                return render(request, "organization_add.html", locals())

            # 新建组织申请
            if edit == 0:

                try:
                    with transaction.atomic():
                        new_org = NewOrganization.objects.create(oname=context['oname'], otype=context['otype'],
                                                                 pos=context['pos'])
                        new_org.introduction = context['introduction']
                        new_org.avatar = context['avatar']
                        new_org.application = context['application']
                        new_org.save()
                except:
                    html_display['warn_code'] = 1
                    html_display['warn_message'] = "创建预备组织信息失败。请检查输入or联系管理员"
                    return render(request, "organization_add.html", locals())

                try:
                    with transaction.atomic():
                        content = "新建组织申请：“{oname}”{otype_name}".format(
                            oname=new_org.oname, otype_name=new_org.otype.otype_name)
                        username = local_dict["audit_teacher"]["Neworg"]  # 在local_json.json新增审批人员信息,暂定为YPadmin
                        Auditor = User.objects.get(username=username)
                        URL = ""

                        new_notification = notification_create(Auditor, request.user,
                                                               Notification.Type.NEEDDO,
                                                               Notification.Title.VERIFY_INFORM, content,
                                                               URL)
                        en_pw = hash_coder.encode(str(new_org.id) + '新建组织' + 
                                                    str(new_notification.id))
                        URL = "/auditOrganization?neworg_id={id}&notifi_id={nid}&enpw={en_pw}".format(
                            id=new_org.id, nid=new_notification.id,en_pw=en_pw)
                        URL = request.build_absolute_uri(URL)
                        new_notification.URL = URL
                        new_notification.save()
                except:
                    html_display['warn_code'] = 1
                    html_display['warn_message'] = "创建通知失败。请检查输入or联系管理员"
                    return render(request, "organization_add.html", locals())

                if getattr(publish_notification, 'ENABLE_INSTANCE', False):
                    publish_notification(new_notification)
                else:
                    publish_notification(new_notification.id)

                # 成功新建组织申请
                html_display['warn_code'] = 2
                html_display['warn_message'] = "申请已成功发送，请耐心等待主管老师审批！"
                return render(request, "organization_add.html", locals())


            # 修改组织申请
            else:
                # 修改信息
                try:
                    with transaction.atomic():
                        preorg.oname = context['oname']
                        preorg.otype = context['otype']
                        preorg.introduction = context['introduction']

                        if context['avatar']is not None:
                            preorg.avatar = context['avatar']
                        preorg.application = context['application']
                        preorg.save()
                except:
                    html_display['warn_code'] = 1
                    html_display['warn_message'] = "修改申请失败。请检查输入or联系管理员"
                    return render(request, "organization_add.html", locals())

                # 发送通知
                try:
                    with transaction.atomic():
                        content = "“{oname}”{otype_name}修改了申请材料，请您继续审核！".format(
                            oname=preorg.oname, otype_name=preorg.otype.otype_name)
                        username = local_dict["audit_teacher"]["Neworg"]  # 在local_json.json新增审批人员信息,暂定为YPadmin
                        Auditor = User.objects.get(username=username)
                        URL = ""

                        new_notification = notification_create(Auditor, request.user,
                                                               Notification.Type.NEEDDO,
                                                               Notification.Title.VERIFY_INFORM, content,
                                                               URL)
                        en_pw = hash_coder.encode(str(preorg.id) + '新建组织' + 
                                                    str(new_notification.id))
                        URL = "/auditOrganization?neworg_id={id}&notifi_id={nid}&enpw={en_pw}".format(
                            id=preorg.id, nid=new_notification.id, en_pw=en_pw)
                        URL = request.build_absolute_uri(URL)
                        new_notification.URL = URL
                        new_notification.save()
                except:
                    html_display['warn_code'] = 1
                    html_display['warn_message'] = "创建通知失败。请检查输入or联系管理员"
                    return render(request, "organization_add.html", locals())

                context = notification_status_change(notification_id)
                # 成功新建组织申请
                html_display['warn_code'] = 2
                html_display['warn_message'] = "申请已成功发送，请耐心等待主管老师审批！"
                if context['warn_code'] != 0:
                    html_display['warn_message'] = context['warn_message']

                if getattr(publish_notification, 'ENABLE_INSTANCE', False):
                    publish_notification(new_notification)
                else:
                    publish_notification(new_notification.id)

                return redirect('/notifications/' + 
                    '?warn_code={}&warn_message={}'.format(
                        html_display['warn_code'], html_display['warn_message']))


    # 新版侧边栏, 顶栏等的呈现，采用 bar_display, 必须放在render前最后一步
    bar_display = utils.get_sidebar_and_navbar(request.user)
    bar_display["title_name"] = "新建组织"
    bar_display["navbar_name"] = "新建组织"
    return render(request, "organization_add.html", locals())


# 修改和审批申请新建组织的信息，只用该函数即可
@login_required(redirect_field_name='origin')
@utils.check_user_access(redirect_url="/logout/")
def auditOrganization(request):
    """
    对于审核老师老师：第一次进入的审核，如果申请需要修改，则有之后的下一次审核等
    """
    valid, user_type, html_display = utils.check_user_type(request.user)
<<<<<<< HEAD
    if not valid:
        return redirect('/index/')
    isFirst = utils.get_person_or_org(request.user, user_type).first_time_login
    # 如果是首次登陆，会跳转到密码修改的页面
    if isFirst:
        return redirect(reverse("modpw"))
    
    me = utils.get_person_or_org(request.user)
=======
    
    me = utils.get_person_or_org(request.user, user_type)
>>>>>>> b0943382
    html_display['is_myself'] = True
    html_display['warn_code'] = 0

    if request.user.username != local_dict["audit_teacher"]["Neworg"]:
        return redirect('/notifications/')

    try:  # 获取申请信息
        id = int(request.GET.get('neworg_id', -1))  # 新建组织ID
        notification_id = int(request.GET.get('notifi_id', -1))  # 通知ID
        if id == -1 or notification_id == -1:
            html_display['warn_code'] = 1
            html_display['warn_message'] = "获取申请信息失败，请联系管理员。"
            return redirect('/notifications/' +
                '?warn_code={}&warn_message={}'.format(
                    html_display['warn_code'], html_display['warn_message']))
        en_pw = str(request.GET.get('enpw'))
        if hash_coder.verify(str(id) + '新建组织' + str(notification_id),
                            en_pw) == False:
            html_display['warn_code'] = 1
            html_display['warn_message'] = "该URL被篡改，请输入正确的URL地址"
            return redirect('/notifications/' +
                            '?warn_code={}&warn_message={}'.format(
                                html_display['warn_code'], html_display['warn_message']))
        preorg = NewOrganization.objects.get(id=id)
        notification = Notification.objects.get(id=notification_id)
        if preorg.status == NewOrganization.NewOrgStatus.CANCELED or preorg.status == NewOrganization.NewOrgStatus.CONFIRMED \
                or notification.status == Notification.Status.DONE:
            if notification.status == Notification.Status.UNDONE:
                notification_status_change(notification_id)
            html_display['warn_code'] = 1
            html_display['warn_message'] = "通知已被处理，请不要重复处理。"
            return redirect('/notifications/' + 
                '?warn_code={}&warn_message={}'.format(
                    html_display['warn_code'], html_display['warn_message']))
    except:
        html_display['warn_code'] = 1
        html_display['warn_message'] = "获取申请信息失败，请联系管理员。"
        return redirect('/notifications/' + 
            '?warn_code={}&warn_message={}'.format(
                html_display['warn_code'], html_display['warn_message']))


    # 新版侧边栏, 顶栏等的呈现，采用 bar_display, 必须放在render前最后一步
    # TODO: 整理页面返回逻辑，统一返回render的地方
    bar_display = utils.get_sidebar_and_navbar(request.user)
    bar_display["title_name"] = "新建组织审核"
    bar_display["navbar_name"] = "新建组织审核"

    if request.method == "POST" and request.POST:
        if request.POST.get('comment_submit') is not None:  # 新建评论信息，并保存
            text = str(request.POST.get('comment'))
            # 检查图片合法性
            comment_images = request.FILES.getlist('comment_images')
            if len(comment_images) > 0:
                for comment_image in comment_images:
                    if utils.if_image(comment_image) == False:
                        html_display['warn_code'] = 1
                        html_display['warn_message'] = "上传的附件只支持图片格式。"
                        return render(request, "organization_audit.html", locals())
            try:
                with transaction.atomic():
                    org_comment = Comment.objects.create(commentbase=preorg, commentator=request.user, text=text)
                    if len(comment_images) > 0:
                        for comment_image in comment_images:
                            CommentPhoto.objects.create(image=comment_image, comment=org_comment)
            except:
                html_display['warn_code'] = 1
                html_display['warn_message'] = "评论失败，请联系管理员。"
                return render(request, "organization_audit.html", locals())

        # 对于审核老师来说，有三种操作，通过，申请需要修改和拒绝
        else:
            submit = int(request.POST.get('submit', -1))

            if submit == 1:  # 修改
                try:  # 发送给申请者的需要修改通知
                    with transaction.atomic():

                        content = "新建组织申请信息需要修改！"
                        receiver = preorg.pos  # 通知接收者
                        URL = ""
                        new_notification = notification_create(receiver, request.user,
                                                               Notification.Type.NEEDDO,
                                                               Notification.Title.VERIFY_INFORM, content,
                                                               URL)
                        en_pw = hash_coder.encode(str(preorg.id) + '新建组织' +
                                                    str(new_notification.id))
                        URL = "/addOrganization/?neworg_id={id}&notifi_id={nid}&enpw={en_pw}".format(
                            id=preorg.id, nid=new_notification.id, en_pw=en_pw)
                        URL = request.build_absolute_uri(URL)
                        new_notification.URL = URL
                        new_notification.save()
                except:
                    html_display['warn_code'] = 1
                    html_display['warn_message'] = "创建发送给申请者的通知失败。请联系管理员！"
                    return render(request, "organization_audit.html", locals())
                context = notification_status_change(notification_id)
                html_display['warn_code'] = 2
                html_display['warn_message'] = context['warn_message']
                if getattr(publish_notification, 'ENABLE_INSTANCE', False):
                    publish_notification(new_notification)
                else:
                    publish_notification(new_notification.id)
                return redirect('/notifications/' +
                    '?warn_code={}&warn_message={}'.format(
                        html_display['warn_code'], html_display['warn_message']))
            if submit == 2:  # 通过

                try:
                    with transaction.atomic():  # 新建组织

                        username = utils.find_max_oname()  # 组织的代号最大值

                        user = User.objects.create(username=username)
                        password = local_dict["testword"]["test"]
                        user.set_password(password)  # 统一密码
                        user.save()

                        org = Organization.objects.create(
                            organization_id=user, otype=preorg.otype
                        )  # 实质创建组织
                        org.oname = preorg.oname
                        org.YQPoint = 0.0
                        org.introduction = preorg.introduction
                        org.avatar = preorg.avatar
                        org.save()

                        charger = utils.get_person_or_org(preorg.pos)  # 负责人
                        pos = Position.objects.create(person=charger, org=org)
                        pos.save()

                        preorg.status = preorg.NewOrgStatus.CONFIRMED
                        preorg.save()
                except:
                    html_display['warn_code'] = 1
                    html_display['warn_message'] = "创建组织失败。请联系管理员！"
                    return render(request, "organization_audit.html", locals())

                try:  # 发送给申请者的通过通知
                    with transaction.atomic():
                        content = "新建组织申请已通过，组织代号为 “{username}” ，初始密码为 “{password}” ，请尽快修改密码。" \
                            .format(username=username, password=password)
                        receiver = preorg.pos  # 通知接收者
                        URL = "/notifications/"
                        URL = request.build_absolute_uri(URL)
                        """# 如果老师另留有评论的话,将评论放在content里
                        comments = preorg.comment
                        text = ""
                        for comment in comments.all():
                            text += comment.text
                        content += " 老师给你留言啦："
                        content += text"""

                        new_notification=notification_create(receiver, request.user, Notification.Type.NEEDREAD,
                                            Notification.Title.VERIFY_INFORM, content, URL)

                except:
                    html_display['warn_code'] = 1
                    html_display['warn_message'] = "创建发送给申请者的通知失败。请联系管理员！"
                    return render(request, "organization_audit.html", locals())

                context = notification_status_change(notification_id)
                # 成功新建组织
                html_display['warn_code'] = 2
                html_display['warn_message'] = "已通过新建组织申请，组织已创建！"
                if context['warn_code'] != 0:
                    html_display['warn_message'] = context['warn_message']
                #微信通知
                if getattr(publish_notification, 'ENABLE_INSTANCE', False):
                    publish_notification(new_notification)
                else:
                    publish_notification(new_notification.id)
                return redirect('/notifications/' +
                    '?warn_code={}&warn_message={}'.format(
                        html_display['warn_code'], html_display['warn_message']))
            elif submit == 3:  # 拒绝
                try:  # 发送给申请者的拒绝通知
                    with transaction.atomic():
                        preorg.status = preorg.NewOrgStatus.CANCELED
                        preorg.save()
                        content = "很遗憾，新建组织申请未通过！"
                        receiver = preorg.pos  # 通知接收者
                        URL = "/notifications/"
                        URL = request.build_absolute_uri(URL)
                        """# 如果老师另留有评论的话,将评论放在content里
                        comments = preorg.comment
                        text = ""
                        for comment in comments.all():
                            text += comment.text
                        content += " 老师给你留言啦："
                        content += text"""

                        new_notification = notification_create(receiver, request.user, Notification.Type.NEEDREAD,
                                            Notification.Title.VERIFY_INFORM, content, URL)

                except:
                    html_display['warn_code'] = 1
                    html_display['warn_message'] = "创建发送给申请者的通知失败。请联系管理员！"
                    return render(request, "organization_audit.html", locals())

                context = notification_status_change(notification_id)
                # 成功拒绝新建组织申请
                html_display['warn_code'] = 2
                html_display['warn_message'] = "已拒绝新建组织的请求！"
                if context['warn_code'] != 0:
                    html_display['warn_message'] = context['warn_message']
                # 微信通知
                if getattr(publish_notification, 'ENABLE_INSTANCE', False):
                    publish_notification(new_notification)
                else:
                    publish_notification(new_notification.id)
                return redirect('/notifications/' +
                    '?warn_code={}&warn_message={}'.format(
                        html_display['warn_code'], html_display['warn_message']))
            else:
                html_display['warn_code'] = 1
                html_display['warn_message'] = "系统出现问题，请联系管理员"
                return redirect('/notifications/' +
                    '?warn_code={}&warn_message={}'.format(
                        html_display['warn_code'], html_display['warn_message']))
    #以下需要在前端呈现
    comments = preorg.comments.order_by('time')  # 加载评论
    html_display['oname'] = preorg.oname
    html_display['otype_name'] = preorg.otype.otype_name
    html_display['pos'] = preorg.pos
    html_display['introduction'] = preorg.introduction
    html_display['application'] = preorg.application
    org_avatar_path = utils.get_user_ava(preorg, "Organization")

    # 新版侧边栏, 顶栏等的呈现，采用 bar_display, 必须放在render前最后一步
    bar_display = utils.get_sidebar_and_navbar(request.user)
    bar_display["title_name"] = "新建组织审核"
    bar_display["navbar_name"] = "新建组织审核"

    return render(request, "organization_audit.html", locals())


# 新建或修改报销信息
@login_required(redirect_field_name='origin')
@utils.check_user_access(redirect_url="/logout/")
def addReimbursement(request):
    """
    新建报销信息
    """
    valid, user_type, html_display = utils.check_user_type(request.user)
    if user_type == "Person":
        return redirect("/welcome/")  # test
    
    me = utils.get_person_or_org(request.user, user_type)
    html_display["is_myself"] = True
    html_display['warn_code'] = 0

    edit = 0
    reimbursed_act_ids = Reimbursement.objects.all(
        ).exclude(status=Reimbursement.ReimburseStatus.CANCELED     # 未取消报销的
        # ).filter(status=Reimbursement.ReimburseStatus.CONFIRMED     # 已报销完的
        ).values_list('activity_id', flat=True)
    activities = Activity.objects.activated(    # 本学期的
        ).filter(organization_id=me             # 本部门组织的
        ).filter(status=Activity.Status.END     # 已结束的
        ).exclude(id__in=reimbursed_act_ids     # 还没有报销的
        )                                       # 这种写法是为了方便随时取消某个条件

    """unreim_acts=Activity.objects.activated().exclude(reimbursement__status=Reimbursement.ReimburseStatus.CANCELED)
    #unreim_acts=Reimbursement.objects.exclude(status=Reimbursement.ReimburseStatus.CANCELED).activity
    activities=activities.difference(unreim_acts)"""
    YQP = float(me.YQPoint)  # 组织剩余的元气值
    #新版侧边栏, 顶栏等的呈现，采用
    #bar_display, 必须放在render前最后一步
    # TODO: 整理页面返回逻辑，统一返回render的地方
    bar_display = utils.get_sidebar_and_navbar(request.user)
    bar_display["title_name"] = "新建报销申请"
    bar_display["navbar_name"] = "新建报销申请"

    # 如果是修改，则加载报销信息
    if request.GET.get('reimb_id') is not None and request.GET.get('notifi_id') is not None:
        edit = 1  # 表示需要修改报销信息
        try:
            id = int(request.GET.get('reimb_id'))  # 报销信息的ID
            notification_id = int(request.GET.get('notifi_id'))  # 通知ID
            en_pw = str(request.GET.get('enpw'))
            if hash_coder.verify(str(id) + '新建报销' + str(notification_id),
                                en_pw) == False:
                html_display['warn_code'] = 1
                html_display['warn_message'] = "该URL被篡改，请输入正确的URL地址"
                return redirect('/notifications/' +
                                '?warn_code={}&warn_message={}'.format(
                                    html_display['warn_code'], html_display['warn_message']))
            pre_reimb = Reimbursement.objects.get(id=id)
            notification=Notification.objects.get(id=notification_id)
            if pre_reimb.status==Reimbursement.ReimburseStatus.CONFIRMED \
                    or pre_reimb.status==Reimbursement.ReimburseStatus.CANCELED \
                    or notification.status==Notification.Status.DONE:
                if notification.status==Notification.Status.UNDONE:
                    notification_status_change(notification_id)
                html_display['warn_code'] = 1
                html_display['warn_message'] = "该条通知已处理，请勿重复处理。"
                return redirect('/notifications/' +
                                '?warn_code={}&warn_message={}'.format(
                                    html_display['warn_code'], html_display['warn_message']))
        except:
            html_display['warn_code'] = 1
            html_display['warn_message'] = "获取申请信息失败，请联系管理员。"
            return redirect('/notifications/' +
                            '?warn_code={}&warn_message={}'.format(
                                html_display['warn_code'], html_display['warn_message']))
    if edit:  # 第一次打开页面信息的准备工作,以下均为前端展示需要
        comments = pre_reimb.comments.order_by("time")
        html_display['activity'] = pre_reimb.activity
        html_display['amount'] = pre_reimb.amount  # 报销金额
        html_display['message'] = pre_reimb.message  # 备注信息

    if request.method == "POST" and request.POST:

        if request.POST.get('comment_submit') is not None:  # 新建评论信息，并保存
            text = str(request.POST.get('comment'))
            # 检查图片合法性
            comment_images = request.FILES.getlist('comment_images')
            if len(comment_images) > 0:
                for comment_image in comment_images:
                    if utils.if_image(comment_image) == False:
                        html_display['warn_code'] = 1
                        html_display['warn_message'] = "上传的附件只支持图片格式。"
                        return render(request, "organization_audit.html", locals())
            try:
                with transaction.atomic():
                    reim_comment = Comment.objects.create(commentbase=pre_reimb, commentator=request.user, text=text)
                    if len(comment_images) > 0:
                        for comment_image in comment_images:
                            CommentPhoto.objects.create(image=comment_image, comment=reim_comment)
            except:
                html_display['warn_code'] = 1
                html_display['warn_message'] = "评论失败，请联系管理员。"
                return render(request, "reimbursement_add.html", locals())
        else:  # POST信息获取

            # 活动实例
            try:
                reimb_act_id = int(request.POST.get('activity_id'))
                reimb_act = Activity.objects.get(id=reimb_act_id)
            except:
                html_display['warn_code'] = 1
                html_display['warn_message'] = "找不到该活动，请检查报销的活动的合法性！"
                return render(request, "reimbursement_add.html", locals())
            # YQP合法性的检查
            try:
                reimb_YQP = float(request.POST.get('YQP'))
                if reimb_YQP > YQP:
                    html_display['warn_code'] = 1
                    html_display['warn_message'] = "申请失败，报销的元气值不能超过组织当前元气值！"
                    return render(request, "reimbursement_add.html", locals())
            except:
                html_display['warn_code'] = 1
                html_display['warn_message'] = "输入的元气值的格式不正确，请联系管理员"
                return render(request, "reimbursement_add.html", locals())
            # 报销材料图片的保存

            message = request.POST.get('message')  # 备注信息

            if edit == 0:


                try:  # 创建报销信息
                    images = request.FILES.getlist('images')
                    for image in images:
                        if utils.if_image(image) == False:
                            html_display['warn_code'] = 1
                            html_display['warn_message'] = "上传的附件只支持图片格式。"
                            return render(request, "reimbursement_add.html", locals())
                    with transaction.atomic():
                        new_reimb = Reimbursement.objects.create(activity=reimb_act, amount=reimb_YQP, pos=request.user)
                        new_reimb.message = message
                        new_reimb.save()
                        # 创建评论保存图片
                        text = "以下默认为初始的报销材料"
                        reim_comment = Comment.objects.create(commentbase=new_reimb, commentator=request.user)
                        reim_comment.text = text
                        reim_comment.save()
                        for payload in images:
                            CommentPhoto.objects.create(image=payload, comment=reim_comment)
                except:
                    html_display['warn_code'] = 1
                    html_display['warn_message'] = "新建报销失败，请联系管理员！"
                    return render(request, "reimbursement_add.html", locals())

                try:  # 创建对应通知
                    with transaction.atomic():
                        content = "有{org_name}新的报销申请！".format(org_name=me.oname)
                        username = local_dict["audit_teacher"]["Funds"]  # 在local_json.json新增审批人员信息,暂定为YPadmin
                        Auditor = User.objects.get(username=username)
                        URL = ""
                        new_notification = notification_create(Auditor, request.user,
                                                               Notification.Type.NEEDDO,
                                                               Notification.Title.VERIFY_INFORM, content,
                                                               URL)
                        en_pw = hash_coder.encode(str(new_reimb.id) + '新建报销' + 
                                                    str(new_notification.id))
                        URL = "/auditReimbursement?reimb_id={id}&notifi_id={nid}&enpw={en_pw}".format(
                            id=new_reimb.id, nid=new_notification.id, en_pw=en_pw)
                        URL = request.build_absolute_uri(URL)
                        new_notification.URL = URL
                        new_notification.save()
                except:
                    html_display['warn_code'] = 1
                    html_display['warn_message'] = "创建通知失败。请检查输入or联系管理员"
                    return render(request, "reimbursement_add.html", locals())
                #微信通知
                if getattr(publish_notification, 'ENABLE_INSTANCE', False):
                    publish_notification(new_notification)
                else:
                    publish_notification(new_notification.id)
                # 成功发送报销申请
                html_display['warn_code'] = 2
                html_display['warn_message'] = "申请已成功发送，请耐心等待主管老师审批！"
                return render(request, "reimbursement_add.html", locals())

            else:  # 修改报销申请，只有图片和备注信息可以修改

                # 修改信息
                try:
                    with transaction.atomic():
                        pre_reimb.message = message
                        pre_reimb.amount = reimb_YQP
                        pre_reimb.save()
                except:
                    html_display['warn_code'] = 1
                    html_display['warn_message'] = "修改申请失败。请检查输入or联系管理员"
                    return render(request, "orgnization_add.html", locals())

                # 发送修改的申请通知
                try:
                    with transaction.atomic():
                        content = "{org_name}的报销申请已修改！".format(org_name=me.oname)
                        username = local_dict["audit_teacher"]["Funds"]  # 在local_json.json新增审批人员信息,暂定为YPadmin
                        Auditor = User.objects.get(username=username)
                        URL = ""
                        new_notification = notification_create(Auditor, request.user,
                                                               Notification.Type.NEEDDO,
                                                               Notification.Title.VERIFY_INFORM, content,
                                                               URL)

                        en_pw = hash_coder.encode(str(pre_reimb.id) + '新建报销' + 
                                                    str(new_notification.id))
                        URL = "/auditReimbursement?reimb_id={id}&notifi_id={nid}&enpw={en_pw}".format(
                            id=pre_reimb.id, nid=new_notification.id, en_pw=en_pw)
                        URL = request.build_absolute_uri(URL)
                        new_notification.URL = URL
                        new_notification.save()
                except:
                    html_display['warn_code'] = 1
                    html_display['warn_message'] = "创建通知失败。请检查输入or联系管理员"
                    return render(request, "reimbursement_add.html", locals())

                context = notification_status_change(notification_id)  # 通知状态修改
                html_display['warn_code'] = context['warn_code']
                html_display['warn_message'] = context['warn_message']
                # 成功修改报销申请
                if context['warn_code'] == 2:
                    html_display['warn_message'] = "申请已成功发送，请耐心等待主管老师审批！"
                #发送微信消息
                if getattr(publish_notification, 'ENABLE_INSTANCE', False):
                    publish_notification(new_notification)
                else:
                    publish_notification(new_notification.id)
                return redirect('/notifications/', locals())

        return render(request, "reimbursement_add.html", locals())
    # 新版侧边栏, 顶栏等的呈现，采用 bar_display, 必须放在render前最后一步
    bar_display = utils.get_sidebar_and_navbar(request.user)
    bar_display["title_name"] = "新建报销审核"
    bar_display["navbar_name"] = "新建报销审核"
    return render(request, "reimbursement_add.html", locals())


# 审核报销信息
@login_required(redirect_field_name='origin')
@utils.check_user_access(redirect_url="/logout/")
def auditReimbursement(request):
    """
    审核报销信息
    """
    valid, user_type, html_display = utils.check_user_type(request.user)
    if user_type == "Organization":
        return redirect("/welcome/")  # test
    me = utils.get_person_or_org(request.user, user_type)
    html_display["is_myself"] = True
    html_display['warn_code'] = 0
    html_display['warn_message'] = ""

    #检查是否为正确的审核老师
    if request.user.username != local_dict["audit_teacher"]["Funds"]:
        return redirect('/notifications/')

    try:  # 获取申请信息
        id = int(request.GET.get('reimb_id', -1))  # 报销信息的ID
        notification_id = int(request.GET.get('notifi_id', -1))  # 通知ID

        if id == -1 or notification_id == -1:
            html_display['warn_code'] = 1
            html_display['warn_message'] = "获取申请信息失败，请联系管理员。"
            return redirect('/notifications/' +
                            '?warn_code={}&warn_message={}'.format(
                                html_display['warn_code'], html_display['warn_message']))
        en_pw = str(request.GET.get('enpw'))
        if hash_coder.verify(str(id) + '新建报销' + str(notification_id),
                            en_pw) == False:
            html_display['warn_code'] = 1
            html_display['warn_message'] = "该URL被篡改，请输入正确的URL地址"
            return redirect('/notifications/' +
                            '?warn_code={}&warn_message={}'.format(
                                html_display['warn_code'], html_display['warn_message']))
        new_reimb = Reimbursement.objects.get(id=id)
        notification = Notification.objects.get(id=notification_id)
        if new_reimb.status == Reimbursement.ReimburseStatus.CONFIRMED \
                or new_reimb.status == Reimbursement.ReimburseStatus.CANCELED \
                or notification.status == Notification.Status.DONE:
            if notification.status == Notification.Status.UNDONE:
                notification_status_change(notification_id)
            html_display['warn_code'] = 1
            html_display['warn_message'] = "该条通知已处理，请勿重复处理。"
            return redirect('/notifications/' +
                            '?warn_code={}&warn_message={}'.format(
                                html_display['warn_code'], html_display['warn_message']))

    except:
        html_display['warn_code'] = 1
        html_display['warn_message'] = "获取申请信息失败，请联系管理员。"
        return redirect('/notifications/' +
                        '?warn_code={}&warn_message={}'.format(
                            html_display['warn_code'], html_display['warn_message']))

    # 新版侧边栏, 顶栏等的呈现，采用
    # bar_display, 必须放在render前最后一步
    # TODO: 整理页面返回逻辑，统一返回render的地方
    bar_display = utils.get_sidebar_and_navbar(request.user)
    bar_display["title_name"] = "报销审核"
    bar_display["navbar_name"] = "报销审核"

    if request.method == "POST" and request.POST:

        if request.POST.get('comment_submit') is not None:  # 新建评论信息，并保存
            text = str(request.POST.get('comment'))
            # 检查图片合法性
            comment_images = request.FILES.getlist('comment_images')
            if len(comment_images) > 0:
                for comment_image in comment_images:
                    if utils.if_image(comment_image) == False:
                        html_display['warn_code'] = 1
                        html_display['warn_message'] = "上传的附件只支持图片格式。"
                        return render(request, "organization_audit.html", locals())
            try:
                with transaction.atomic():
                    reim_comment = Comment.objects.create(commentbase=new_reimb, commentator=request.user, text=text)
                    if len(comment_images) > 0:
                        for comment_image in comment_images:
                            CommentPhoto.objects.create(image=comment_image, comment=reim_comment)
            except:
                html_display['warn_code'] = 1
                html_display['warn_message'] = "评论失败，请联系管理员。"
                return render(request, "reimbursement_comment.html", locals())
        # 对于审核老师来说，有三种操作，通过，申请需要修改和拒绝
        else:

            submit = int(request.POST.get('submit', -1))
            if submit == 1:  # 修改
                try:  # 发送给申请者的需要修改通知
                    with transaction.atomic():

                        content = "递交的报销需要修改！"
                        receiver = new_reimb.pos  # 通知接收者
                        URL = ""
                        new_notification = notification_create(receiver, request.user,
                                                               Notification.Type.NEEDDO,
                                                               Notification.Title.VERIFY_INFORM, content,
                                                               URL)
                        en_pw = hash_coder.encode(str(new_reimb.id) + '新建报销' + 
                                                    str(new_notification.id))
                        URL = "/addReimbursement?reimb_id={id}&notifi_id={nid}&enpw={en_pw}".format(
                            id=new_reimb.id, nid=new_notification.id, en_pw=en_pw)
                        URL = request.build_absolute_uri(URL)
                        new_notification.URL = URL
                        new_notification.save()
                except:
                    html_display['warn_code'] = 1
                    html_display['warn_message'] = "创建发送给申请者的通知失败。请联系管理员！"
                    return render(request, "reimbursement_comment.html", locals())
                context = notification_status_change(notification_id)
                #发送微信消息
                if getattr(publish_notification, 'ENABLE_INSTANCE', False):
                    publish_notification(new_notification)
                else:
                    publish_notification(new_notification.id)
                html_display['warn_code'] = context['warn_code']
                html_display['warn_message'] = context['warn_message']
                return redirect('/notifications/' +
                                '?warn_code={}&warn_message={}'.format(
                                    html_display['warn_code'], html_display['warn_message']))
            if submit == 2:  # 通过
                org = new_reimb.pos.organization

                try:
                    with transaction.atomic():
                        if org.YQPoint < new_reimb.amount:
                            html_display['warn_code'] = 1
                            html_display['warn_message'] = "当前组织没有足够的元气值。报销申请无法通过，请联系管理员！"
                        else:  # 修改对应组织的元气值
                            org.YQPoint -= new_reimb.amount
                            org.save()
                            new_reimb.status = Reimbursement.ReimburseStatus.CONFIRMED
                            new_reimb.save()
                except:
                    html_display['warn_code'] = 1
                    html_display['warn_message'] = "修改元气值失败。报销申请无法通过，请联系管理员！"
                    return render(request, "reimbursement_comment.html", locals())


                try:  # 发送给申请者的通过通知或者是没有足够元气值的通知
                    with transaction.atomic():
                        if html_display['warn_code'] == 1:
                            content = "报销申请已通过，但是组织元气值不足以扣除，请补充元气值至{amount}以上再点击通知继续申请！".format(
                                amount=new_reimb.amount)
                            typename = Notification.Type.NEEDDO
                            URL = ""
                        else:
                            content = "报销申请已通过，扣除元气值{amount}".format()
                            typename = Notification.Type.NEEDREAD
                            URL = "/notifications/"
                            URL = request.build_absolute_uri(URL)
                        receiver = new_reimb.pos  # 通知接收者
                        # TODO 如果老师另留有评论的话,将评论放在content里
                        """comments = new_reimb.comments
                        text = ""
                        for comment in comments.all():
                            text += comment.text
                        content += " 老师给你留言啦："
                        content += text"""

                        new_notification = notification_create(receiver, request.user, 
                                                               typename,
                                                               Notification.Title.VERIFY_INFORM, content, 
                                                               URL)
                        if html_display['warn_code'] == 1:
                            en_pw = hash_coder.encode(str(new_reimb.id) + '新建报销' + 
                                                        str(new_notification.id))
                            URL = "/addReimbursement?reimb_id={id}&notifi_id={nid}&enpw={en_pw}".format(
                                id=new_reimb.id, nid=new_notification.id, en_pw=en_pw)
                            URL = request.build_absolute_uri(URL)
                            new_notification.URL = URL
                            new_notification.save()
                except:
                    html_display['warn_code'] = 1
                    html_display['warn_message'] = "创建发送给申请者的通知失败。请联系管理员！"
                    return render(request, "reimbursement_comment.html", locals())

                context = notification_status_change(notification_id)  # 修改通知状态
                # 成功发送通知
                html_display['warn_code'] = 2
                html_display['warn_message'] = "报销通知已成功发送！"
                if context['warn_code'] != 2:
                    html_display['warn_code'] = 1
                    html_display['warn_message'] += context['warn_message']
                # 微信通知
                if getattr(publish_notification, 'ENABLE_INSTANCE', False):
                    publish_notification(new_notification)
                else:
                    publish_notification(new_notification.id)

                return redirect('/notifications/' +
                                '?warn_code={}&warn_message={}'.format(
                                    html_display['warn_code'], html_display['warn_message']))
            elif submit == 3:  # 拒绝
                try:  # 发送给申请者的拒绝通知
                    with transaction.atomic():
                        new_reimb.status = Reimbursement.ReimburseStatus.CANCELED
                        new_reimb.save()
                        content = "很遗憾，报销申请未通过！"
                        receiver = new_reimb.pos  # 通知接收者
                        URL = "/notifications/"
                        URL = request.build_absolute_uri(URL)

                        # TODO 如果老师另留有评论的话,将评论放在content里
                        """comments = new_reimb.comments
                        text = ""
                        for comment in comments.all():
                            text += comment.text
                        content += " 老师给你留言啦："
                        content += text"""

                        new_notification = notification_create(receiver, request.user, Notification.Type.NEEDREAD,
                                            Notification.Title.VERIFY_INFORM, content, URL)
                except:
                    html_display['warn_code'] = 1
                    html_display['warn_message'] = "创建发送给申请者的通知失败。请联系管理员！"
                    return render(request, "reimbursement_comment.html", locals())

                context = notification_status_change(notification_id)
                # 成功新建组织申请
                html_display['warn_code'] = 2
                html_display['warn_message'] = "通知已成功发送！"
                if context['warn_code'] != 0:
                    html_display['warn_code'] = 1
                    html_display['warn_message'] = context['warn_message']
                # 微信通知
                if getattr(publish_notification, 'ENABLE_INSTANCE', False):
                    publish_notification(new_notification)
                else:
                    publish_notification(new_notification.id)

                return redirect('/notifications/' +
                                '?warn_code={}&warn_message={}'.format(
                                    html_display['warn_code'], html_display['warn_message']))
            else:
                html_display['warn_code'] = 1
                html_display['warn_message'] = "系统出现问题，请联系管理员"
                return redirect('/notifications/' +
                                '?warn_code={}&warn_message={}'.format(
                                    html_display['warn_code'], html_display['warn_message']))

    # 以下前端展示
    comments = new_reimb.comments.order_by('time')  # 加载评论
    html_display['activity_title'] = new_reimb.activity.title
    html_display['amount'] = new_reimb.amount  # 报销金额
    html_display['message'] = new_reimb.message  # 备注信息
    html_display['oname'] = new_reimb.pos.organization.oname  # 组织姓名
    # 新版侧边栏, 顶栏等的呈现，采用 bar_display, 必须放在render前最后一步
    bar_display = utils.get_sidebar_and_navbar(request.user)
    bar_display["title_name"] = "报销审核"
    bar_display["navbar_name"] = "报销审核"
    return render(request, "reimbursement_comment.html", locals())<|MERGE_RESOLUTION|>--- conflicted
+++ resolved
@@ -251,15 +251,6 @@
 
     user = request.user
     valid, user_type, html_display = utils.check_user_type(request.user)
-<<<<<<< HEAD
-    if not valid:
-        return redirect("/logout/")
-    isFirst = utils.get_person_or_org(request.user, user_type).first_time_login
-    # 如果是首次登陆，会跳转到密码修改的页面
-    if isFirst:
-        return redirect(reverse("modpw"))
-=======
->>>>>>> b0943382
     
 
     oneself = utils.get_person_or_org(user, user_type)
@@ -434,15 +425,6 @@
     """
     user = request.user
     valid, user_type, html_display = utils.check_user_type(request.user)
-<<<<<<< HEAD
-    if not valid:
-        return redirect("/logout/")
-    isFirst = utils.get_person_or_org(request.user, user_type).first_time_login
-    # 如果是首次登陆，会跳转到密码修改的页面
-    if isFirst:
-        return redirect(reverse("modpw"))
-=======
->>>>>>> b0943382
     
     if user_type == "Organization":
         return redirect("/orginfo/")
@@ -483,16 +465,6 @@
     """
     user = request.user
     valid, user_type, html_display = utils.check_user_type(request.user)
-<<<<<<< HEAD
-
-    if not valid:
-        return redirect("/logout/")
-    isFirst = utils.get_person_or_org(request.user, user_type).first_time_login
-    # 如果是首次登陆，会跳转到密码修改的页面
-    if isFirst:
-        return redirect(reverse("modpw"))
-=======
->>>>>>> b0943382
     
     me = utils.get_person_or_org(user, user_type)
 
@@ -715,15 +687,6 @@
 @utils.check_user_access(redirect_url="/logout/")
 def account_setting(request):
     valid, user_type, html_display = utils.check_user_type(request.user)
-<<<<<<< HEAD
-    if not valid:
-        return redirect("/logout/")
-    isFirst = utils.get_person_or_org(request.user, user_type).first_time_login
-    # 如果是首次登陆，会跳转到密码修改的页面
-    if isFirst:
-        return redirect(reverse("modpw"))
-=======
->>>>>>> b0943382
 
     
     # 在这个页面 默认回归为自己的左边栏
@@ -931,16 +894,6 @@
     """
 
     valid, user_type, html_display = utils.check_user_type(request.user)
-<<<<<<< HEAD
-    if not valid:
-        return redirect("/logout/")
-    
-    isFirst = utils.get_person_or_org(request.user, user_type).first_time_login
-    # 如果是首次登陆，会跳转到密码修改的页面
-    if isFirst:
-        return redirect(reverse("modpw"))
-=======
->>>>>>> b0943382
 
 
     query = request.GET.get("Query", "")
@@ -1177,12 +1130,7 @@
     me = utils.get_person_or_org(request.user, user_type)
     isFirst = me.first_time_login
     # 在其他界面，如果isFirst为真，会跳转到这个页面
-<<<<<<< HEAD
-    # if isFirst:
-    #     return redirect(reverse("modpw"))
-=======
     # 现在，请使用@utils.check_user_access(redirect_url)包装器完成用户检查
->>>>>>> b0943382
 
     html_display["is_myself"] = True
     
@@ -1209,20 +1157,12 @@
             err_code = 5
             err_message = "两次输入的密码不匹配"
         else:
-<<<<<<< HEAD
-            userauth = auth.authenticate(
-                username=username, password=oldpassword) # 验证旧密码是否正确
-            # 在1、忘记密码 2、首次登录 3、验证旧密码正确 的前提下，可以修改
-            if forgetpw or isFirst or userauth:  # added by pht: 这是不好的写法，可改进
-                userauth = True
-=======
             # 在1、忘记密码 2、首次登录 3、验证旧密码正确 的前提下，可以修改
             if forgetpw or isFirst:
                 userauth = True
             else:
                 userauth = auth.authenticate(
                     username=username, password=oldpassword) # 验证旧密码是否正确
->>>>>>> b0943382
             if userauth: # 可以修改
                 try:  # modified by pht: if检查是错误的，不存在时get会报错
                     user.set_password(newpw)
@@ -1371,15 +1311,6 @@
 @utils.check_user_access(redirect_url="/logout/")
 def transaction_page(request, rid=None):
     valid, user_type, html_display = utils.check_user_type(request.user)
-<<<<<<< HEAD
-    if not valid:
-        return redirect("/index/")
-    isFirst = utils.get_person_or_org(request.user, user_type).first_time_login
-    # 如果是首次登陆，会跳转到密码修改的页面
-    if isFirst:
-        return redirect(reverse("modpw"))
-=======
->>>>>>> b0943382
     
     me = utils.get_person_or_org(request.user, user_type)
     html_display["is_myself"] = True
@@ -1726,15 +1657,6 @@
 @utils.check_user_access(redirect_url="/logout/")
 def myYQPoint(request):
     valid, user_type, html_display = utils.check_user_type(request.user)
-<<<<<<< HEAD
-    if not valid:
-        return redirect("/logout/")
-    isFirst = utils.get_person_or_org(request.user, user_type).first_time_login
-    # 如果是首次登陆，会跳转到密码修改的页面
-    if isFirst:
-        return redirect(reverse("modpw"))
-=======
->>>>>>> b0943382
     
     # 接下来处理POST相关的内容
     html_display["warn_code"] = 0
@@ -1859,15 +1781,6 @@
         return redirect("/welcome/")
 
     valid, user_type, html_display = utils.check_user_type(request.user)
-<<<<<<< HEAD
-    if not valid:
-        return redirect("/welcome/")
-    isFirst = utils.get_person_or_org(request.user, user_type).first_time_login
-    # 如果是首次登陆，会跳转到密码修改的页面
-    if isFirst:
-        return redirect(reverse("modpw"))
-=======
->>>>>>> b0943382
     
     me = utils.get_person_or_org(request.user, user_type)
 
@@ -2145,15 +2058,6 @@
 @utils.check_user_access(redirect_url="/logout/")
 def getActivityInfo(request):
     valid, user_type, html_display = utils.check_user_type(request.user)
-<<<<<<< HEAD
-    if not valid:
-        return redirect("/index/")
-    isFirst = utils.get_person_or_org(request.user, user_type).first_time_login
-    # 如果是首次登陆，会跳转到密码修改的页面
-    if isFirst:
-        return redirect(reverse("modpw"))
-=======
->>>>>>> b0943382
     
 
     # check activity existence
@@ -2268,15 +2172,6 @@
 @utils.check_user_access(redirect_url="/logout/")
 def checkinActivity(request):
     valid, user_type, html_display = utils.check_user_type(request.user)
-<<<<<<< HEAD
-    if not valid:
-        return redirect("/index/")
-    isFirst = utils.get_person_or_org(request.user, user_type).first_time_login
-    # 如果是首次登陆，会跳转到密码修改的页面
-    if isFirst:
-        return redirect(reverse("modpw"))
-=======
->>>>>>> b0943382
     
 
     # check activity existence
@@ -2355,17 +2250,8 @@
     valid, user_type, html_display = utils.check_user_type(request.user)
     if user_type == "Person":
         return redirect("/welcome/")  # test
-<<<<<<< HEAD
-    isFirst = utils.get_person_or_org(request.user, user_type).first_time_login
-    # 如果是首次登陆，会跳转到密码修改的页面
-    if isFirst:
-        return redirect(reverse("modpw"))
-    
-    me = utils.get_person_or_org(request.user)
-=======
     
     me = utils.get_person_or_org(request.user, user_type)
->>>>>>> b0943382
     html_display["is_myself"] = True
 
     # 新版侧边栏, 顶栏等的呈现，采用 bar_display, 必须放在render前最后一步
@@ -2507,15 +2393,6 @@
 @utils.check_user_access(redirect_url="/logout/")
 def subscribeActivities(request):
     valid, user_type, html_display = utils.check_user_type(request.user)
-<<<<<<< HEAD
-    if not valid:
-        return redirect("/index/")
-    isFirst = utils.get_person_or_org(request.user, user_type).first_time_login
-    # 如果是首次登陆，会跳转到密码修改的页面
-    if isFirst:
-        return redirect(reverse("modpw"))
-=======
->>>>>>> b0943382
         
     
     me = utils.get_person_or_org(request.user, user_type)
@@ -2544,15 +2421,6 @@
 @utils.check_user_access(redirect_url="/logout/")
 def save_subscribe_status(request):
     valid, user_type, html_display = utils.check_user_type(request.user)
-<<<<<<< HEAD
-    if not valid:
-        return redirect("/index/")
-    isFirst = utils.get_person_or_org(request.user, user_type).first_time_login
-    # 如果是首次登陆，会跳转到密码修改的页面
-    if isFirst:
-        return redirect(reverse("modpw"))
-=======
->>>>>>> b0943382
     
     me = utils.get_person_or_org(request.user, user_type)
     params = json.loads(request.body.decode("utf-8"))
@@ -2600,13 +2468,6 @@
     valid, user_type, html_display = utils.check_user_type(request.user)
     if user_type != "Person":
         return redirect("/index/")
-<<<<<<< HEAD
-    isFirst = utils.get_person_or_org(request.user, user_type).first_time_login
-    # 如果是首次登陆，会跳转到密码修改的页面
-    if isFirst:
-        return redirect(reverse("modpw"))
-=======
->>>>>>> b0943382
     
     
     me = utils.get_person_or_org(request.user, user_type)
@@ -2656,13 +2517,6 @@
     valid, user_type, html_display = utils.check_user_type(request.user)
     if user_type != "Organization":
         return redirect("/index/")
-<<<<<<< HEAD
-    isFirst = utils.get_person_or_org(request.user, user_type).first_time_login
-    # 如果是首次登陆，会跳转到密码修改的页面
-    if isFirst:
-        return redirect(reverse("modpw"))
-=======
->>>>>>> b0943382
     
     me = utils.get_person_or_org(request.user, user_type)
     html_display = {"is_myself": True}
@@ -2827,15 +2681,6 @@
 @utils.check_user_access(redirect_url="/logout/")
 def notifications(request):
     valid, user_type, html_display = utils.check_user_type(request.user)
-<<<<<<< HEAD
-    if not valid:
-        return redirect("/index/")
-    isFirst = utils.get_person_or_org(request.user, user_type).first_time_login
-    # 如果是首次登陆，会跳转到密码修改的页面
-    if isFirst:
-        return redirect(reverse("modpw"))
-=======
->>>>>>> b0943382
     
     # 接下来处理POST相关的内容
 
@@ -2898,18 +2743,6 @@
     之后便是创建给对应审核老师的通知
     """
     valid, user_type, html_display = utils.check_user_type(request.user)
-<<<<<<< HEAD
-    if not valid:
-        return redirect('/index/')
-    isFirst = utils.get_person_or_org(request.user, user_type).first_time_login
-    # 如果是首次登陆，会跳转到密码修改的页面
-    if isFirst:
-        return redirect(reverse("modpw"))
-    
-    
-    me = utils.get_person_or_org(request.user)
-=======
->>>>>>> b0943382
     if user_type == "Organization":
         return redirect("/welcome/")  # test
     
@@ -3125,19 +2958,8 @@
     对于审核老师老师：第一次进入的审核，如果申请需要修改，则有之后的下一次审核等
     """
     valid, user_type, html_display = utils.check_user_type(request.user)
-<<<<<<< HEAD
-    if not valid:
-        return redirect('/index/')
-    isFirst = utils.get_person_or_org(request.user, user_type).first_time_login
-    # 如果是首次登陆，会跳转到密码修改的页面
-    if isFirst:
-        return redirect(reverse("modpw"))
-    
-    me = utils.get_person_or_org(request.user)
-=======
     
     me = utils.get_person_or_org(request.user, user_type)
->>>>>>> b0943382
     html_display['is_myself'] = True
     html_display['warn_code'] = 0
 
