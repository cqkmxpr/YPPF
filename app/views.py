--- conflicted
+++ resolved
@@ -540,15 +540,10 @@
             load_alert_message = request.session.pop('alert_message')
         
         # 浏览次数，必须在render之前
-<<<<<<< HEAD
-        person.visit_times+=1
-        person.save()
-=======
         # 为了防止发生错误的存储，让数据库直接更新浏览次数，并且不再显示包含本次浏览的数据
         NaturalPerson.objects.filter(id=person.id).update(visit_times=F('visit_times')+1)
         # person.visit_times+=1
         # person.save()
->>>>>>> c2ba3ded
         return render(request, "stuinfo.html", locals())
 
 
@@ -837,15 +832,10 @@
         load_alert_message = request.session.pop('alert_message')
     
     # 浏览次数，必须在render之前
-<<<<<<< HEAD
-    org.visit_times+=1
-    org.save()
-=======
     # 为了防止发生错误的存储，让数据库直接更新浏览次数，并且不再显示包含本次浏览的数据
     Organization.objects.filter(id=org.id).update(visit_times=F('visit_times')+1)
     # org.visit_times+=1
     # org.save()
->>>>>>> c2ba3ded
     return render(request, "orginfo.html", locals())
 
 
@@ -2315,15 +2305,10 @@
     # bar_display["navbar_name"] = "活动信息"
 
     # 浏览次数，必须在render之前
-<<<<<<< HEAD
-    activity.visit_times+=1
-    activity.save()
-=======
     # 为了防止发生错误的存储，让数据库直接更新浏览次数，并且不再显示包含本次浏览的数据
     Activity.objects.filter(id=activity.id).update(visit_times=F('visit_times')+1)
     # activity.visit_times+=1
     # activity.save()
->>>>>>> c2ba3ded
     return render(request, "activity_info.html", locals())
 
 
