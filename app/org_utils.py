from app.utils_dependency import *
from app.models import (
    NaturalPerson,
    Position,
    Organization,
    OrganizationType,
    OrganizationTag,
    ModifyPosition,
    Notification,
    ModifyOrganization,
    Wishes,
)
from app.notification_utils import (
    notification_create,
    bulk_notification_create,
    notification_status_change,
)
from app.wechat_send import (
    publish_notifications,
    WechatApp,
    WechatMessageLevel,
)
from app.utils import (
    get_person_or_org,
    random_code_init,
    if_image,
)

from datetime import datetime, timedelta

from django.db.models import Q
from django.contrib.auth.models import User
from django.db import transaction

__all__ = [
    'find_max_oname',
    'accept_modifyorg_submit',
    'check_neworg_request',
    'update_org_application',
    'update_pos_application',
    'make_relevant_notification',
    'send_message_check',
    'get_tags',
]


def find_max_oname():
    '''查询小组代号的最大值+1 用于modifyOrganization()函数，新建小组'''
    organizations = Organization.objects.filter(
        organization_id__username__startswith="zz"
    ).order_by("-organization_id__username")
    max_org = organizations[0]
    max_oname = str(max_org.organization_id.username)
    max_oname = int(max_oname[2:]) + 1
    prefix = "zz"
    max_oname = prefix + str(max_oname).zfill(5)
    return max_oname


def accept_modifyorg_submit(application): #同意申请，假设都是合法操作
    # 新建一系列东西
    username = find_max_oname()
    user = User.objects.create(username=username)
    password = random_code_init(user.id)
    user.set_password(password)
    user.save()
    org = Organization.objects.create(organization_id=user,
                                      oname=application.oname,
                                      otype=application.otype,
                                      YQPoint=0.0,
                                      introduction=application.introduction,
                                      avatar=application.avatar)

<<<<<<< HEAD
    for person in NaturalPerson.objects.all():
        org.unsubscribers.add(person)
    with transaction.atomic():
        for tag in application.tags.split(';'):
            if tag:
                org.tags.add(OrganizationTag.objects.get(name=tag))
    org.save()
=======
    # 反向关联管理器可以使用set方法一次性设置，且设置被自动提交，无需save
    org.unsubscribers.set(NaturalPerson.objects.activated().all())
    org_tags = get_tags(application.tags)
    org.tags.set(org_tags)
    # org.save()
>>>>>>> 1d11dd6b
    charger = get_person_or_org(application.pos)
    pos = Position.objects.create(person=charger,
                                  org=org,
                                  pos=0,
                                  status=Position.Status.INSERVICE,
                                  is_admin=True)
    # 修改申请状态
    ModifyOrganization.objects.filter(id=application.id).update(
        status=ModifyOrganization.Status.CONFIRMED)
    Wishes.objects.create(text=f"{org.otype.otype_name}“{org.oname}”刚刚成立啦！快点去关注一下吧！")


def check_neworg_request(request, org=None):
    '''检查neworg request参数的合法性, 用在modifyorganization函数中'''
    context = dict()
    context["warn_code"] = 0
    oname = str(request.POST["oname"])
    if len(oname) >= 32:
        return wrong("小组的名字不能超过32字")
    if oname == "":
        return wrong("小组的名字不能为空")
    if org is not None and oname == org.oname:
        if (
            len(
                ModifyOrganization.objects.exclude(
                    status=ModifyOrganization.Status.CANCELED
                )
                .exclude(status=ModifyOrganization.Status.REFUSED)
                .filter(oname=oname)
            )
            > 1
            or len(Organization.objects.filter(oname=oname)) != 0
        ):
            context["warn_code"] = 1
            context["warn_message"] = "小组的名字不能与正在申请的或者已存在的小组的名字重复"
            return context
    else:
        if (
            len(
                ModifyOrganization.objects.exclude(
                    status=ModifyOrganization.Status.CANCELED
                )
                .exclude(status=ModifyOrganization.Status.REFUSED)
                .filter(oname=oname)
            )
            != 0
            or len(Organization.objects.filter(oname=oname)) != 0
        ):
            context["warn_code"] = 1
            context["warn_message"] = "小组的名字不能与正在申请的或者已存在的小组的名字重复"
            return context

    try:
        otype = str(request.POST.get("otype"))
        context["otype"] = OrganizationType.objects.get(otype_name=otype)
    except:
        context["warn_code"] = 1
        # user can't see it . we use it for debugging
        context["warn_message"] = "数据库没有小组的所在类型，请联系管理员！"
        return context

    context["avatar"] = request.FILES.get("avatar")
    if context["avatar"] is not None:
        if if_image(context["avatar"]) == 1:
            context["warn_code"] = 1
            context["warn_message"] = "小组的头像应当为图片格式！"
            return context

    context["oname"] = oname  # 小组名字
    # 小组类型，必须有
    context["pos"] = request.user  # 负责人，必须有滴
    context["introduction"] = str(request.POST.get("introduction", ""))  # 小组介绍，可能为空

    context["application"] = str(request.POST.get("application", ""))  # 申请理由

    if context["application"] == "":
        context["warn_code"] = 1
        context["warn_message"] = "申请理由不能为空"
    
    context["tags_modify"] = request.POST.get("tags_modify") # 标签增加/修改
    
    if context["tags_modify"] == "":
        context["warn_code"] = 1
        context["warn_message"] = "新建小组至少要选择一个标签噢！"
        
    return context


def update_org_application(application, me, request):
    '''
    修改成员申请状态的操作函数, application为修改的对象，可以为None
    me为操作者
    info为前端POST字典
    返回值为context, warn_code = 1表示失败, 2表示成功; 错误信息在context["warn_message"]
    如果成功context会返回update之后的application,
    '''
    # 关于这个app和我的关系已经完成检查
    # 确定info中有post_type且不为None

    # 首先上锁
    with transaction.atomic():
        info = request.POST
        if application is not None:
            application = ModifyOrganization.objects.select_for_update().get(id=application.id)
            user_type = 'pos' if me.person_id == application.pos else 'incharge'
        else:
            user_type = 'pos'
        # 首先确定申请状态
        post_type = info.get("post_type")
        feasible_post = ["new_submit", "modify_submit",
                         "cancel_submit", "accept_submit", "refuse_submit"]
        if post_type not in feasible_post:
            return wrong("申请状态异常！")

        # 接下来确定访问的老师 和 个人是否在干分内的事
        if (user_type == "pos" and feasible_post.index(post_type) >= 3) or (
                user_type == "incharge" and feasible_post.index(post_type) <= 2):
            return wrong("您无权进行此操作. 如有疑惑, 请联系管理员")

        if feasible_post.index(post_type) <= 2: # 个人操作，新建、修改、删除

            # 如果是取消申请
            if post_type == "cancel_submit":
                if not application.is_pending():    # 如果不在pending状态, 可能是重复点击
                    return wrong("该申请已经完成或被取消!")
                # 接下来可以进行取消操作
                ModifyOrganization.objects.filter(id=application.id).update(
                    status=ModifyOrganization.Status.CANCELED)
                context = succeed("成功取消小组" + application.oname + "的申请!")
                context["application_id"] = application.id
                return context
            else:
                # 无论是新建还是修改, 都需要检查所有参数的合法性
                context = check_neworg_request(request, application)
                if context['warn_code'] == 1:
                    return context

                otype = OrganizationType.objects.get(otype_name=info.get('otype'))

                # 写入数据库
                if post_type == 'new_submit':
                    application = ModifyOrganization.objects.create(
                        oname=info.get('oname'),
                        otype=otype,
                        pos=me.person_id,
                        introduction=info.get('introduction'),
                        application=info.get('application'),
                        tags=info.get('tags_modify')
                    )
                    if context["avatar"] is not None:
                        application.avatar = context['avatar'];
                        application.save()
                    context = succeed(
                        "成功发起小组“" + info.get("oname") +
                        "”的新建申请，请耐心等待" + str(otype.incharge.name) + "老师审核!")
                    context['application_id'] = application.id
                    return context
                else: # modify_submit
                    if not application.is_pending():
                        return wrong("不能修改状态不为“申请中”的申请！")
                    # 如果是修改申请, 不能够修改小组类型
                    if application.otype != otype:
                        return wrong("修改申请时不允许修改小组类型。如确需修改，请取消后重新申请!")
                    if (application.oname == info.get("oname")
                            and application.introduction == info.get('introduction')
                            and application.avatar == info.get('avatar', None)
                            and application.application == info.get('application')
                            and application.tags == info.get('tags_modify')):
                        return wrong("没有检测到修改！")
                    # 至此可以发起修改
                    ModifyOrganization.objects.filter(id=application.id).update(
                        oname=info.get('oname'),
                        #otype=OrganizationType.objects.get(otype_name=info.get('otype')),
                        introduction=info.get('introduction'),
                        application=info.get('application'),
                        tags=info.get('tags_modify'))
                    if context["avatar"] is not None:
                        application.avatar = context['avatar']
                        application.save()
                    context = succeed("成功修改小组“" + info.get('oname') + "”的新建申请!")
                    context["application_id"] = application.id
                    return context
        else: # 是老师审核的操作, 通过\拒绝
            # 已经确定 me == application.otype.inchage 了
            # 只需要确定状态是否匹配
            if not application.is_pending():
                return wrong("无法操作, 该申请已经完成或被取消!")
            # 否则，应该直接完成状态修改
            if post_type == "refuse_submit":
                ModifyOrganization.objects.filter(id=application.id).update(
                    status=ModifyOrganization.Status.REFUSED)
                context = succeed(
                    "成功拒绝来自"
                    + NaturalPerson.objects.get(person_id=application.pos).name
                    + "的申请!")
                context["application_id"] = application.id
                return context
            else:   # 通过申请
                '''
                    注意，在这个申请发起、修改的时候，都应该保证这条申请的合法地位
                    例如不存在冲突申请、职位的申请是合理的等等
                    否则就不应该通过这条创建
                '''
                try:
                    with transaction.atomic():
                        accept_modifyorg_submit(application)
                        context = succeed(
                            "成功通过来自"
                             + NaturalPerson.objects.get(person_id=application.pos).name
                             + "的申请!")
                        context["application_id"] = application.id
                        return context
                except:
                    return wrong("出现系统意料之外的行为，请联系管理员处理!")


def update_pos_application(application, me, user_type, applied_org, info):
    '''
    修改成员申请状态的操作函数, application为修改的对象，可以为None
    me为操作者
    info为前端POST字典
    返回值为context, warn_code = 1表示失败, 2表示成功; 错误信息在context["warn_message"]
    如果成功context会返回update之后的application,
    '''
    # 关于这个application与我的关系已经完成检查
    # 确定info中有post_type且不是None

    # 首先上锁
    with transaction.atomic():
        if application is not None:
            application = ModifyPosition.objects.select_for_update().get(id=application.id)

        # 首先确定申请状态
        post_type = info.get("post_type")
        feasible_post = ["new_submit", "modify_submit",
                         "cancel_submit", "accept_submit", "refuse_submit"]
        if post_type not in feasible_post:
            return wrong("申请状态异常！")

        # 接下来确定访问的个人/小组是不是在做分内的事情
        if (user_type == "Person" and feasible_post.index(post_type) >= 3) or (
                user_type == "Organization" and feasible_post.index(post_type) <= 2):
            return wrong("您无权进行此操作. 如有疑惑, 请联系管理员")

        if feasible_post.index(post_type) <= 2:  # 是个人的操作, 新建\修改\删除

            # 访问者一定是个人
            try:
                assert user_type == "Person"
            except:
                return wrong("访问者身份异常！")

            # 如果是取消申请
            if post_type == "cancel_submit":
                if not application.is_pending():    # 如果不在pending状态, 可能是重复点击
                    return wrong("该申请已经完成或被取消!")
                # 接下来可以进行取消操作
                ModifyPosition.objects.filter(id=application.id).update(
                    status=ModifyPosition.Status.CANCELED)
                context = succeed("成功取消向" + applied_org.oname + "的申请!")
                context["application_id"] = application.id
                return context

            else:
                # 无论是新建还是修改, 都应该根据申请类别、申请职务和申请理由进行审核
                # 申请理由
                apply_reason = info.get("apply_reason")
                if apply_reason is None or apply_reason == "":
                    return wrong("申请失败, 申请理由或陈述不能为空!")

                # 申请类别和职务
                # 讨论申请的类别，抓取错误
                apply_type = info.get("apply_type")
                if apply_type == "加入小组":
                    # 此时应该满足的条件是不存在对应的在职职位
                    if Position.objects.activated().filter(
                            person=me, org=applied_org).exists():
                        return wrong("加入已存在的小组！")

                    apply_pos_name = str(info.get('apply_pos'))
                    apply_pos = applied_org.otype.get_pos_from_str(apply_pos_name)
                elif apply_type == "退出小组":
                    if not Position.objects.activated().filter(
                            person=me, org=applied_org).exists():
                        return wrong("退出小组出错, 请联系管理员!")
                    managers = Position.objects.activated().filter(
                        org=applied_org, is_admin=True)
                    if len(managers) == 1 and managers[0].person == me:
                        return wrong("作为小组唯一的老大，你不能退出！")
                    # 退出小组不应该有apply_pos
                    apply_pos = None
                elif apply_type == "修改职位":
                    try:
                        cur_position = Position.objects.activated().get(person=me, org=applied_org)
                        apply_pos_name = str(info.get('apply_pos'))
                        apply_pos = cur_position.org.otype.get_pos_from_str(
                            apply_pos_name)
                        assert apply_pos != cur_position.pos
                    except:
                        return wrong("修改职位出错！")
                else:  # 非法操作
                    return wrong("检测到恶意的申请操作. 如有疑惑，请联系管理员!")

                # 如果是新建申请, 则应该意味着me+applied_org的pending申请目前不存在
                if post_type == "new_submit":
                    if len(ModifyPosition.objects.filter(
                        person=me, status=ModifyPosition.Status.PENDING
                    )) >= 3:
                        return wrong("审核中的成员变动申请的数目不能超过三个！")
                    if ModifyPosition.objects.filter(
                        person=me, org=applied_org, status=ModifyPosition.Status.PENDING
                    ).exists():
                        return wrong("向该小组的申请已存在，请不要重复申请！")
                    # 至此可以新建申请, 创建一个空申请
                    application = ModifyPosition.objects.create(
                        pos=apply_pos,
                        person=me,
                        org=applied_org,
                        apply_type=apply_type,
                        reason=apply_reason,
                        )
                    context = succeed("成功发起向" + applied_org.oname + "的申请!")
                    context["application_id"] = application.id
                    return context

                else:  # post_type == "modify_submit":
                    # 如果是修改申请的话, 状态应该是pending
                    if not application.is_pending():
                        return wrong("不可以修改状态不为申请中的申请!")
                    # 修改申请的状态应该有所变化
                    if application.reason == apply_reason and \
                            application.apply_type == apply_type and \
                            application.pos == apply_pos:
                        return wrong("没有检测到修改!")
                    # 至此可以发起修改
                    ModifyPosition.objects.filter(id=application.id).update(
                        pos=apply_pos, reason=apply_reason, apply_type=apply_type)
                    context = succeed("成功修改向" + applied_org.oname + "的申请!")
                    context["application_id"] = application.id
                    return context

        else: # 是小组的操作, 通过\拒绝
            # 已经确定 me == application.org 了
            # 只需要确定状态是否匹配
            if not application.is_pending():
                return wrong("无法操作, 该申请已经完成或被取消!")
            # 否则，应该直接完成状态修改
            if post_type == "refuse_submit":
                ModifyPosition.objects.filter(id=application.id).update(
                    status=ModifyPosition.Status.REFUSED)
                context = succeed("成功拒绝来自" + application.person.name + "的申请!")
                context["application_id"] = application.id
                return context
            else:   # 通过申请
                '''
                    注意，在这个申请发起、修改的时候，都应该保证这条申请的合法地位
                    例如不存在冲突申请、职位的申请是合理的等等
                    否则就不应该通过这条创建
                '''
                try:
                    application.accept_submit()
                    context = succeed("成功通过来自" + application.person.name + "的申请!")
                    context["application_id"] = application.id
                    return context
                except:
                    return wrong("出现系统意料之外的行为，请联系管理员处理!")


@log.except_captured(source='org_utils[make_relevant_notification]')
def make_relevant_notification(application, info):
    '''
    对一个已经完成的申请, 构建相关的通知和对应的微信消息, 将有关的事务设为已完成
    如果有错误，则不应该是用户的问题，需要发送到管理员处解决
    '''
    # 考虑不同post_type的信息发送行为
    post_type = info.get("post_type")
    feasible_post = [
        "new_submit",
        "modify_submit",
        "cancel_submit",
        "accept_submit",
        "refuse_submit",
    ]

    # 统一该函数：判断application的类型
    application_type = type(application)
    # 准备呈现使用的变量与信息

    # 先准备一些复杂变量(只是为了写起来方便所以先定义，不然一大个插在后面的操作里很丑)
    if application_type == ModifyPosition:
        try:
            position_name = application.org.otype.get_name(application.pos)  # 职位名称
        except:
            position_name = "退出小组"
    elif application_type == ModifyOrganization:
        apply_person = NaturalPerson.objects.get(person_id=application.pos)
        inchage_person = application.otype.incharge
        try:
            new_org = Organization.objects.get(oname=application.oname)
        except:
            new_org = None

    # 准备创建notification需要的构件：发送方、接收方、发送内容、通知类型、通知标题、URL、关联外键
    if application_type == ModifyPosition:
        if post_type == 'new_submit':
            content = f'{application.person.name}发起小组成员变动申请，职位申请：{position_name}，请审核~'
        elif post_type == 'modify_submit':
            content = f'{application.person.name}修改了成员申请信息，请审核~'
        elif post_type == 'cancel_submit':
            content = f'{application.person.name}取消了成员申请信息。'
        elif post_type == 'accept_submit':
            content = f'恭喜，您申请的成员变动：{application.org.oname}，审核已通过！申请职位：{position_name}。'
        elif post_type == 'refuse_submit':
            content = f'抱歉，您申请的成员变动：{application.org.oname}，审核未通过！申请职位：{position_name}。'
        else:
            raise NotImplementedError
        applyer_id = application.person.person_id
        applyee_id = application.org.organization_id
        not_type = Notification.Title.POSITION_INFORM
        URL = f'/modifyPosition/?pos_id={application.id}'
    elif application_type == ModifyOrganization:
        if post_type == 'new_submit':
            content = f'{apply_person.name}发起新建小组申请，新建小组：{application.oname}，请审核～'
        elif post_type == 'modify_submit':
            content = f'{apply_person.name}修改了小组申请信息，请审核～'
        elif post_type == 'cancel_submit':
            content = f'{apply_person.name}取消了小组{application.oname}的申请。'
        elif post_type == 'accept_submit':
            content = (
                f'恭喜，您申请的小组：{application.oname}，审核已通过！'
                f'小组编号为{new_org.organization_id.username}，'
                f'初始密码为{random_code_init(new_org.organization_id.id)}，'
                '请尽快登录修改密码。登录方式：(1)在负责人账户点击左侧「切换账号」；'
                '(2)从登录页面用小组编号或小组名称以及密码登录。'
                '你可以把小组的主页转发到微信群或朋友圈，邀请更多朋友订阅关注。'
                '这样大家就能及时收到活动消息啦！使用愉快～'
            )
        elif post_type == 'refuse_submit':
            content = f'抱歉，您申请的小组：{application.oname}，审核未通过！'
        else:
            raise NotImplementedError
        applyer_id = apply_person.person_id
        applyee_id = inchage_person.person_id
        not_type = Notification.Title.NEW_ORGANIZATION
        URL = f'/modifyOrganization/?org_id={application.id}'

    sender = applyer_id if feasible_post.index(post_type) < 3 else applyee_id
    receiver = applyee_id if feasible_post.index(post_type) < 3 else applyer_id
    typename = (Notification.Type.NEEDDO
                if post_type == 'new_submit'
                else Notification.Type.NEEDREAD)
    title = Notification.Title.VERIFY_INFORM if post_type != 'accept_submit' else not_type
    relate_instance = application if post_type == 'new_submit' else None
    publish_to_wechat = True
    publish_kws = {'app': WechatApp.AUDIT}
    publish_kws['level'] = (WechatMessageLevel.IMPORTANT
                            if post_type != 'cancel_submit'
                            else WechatMessageLevel.INFO)
    # TODO cancel是否要发送notification？是否发送微信？

    # 正式创建notification
    notification_create(
        receiver=receiver,
        sender=sender,
        typename=typename,
        title=title,
        content=content,
        URL=URL,
        relate_instance=relate_instance,
        publish_to_wechat=publish_to_wechat,
        publish_kws=publish_kws,
    )

    # 对于处理类通知的完成(done)，修改状态
    # 这里的逻辑保证：所有的处理类通知的生命周期必须从“成员发起”开始，从“取消”“通过”“拒绝”结束。
    if feasible_post.index(post_type) >= 2:
        notification_status_change(
            application.relate_notifications.get(status=Notification.Status.UNDONE).id
        )


@log.except_captured(source='org_utils[send_message_check]')
def send_message_check(me, request):
    # 已经检查了我的类型合法，并且确认是post
    # 设置默认量
    receiver_type = request.POST.get('receiver_type', None)
    url = request.POST.get('url', "")
    content = request.POST.get('content', "")
    title = request.POST.get('title', "")

    if receiver_type is None:
        return wrong("发生了意想不到的错误：未接收到您选择的发送者类型！请联系管理员~")

    if len(content) == 0:
        return wrong("请填写通知的内容！")
    elif len(content) > 225:
        return wrong("通知的长度不能超过225个字！你超过了！")

    if len(title) == 0:
        return wrong("不能不写通知的标题！补起来！")
    elif len(title) > 10:
        return wrong("通知的标题不能超过10个字！不然发出来的通知会很丑！")

    if len(url) == 0:
        url = None
    else:
        try:
            if url[0:4].upper() != "HTTP":
                return wrong("URL应当以http或https开头！")
        except:
            return wrong("请输入正确的链接地址！")

    not_list = []
    sender = me.organization_id
    status = Notification.Status.UNDONE
    title = title
    content = content
    typename = Notification.Type.NEEDREAD
    URL = url
    before_time = datetime.now() - timedelta(minutes=1)
    after_time = datetime.now() + timedelta(minutes=1)
    recent_notifi = Notification.objects.filter(
        sender=sender, title=title).filter(
            Q(start_time__gte=before_time)
            & Q(start_time__lte=after_time))
    if len(recent_notifi) > 0:
        return wrong("您1min前发送过相同的通知，请不要短时间内重复发送相同的通知！")

    try:
        if receiver_type == "订阅用户":
            receivers = NaturalPerson.objects.activated().exclude(
                id__in=me.unsubscribers.all()).select_related('person_id')
            receivers = [receiver.person_id for receiver in receivers]
        else:   # 检查过逻辑了，不可能是其他的
            receivers = NaturalPerson.objects.activated().filter(
                id__in=me.position_set.values_list('person_id', flat=True)
                ).select_related('person_id')
            receivers = [receiver.person_id for receiver in receivers]

        # 创建通知
        success, bulk_identifier = bulk_notification_create(
                receivers=receivers,
                sender=sender,
                typename=typename,
                title=title,
                content=content,
                URL=URL,
                publish_to_wechat=False,
            )
        assert success
    except:
        return wrong("创建通知的时候出现错误！请联系管理员！")
    try:
        wechat_kws = {}
        if receiver_type == "订阅用户":
            wechat_kws['app'] = WechatApp.TO_SUBSCRIBER
        else:   # 小组成员
            wechat_kws['app'] = WechatApp.TO_MEMBER
        wechat_kws['filter_kws'] = {'bulk_identifier': bulk_identifier}
        assert publish_notifications(**wechat_kws)
    except:
        return wrong("发送微信的过程出现错误！请联系管理员！")

    return succeed(f"成功创建知晓类消息，发送给所有的{receiver_type}了!")


<<<<<<< HEAD
def get_tags(application):
    tag_list = []
    for tag in application.tags.split(";"):
        if tag:
            tag_list.append(OrganizationTag.objects.get(name=tag))
=======
def get_tags(tag_names: str):
    '''返回Tag对象的list'''
    if isinstance(tag_names, str):
        tag_names = [tag_name for tag_name in tag_names.split(";") if tag_name]
    tag_list = list(OrganizationTag.objects.filter(name__in=tag_names))
>>>>>>> 1d11dd6b
    return tag_list<|MERGE_RESOLUTION|>--- conflicted
+++ resolved
@@ -30,7 +30,6 @@
 
 from django.db.models import Q
 from django.contrib.auth.models import User
-from django.db import transaction
 
 __all__ = [
     'find_max_oname',
@@ -71,21 +70,11 @@
                                       introduction=application.introduction,
                                       avatar=application.avatar)
 
-<<<<<<< HEAD
-    for person in NaturalPerson.objects.all():
-        org.unsubscribers.add(person)
-    with transaction.atomic():
-        for tag in application.tags.split(';'):
-            if tag:
-                org.tags.add(OrganizationTag.objects.get(name=tag))
-    org.save()
-=======
     # 反向关联管理器可以使用set方法一次性设置，且设置被自动提交，无需save
     org.unsubscribers.set(NaturalPerson.objects.activated().all())
     org_tags = get_tags(application.tags)
     org.tags.set(org_tags)
     # org.save()
->>>>>>> 1d11dd6b
     charger = get_person_or_org(application.pos)
     pos = Position.objects.create(person=charger,
                                   org=org,
@@ -652,17 +641,9 @@
     return succeed(f"成功创建知晓类消息，发送给所有的{receiver_type}了!")
 
 
-<<<<<<< HEAD
-def get_tags(application):
-    tag_list = []
-    for tag in application.tags.split(";"):
-        if tag:
-            tag_list.append(OrganizationTag.objects.get(name=tag))
-=======
 def get_tags(tag_names: str):
     '''返回Tag对象的list'''
     if isinstance(tag_names, str):
         tag_names = [tag_name for tag_name in tag_names.split(";") if tag_name]
     tag_list = list(OrganizationTag.objects.filter(name__in=tag_names))
->>>>>>> 1d11dd6b
     return tag_list