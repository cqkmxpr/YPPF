from app.constants import *
from app.models import (
    NaturalPerson,
    Freshman,
    Position,
    Organization,
    OrganizationTag,
    OrganizationType,
    Activity,
    TransferRecord,
    Notification,
    Help,
    Course,
    CourseRecord,
    Semester
)
from app.utils import random_code_init

import os
import math
import json
import numpy
import pandas as pd
from tqdm import tqdm
from datetime import datetime

from boottest import local_dict
from django.contrib.auth.models import User
from django.shortcuts import render, redirect


def load_file(file):
    return pd.read_csv(f"test_data/{file}", dtype=object, encoding="utf-8")


def load_orgtype(debug=True):
    if debug:
        username = "someone"
        user, mid = User.objects.get_or_create(username=username)
        password = random_code_init(username)
        user.set_password(password)
        user.save()

        Nperson, mid = NaturalPerson.objects.get_or_create(person_id=user)
        Nperson.name = "待定"
        Nperson.save()
    org_type_df = load_file("orgtypeinf.csv")
    for _, otype_dict in org_type_df.iterrows():
        type_id = int(otype_dict["otype_id"])
        type_name = otype_dict["otype_name"]
        control_pos_threshold = int(otype_dict.get("control_pos_threshold", 0))
        # type_superior_id = int(otype_dict["otype_superior_id"])
        incharge = otype_dict.get("incharge", "待定")
        orgtype, mid = OrganizationType.objects.get_or_create(otype_id=type_id)
        orgtype.otype_name = type_name
        # orgtype.otype_superior_id = type_superior_id
        try:
            Nperson, mid = NaturalPerson.objects.get(name=incharge)
        except:
            user, mid = User.objects.get_or_create(username=incharge)
            Nperson, mid = NaturalPerson.objects.get_or_create(person_id=user)
        orgtype.incharge = Nperson
        orgtype.job_name_list = otype_dict["job_name_list"]
        orgtype.control_pos_threshold = control_pos_threshold
        orgtype.save()


def load_org():
    org_df = load_file("orginf.csv")
    msg = ''
    for _, org_dict in org_df.iterrows():
        try:
            username = org_dict["organization_id"]
            password = 'YPPFtest' if DEBUG else random_code_init(username)
            if username[:2] == "zz":
                oname = org_dict["oname"]
                type_id = org_dict["otype_id"]
                persons = org_dict.get("person", "待定")
                pos = max(0, int(org_dict.get("pos", 0)))
                user, mid = User.objects.get_or_create(username=username)
                user.set_password(password)
                user.save()
                orgtype, mid = OrganizationType.objects.get_or_create(otype_id=type_id)
                org, mid = Organization.objects.get_or_create(
                    organization_id=user, otype=orgtype
                )
                org.oname = oname
                org.save()
                msg += '<br/>成功创建组织：'+oname

                for person in persons.split(','):
                    people = NaturalPerson.objects.get(name=person)
                    position, mid = Position.objects.get_or_create(
                        person=people, org=org, status=Position.Status.INSERVICE,
                        pos=pos, is_admin=True,
                    )
                    position.save()
                    msg += '<br/>&emsp;&emsp;成功增加负责人：'+person
        except Exception as e:
            msg += '<br/>未能创建组织'+oname+',原因：'+str(e)
    if YQP_ONAME:
        username = 'zz00001'
        user, created = User.objects.get_or_create(username=username)
        if created:
            password = random_code_init(username)
            user.set_password(password)
            user.save()
            orgtype, mid = OrganizationType.objects.get_or_create(otype_id=0)
            org, mid = Organization.objects.get_or_create(
                organization_id=user, otype=orgtype
            )
            org.oname = YQP_ONAME
            org.save()
            msg += '<br/>成功创建元气值发放组织：'+YQP_ONAME
    return msg




def load_org_data(request):
    if request.user.is_superuser:
        load_type = request.GET.get("loadtype", None)
        message = "加载失败！"
        if load_type is None:
            message = "没有传入loadtype参数:[org或otype]"
        elif load_type == "otype":
            load_orgtype()
            message = "导入小组类型信息成功！"
        elif load_type == "org":
            message = "导入小组信息成功！"+load_org()
        else:
            message = "没有得到loadtype参数:[org或otype]"
    else:
        message = "请先以超级账户登录后台后再操作！"
    return render(request, "debugging.html", locals())


def load_activity_info(request):
    if not request.user.is_superuser:
        context = {"message": "请先以超级账户登录后台后再操作！"}
        return render(request, "debugging.html", context)
    act_df = load_file("activityinfo.csv")
    act_list = []
    for _, act_dict in act_df.iterrows():
        organization_id = str(act_dict["organization_id"])

        try:
            user = User.objects.get(username=organization_id)
            org = Organization.objects.get(organization_id=user)
        except:
            context = {
                "message": "请先导入小组信息！{username}".format(username=organization_id)
            }
            return render(request, "debugging.html", context)
        title = act_dict["title"]
        start = act_dict["start"]
        end = act_dict["end"]
        start = datetime.strptime(start, "%m/%d/%Y %H:%M %p")
        end = datetime.strptime(end, "%m/%d/%Y %H:%M %p")
        location = act_dict["location"]
        introduction = act_dict["introduction"]
        YQPoint = float(act_dict["YQPoint"])
        capacity = int(act_dict["capacity"])
        URL = act_dict["URL"]

        act_list.append(
            Activity(
                title=title,
                organization_id=org,
                start=start,
                end=end,
                location=location,
                introduction=introduction,
                YQPoint=YQPoint,
                capacity=capacity,
                URL=URL,
                examine_teacher = NaturalPerson.objects.get(name="YPadmin")
            )
        )
    # Activity.objects.bulk_create(act_list)
    for act in act_list:
        act.save()
    context = {"message": "导入活动信息成功！"}
    return render(request, "debugging.html", context)


def load_transfer_info(request):
    if not request.user.is_superuser:
        context = {"message": "请先以超级账户登录后台后再操作！"}
        return render(request, "debugging.html", context)
    act_df = load_file("transferinfo.csv")
    act_list = []
    for _, act_dict in act_df.iterrows():
        id = act_dict["id"]
        status = act_dict["status"]
        start_time = str(act_dict["start_time"])
        finish_time = str(act_dict["finish_time"])
        start_time = datetime.strptime(start_time, "%d/%m/%Y %H:%M:%S.%f")
        try:
            finish_time = datetime.strptime(finish_time, "%d/%m/%Y %H:%M:%S.%f")
        except:
            finish_time = None
        message = act_dict["message"]
        amount = float(act_dict["amount"])
        if str(act_dict["proposer_id"]) == str(1266):
            act_dict["proposer_id"] = NaturalPerson.objects.get(
                name=local_dict["test_info"]["stu_name"]
            ).person_id.id
        if str(act_dict["recipient_id"]) == str(1266):
            act_dict["recipient_id"] = NaturalPerson.objects.get(
                name=local_dict["test_info"]["stu_name"]
            ).person_id.id
        proposer = User.objects.get(id=act_dict["proposer_id"])
        recipient = User.objects.get(id=act_dict["recipient_id"])
        try:
            corres_act = Activity.objects.get(id=act_dict["corres_act_id"])
        except:
            corres_act = None
        act_list.append(
            TransferRecord(
                id=id,
                status=status,
                start_time=start_time,
                finish_time=finish_time,
                message=message,
                amount=amount,
                proposer=proposer,
                recipient=recipient,
                corres_act=corres_act,
            )
        )
    TransferRecord.objects.bulk_create(act_list)
    context = {"message": "导入转账信息成功！"}
    return render(request, "debugging.html", context)


def load_notification_info(request):
    if not request.user.is_superuser:
        context = {"message": "请先以超级账户登录后台后再操作！"}
        return render(request, "debugging.html", context)
    not_df = load_file("notificationinfo.csv")
    not_list = []
    for _, not_dict in not_df.iterrows():
        id = not_dict["id"]
        if str(not_dict["receiver_id"]) == str(1266):
            not_dict["receiver_id"] = NaturalPerson.objects.get(
                name=local_dict["test_info"]["stu_name"]
            ).person_id.id
        if str(not_dict["sender_id"]) == str(1266):
            not_dict["sender_id"] = NaturalPerson.objects.get(
                name=local_dict["test_info"]["stu_name"]
            ).person_id.id
        try:
            receiver = User.objects.get(id=not_dict["receiver_id"])
            sender = User.objects.get(id=not_dict["sender_id"])
        except:
            context = {
                "message": "请先导入用户信息！{username1} & {username2}".format(
                    username1=receiver, username2=sender
                )
            }
            return render(request, "debugging.html", context)
        status = not_dict["status"]
        title = not_dict["title"]
        start_time = str(not_dict["start_time"])
        finish_time = str(not_dict["finish_time"])
        start_time = datetime.strptime(start_time, "%d/%m/%Y %H:%M:%S.%f")
        try:
            finish_time = datetime.strptime(finish_time, "%d/%m/%Y %H:%M:%S.%f")
        except:
            finish_time = None
        content = not_dict["content"]
        typename = not_dict["typename"]
        URL = not_dict["URL"]
        try:
            relate_TransferRecord = TransferRecord.objects.get(
                id=not_dict["relate_TransferRecord_id"]
            )
        except:
            relate_TransferRecord = None
        not_list.append(
            Notification(
                id=id,
                receiver=receiver,
                sender=sender,
                status=status,
                title=title,
                start_time=start_time,
                finish_time=finish_time,
                content=content,
                URL=URL,
                typename=typename,
                relate_TransferRecord=relate_TransferRecord,
            )
        )
    Notification.objects.bulk_create(not_list)
    context = {"message": "导入通知信息成功！"}
    return render(request, "debugging.html", context)


def load_stu_data(request):
    if not request.user.is_superuser:
        context = {"message": "请先以超级账户登录后台后再操作！"}
        return render(request, "debugging.html", context)

    stu_df = load_file("stuinf.csv")
    total = 0
    stu_list = []
    exist_list = []
    failed_list = []
    Char2Gender = {"男": NaturalPerson.Gender.MALE, "女": NaturalPerson.Gender.FEMALE}
    username = 'null'
    fail_info = None
    for _, stu_dict in tqdm(stu_df.iterrows()):
        total += 1
        try:
            sid = username = stu_dict["学号"]
            password = username
            name = stu_dict["姓名"]
            gender = Char2Gender[stu_dict["性别"]]
            stu_major = stu_dict["专业"]
            if not stu_major or stu_major == "None":
                stu_major = "元培计划（待定）"
            stu_grade = "20" + sid[:2]
            stu_class = stu_dict["班级"]
            email = stu_dict["邮箱"]
            if not email or email == "None":
                if sid[0] == "2":
                    email = sid + "@stu.pku.edu.cn"
                else:
                    email = sid + "@pku.edu.cn"
            tel = stu_dict["手机号"]
            if not tel or tel == "None":
                tel = None

            user, created = User.objects.get_or_create(username=username)
            if not created:
                exist_list.append(username)
                continue
            # 这一步的PBKDF2加密算法太慢了
            user.set_password(password)
            user.save()

            # 批量导入比循环导入快很多，但可惜由于外键person_id的存在，必须先保存user，User模型无法批量导入。
            # 但重点还是 set_password 的加密算法太 TM 的慢了！
            stu_list.append(
                NaturalPerson(
                    person_id=user,
                    stu_id_dbonly=sid,
                    name=name,
                    gender=gender,
                    stu_major=stu_major,
                    stu_grade=stu_grade,
                    stu_class=stu_class,
                    email=email,
                    telephone=tel,
                )
            )
        except Exception as e:
            fail_info = str(e)
            failed_list.append(username)
            continue
    NaturalPerson.objects.bulk_create(stu_list)

    context = {
        "message": '<br/>'.join((
                    "导入学生信息成功！",
                    f"共{total}人，尝试导入{len(stu_list)}人",
                    f"已存在{len(exist_list)}人，名单为",
                    ','.join(exist_list),
                    f"失败{len(failed_list)}人，名单为",
                    ','.join(failed_list),
                    f'最后一次失败原因为: {fail_info}' if fail_info is not None else '',
                    ))
        }
    return render(request, "debugging.html", context)


def load_freshman_info(request):
    if not request.user.is_superuser:
        context = {"message": "请先以超级账户登录后台后再操作！"}
        return render(request, "debugging.html", context)

    freshman_df = load_file("freshman.csv")
    freshman_list = []
    for _, freshman_dict in tqdm(freshman_df.iterrows()):
        sid = freshman_dict["学号"]
        name = freshman_dict["姓名"]
        gender = freshman_dict["性别"]
        birthday = datetime.strptime(freshman_dict["生日"], "%Y/%m/%d").date()
        place = freshman_dict["生源地"]
        grade = freshman_dict.get("年级", "20" + sid[:2])

        freshman_list.append(
            Freshman(
                sid=sid,
                name=name,
                gender=gender,
                birthday=birthday,
                place=place,
                grade=grade,
                status=Freshman.Status.UNREGISTERED
            )
        )
    Freshman.objects.bulk_create(freshman_list)

    context = {"message": "导入新生信息成功！"}
    return render(request, "debugging.html", context)


def load_help(request):
    if not request.user.is_superuser:
        context = {"message": "请先以超级账户登录后台后再操作！"}
        return render(request, "debugging.html", context)
    try:
        help_df = load_file("help.csv")
    except:
        context = {"message": "没有找到help.csv,请确认该文件已经在test_data中。"}
        return render(request, "debugging.html", context)
    # helps = [Help(title=title, content=content) for title, content in help_dict.items()]
    for _, help_dict in help_df.iterrows():
        content = help_dict["content"]
        title = help_dict["title"]
        new_help, mid = Help.objects.get_or_create(title=title)
        new_help.content = content
        new_help.save()
    context = {"message": "成功导入帮助信息！"}
    return render(request, "debugging.html", context)

<<<<<<< HEAD
def load_org_tag(request):
=======

def load_CouRecord(request):
>>>>>>> 4274dd1d
    if not request.user.is_superuser:
        context = {"message": "请先以超级账户登录后台后再操作！"}
        return render(request, "debugging.html", context)
    try:
<<<<<<< HEAD
        org_tag_def = load_file("orgtag.csv")
    except:
        context = {"message": "没有找到orgtag.csv,请确认该文件已经在test_data中。"}
        return render(request, "debugging.html", context)
    tag_list = []
    for _, tag_dict in org_tag_def.iterrows():
        tag_name = tag_dict["name"]
        tag_list.append(
            OrganizationTag(
                name=tag_name,
            )
        )
    OrganizationTag.objects.bulk_create(tag_list)
    context = {"message": "导入组织类型标签信息成功！"}
=======
        courserecord_file = pd.read_excel(f"test_data/courtime.xlsx", sheet_name=None)
    except:
        context = {"message": "没有找到courtime.xlsx,请确认该文件已经在test_data中。"}
        return render(request, "debugging.html", context)

    # 学年，学期和课程的德智体美劳信息都是在文件的info这个sheet中读取的
    year = courserecord_file['info'].iloc[1,1]
    semester = courserecord_file['info'].iloc[2,1]
    if semester in ['秋季', '秋']:
        semester = 'Fall'
    elif semester in ['春季', '春']:
        semester = 'Spring'

    course_type_all = {
       "德" : Course.CourseType.MORAL ,
       "智" : Course.CourseType.INTELLECTUAL , 
       "体" : Course.CourseType.PHYSICAL ,
       "美" : Course.CourseType.AESTHETICS,
       "劳" : Course.CourseType.LABOUR,
    }
    course_info = courserecord_file['info'] #info这个sheet
    info_height ,info_width = course_info.shape 
    # ---- 以下为读取info里面的课程信息并自动注册course ------
    for i in range(4, info_height):
        course_name = course_info.iloc[i,0]
        course_type = course_info.iloc[i,1] #德智体美劳
        #备注：由于一些课程名称所包含的符号不能被包含在excel文件的sheet的命名中（会报错），
        #所以考虑到这种情况，使用模糊查询的方式，sheet的命名只写一部分就可以了
        orga_found = Organization.objects.filter(oname=course_name)
        if not orga_found.exists(): #若查询不到，使用模糊查询
            orga_found = Organization.objects.filter(oname__contains=course_name)
        
        if orga_found.exists():
            course_found = Course.objects.filter(
                name = orga_found[0].oname,
                type__in = Course.CourseType,
                year = year,
                semester = semester,
            )
            if not course_found.exists():  #新建课程
                Course.objects.create(
                    name = orga_found[0].oname,
                    organization = orga_found[0],
                    type = course_type_all[course_type],
                    year = year,
                    semester = semester,
                )

    # ---- 以下为读取其他sheet并导入学时记录   -------
    info_show = {  #储存异常信息
        'type error': [], 
        'stuID miss' :[],
        'person not found' : [],
        'course not found' : [],
        'data miss':[],
    }

    for course in courserecord_file.keys():  #遍历各个sheet
        if course in ['汇总','info']: continue

        course_df = courserecord_file[course] #文件里的一个sheet
        height,width = course_df.shape
        course_found = False   #是否查询到sheet名称所对应的course
        
        course_get = Course.objects.filter( 
            name=course,
            year=year, 
            semester=semester,
        )        
        if not course_get.exists():
            course_get = Course.objects.filter( 
                name__contains=course,
                year=year, 
                semester=semester,
            )    

        if  course_get.exists():  #查找到了相应course
            course_found = True
        else:
            info_show["course not found"].append(course)

        for i in range(4,height): 
            #每个sheet开头有几行不是学时信息，所以跳过
            sid = course_df.iloc[i, 1]  #学号
            name = course_df.iloc[i, 2]
            times = course_df.iloc[i, 3]
            hours = course_df.iloc[i, 4]    
            record_view = str(course)+' '+str(sid)+' '+str(name)+' '+str(times)+' '+str(hours)
            if (type(name)!=str and sid is numpy.nan): continue  #允许中间有空行
            if (type(sid) not in [int,float] or type(times) not in [int,float] or type(hours) not in [int,float]):
                info_show["type error"].append(record_view)
                continue
            
            person = NaturalPerson.objects.filter( name=name )
            if (times is numpy.nan) or (hours is numpy.nan): #次数和学时缺少
                info_show["data miss"].append(record_view)
                continue
            elif sid is numpy.nan:   #没有学号
                info_show["stuID miss"].append(record_view)
            else:  #若有学号，则根据学号继续查找（排除重名）
                person = person.filter(person_id__username = str(int(sid)))

            if not person.exists():
                info_show["person not found"].append(
                    [str(course)+' '+str(sid)+' '+name+' '+str(times)+' '+str(hours), ])
                #若同时按照学号和姓名查找不到的话，则只用姓名或者只用学号查找可能的人员
                person_guess_byname = NaturalPerson.objects.filter(name = name ) 
                if sid is not numpy.nan: #若填了学号的话，则试着查找
                    person_guess_byId = NaturalPerson.objects.filter(person_id__username = str(int(sid)))
                else: person_guess_byId=None
                info_show["person not found"][-1]+=[person_guess_byname, person_guess_byId]    
                continue
            
            record = CourseRecord.objects.filter( #查询是否已经有记录
                person = person[0],
                year = year,
                semester = Semester.get(semester),
            )
            record_search_course = record.filter(course__name= course,)
            record_search_extra = record.filter(extra_name = course,)
            if (not record_search_course.exists()) and (not record_search_extra.exists()):
                newrecord = CourseRecord.objects.create(
                    person = person[0],
                    extra_name = course,
                    attend_times = times,
                    total_hours = hours,
                    year = year,
                    semester = Semester.get(semester),
                )
                if course_found: 
                    newrecord.course = course_get[0] 
                    newrecord.save()    

            elif record_search_course.exists():
                record_search_course.update(
                    attend_times = times, 
                    total_hours = hours
                )
            else:
                record_search_extra.update(
                    attend_times = times, 
                    total_hours = hours
                )
    # ----- 以下为前端展示导入的结果 ------
    context = {
        'message':u'导入完成\n',
    }
    print_show = [
        '<br><div style="color:blue;">未查询到该人员：</div>',
        '<div style="color:blue;">是不是想导入以下学生？：</div>',
        '<div style="color:blue;">未查询到以下课程，已通过额外字段定义课程名称</div>',
        '<div style="color:blue;">表格内容错误</div>',
        '<div style="color:blue;">数据缺失</div>',
        '<div style="color:blue;">未填写学号，已导入但请注意排除学生同名的可能</div>',
        '<div style="color:blue;">新建的学时数据统计：</div>',
        '<div style="color:blue;">更新的学时数据统计：</div>'
    ]

    
    if info_show['person not found'] != []:
        context['message'] += print_show[0]
        for person in info_show['person not found']:
            context['message']+= '未查询到 ' +person[0]+'<br>'+print_show[1]
            if person[1].exists():
                for message in person[1]:
                    context['message'] += '<div style="color:cadetblue;">'+message.name +' '+ message.person_id.username+'</div>'
            if person[2].exists():
                for message in person[2]:
                    context['message'] += '<div style="color:cadetblue;">'+message.name +' '+ message.person_id.username+'</div>'
            elif not person[1].exists():
                context['message'] += '<div style="color:cadetblue;">未查询到类似数据</div>'
            context['message'] += '<br>'

    if info_show['course not found'] != []:
        context['message'] += print_show[2]
        for course in info_show['course not found']:
            context['message']+= '<div style="color:rgb(86, 170, 142);">'+course+'</div>'

    if info_show['type error'] != []:
        context['message'] += print_show[3]
        for error in info_show['type error']:
            context['message']+= '<div style="color:rgb(86, 170, 142);">'+'表格内容: '+error+'</div>'

    if info_show['data miss'] != []:
        context['message'] += print_show[4]
        for error in info_show['data miss']:
            context['message']+= '<div style="color:rgb(86, 170, 142);">'+'表格内容: '+error+'</div>'

    if info_show['stuID miss'] != []:
        context['message'] += print_show[5]
        for stu in info_show['stuID miss']:
            context['message']+= '<div style="color:rgb(86, 170, 142);">'+'表格内容: '+stu+'</div>'

>>>>>>> 4274dd1d
    return render(request, "debugging.html", context)<|MERGE_RESOLUTION|>--- conflicted
+++ resolved
@@ -427,32 +427,11 @@
     context = {"message": "成功导入帮助信息！"}
     return render(request, "debugging.html", context)
 
-<<<<<<< HEAD
-def load_org_tag(request):
-=======
-
 def load_CouRecord(request):
->>>>>>> 4274dd1d
     if not request.user.is_superuser:
         context = {"message": "请先以超级账户登录后台后再操作！"}
         return render(request, "debugging.html", context)
     try:
-<<<<<<< HEAD
-        org_tag_def = load_file("orgtag.csv")
-    except:
-        context = {"message": "没有找到orgtag.csv,请确认该文件已经在test_data中。"}
-        return render(request, "debugging.html", context)
-    tag_list = []
-    for _, tag_dict in org_tag_def.iterrows():
-        tag_name = tag_dict["name"]
-        tag_list.append(
-            OrganizationTag(
-                name=tag_name,
-            )
-        )
-    OrganizationTag.objects.bulk_create(tag_list)
-    context = {"message": "导入组织类型标签信息成功！"}
-=======
         courserecord_file = pd.read_excel(f"test_data/courtime.xlsx", sheet_name=None)
     except:
         context = {"message": "没有找到courtime.xlsx,请确认该文件已经在test_data中。"}
@@ -646,5 +625,25 @@
         for stu in info_show['stuID miss']:
             context['message']+= '<div style="color:rgb(86, 170, 142);">'+'表格内容: '+stu+'</div>'
 
->>>>>>> 4274dd1d
+    return render(request, "debugging.html", context)
+
+def load_org_tag(request):
+    if not request.user.is_superuser:
+        context = {"message": "请先以超级账户登录后台后再操作！"}
+        return render(request, "debugging.html", context)
+    try:
+        org_tag_def = load_file("orgtag.csv")
+    except:
+        context = {"message": "没有找到orgtag.csv,请确认该文件已经在test_data中。"}
+        return render(request, "debugging.html", context)
+    tag_list = []
+    for _, tag_dict in org_tag_def.iterrows():
+        tag_name = tag_dict["name"]
+        tag_list.append(
+            OrganizationTag(
+                name=tag_name,
+            )
+        )
+    OrganizationTag.objects.bulk_create(tag_list)
+    context = {"message": "导入组织类型标签信息成功！"}
     return render(request, "debugging.html", context)