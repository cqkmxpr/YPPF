--- conflicted
+++ resolved
@@ -332,10 +332,7 @@
                                     {% if status == "已结束" %}
                                     <button class="btn btn-success btn-block mb-2" data-toggle="collapse"
                                         data-target="#summaryphoto">
-                                        上传总结照片
-                                    </button>
-                                    <button class="btn btn-success btn-block mb-2" id="export_excel" type="button">
-                                        下载签到信息
+                                        上传/更新总结照片
                                     </button>
                                     <!--  如果要上传照片，则展示下面的部分  -->
                                     <form method="POST" enctype="multipart/form-data">
@@ -353,9 +350,12 @@
                                             <button type="submit" class="btn btn-primary btn-block mb-2">确认上传</button>
                                         </div>
                                     </form>
+                                    <button class="btn btn-success btn-block mb-2" id="export_excel" type="button">
+                                        下载签到信息
+                                    </button>
                                     <form method="POST">
                                         <input type="hidden" name="option" value="payment">
-                                        <button class="btn btn-primary btn-block mb-2">申请报销</button>
+                                        <button class="btn btn-primary btn-block mb-2">申请活动结项</button>
                                     </form>
                                     {% endif %}
                                     <!-- ----------------------------- end summary ----------------------------- -->
@@ -392,7 +392,6 @@
                         </div>
                     </div>
 
-<<<<<<< HEAD
                     <div class="widget-content widget-content-area">
                         <div class="d-flex justify-content-start">
                             <div style="width: max-content; border-radius: 25px; overflow: hidden;">
@@ -407,57 +406,6 @@
                             </span>
                         </div>
                     </div>
-=======
-                                {% endif %}
-                                <!-- -------------------------- end check status --------------------------- -->
-
-                                {% elif ownership %}
-
-                                <!-- ------------------------- begin summary photo ------------------------- -->
-                                {% if status == "已结束" %}
-                                <form method="POST">
-                                    <input type="hidden" name="option" value="payment">
-                                    <button class="btn btn-primary btn-block mb-4 mr-2">申请活动结项</button>
-                                </form>
-                                <button class="btn btn-success btn-block mb-4 mr-2" data-toggle="collapse"
-                                    data-target="#summaryphoto">
-                                    上传/更新总结照片
-                                </button>
-                                <!--  如果要上传照片，则展示下面的部分  -->
-                                <form method="POST" enctype="multipart/form-data">
-                                    <div id="summaryphoto" class="collapse">
-                                        <div class="form-group">
-                                            <div class="col">
-                                                <input onchange="showFilenameLocal(this.files)" type="file"
-                                                    class="custom-file-input" id="images" name="images"
-                                                    accept="image/*">
-                                                <label id="upload_annouce_photo" name="upload_annouce_photo"
-                                                    class="custom-file-label" for="customFile"> 请上传一张图片 </label>
-                                            </div>
-                                        </div>
-                                        <input type="hidden" name="option" value="submitphoto">
-                                        <button type="submit" class="btn btn-primary btn-block mb-4 mr-2">确认上传</button>
-                                    </div>
-                                </form>
-                                <button class="btn btn-success btn-block mb-4 mr-2" id="export_excel" type="button">
-                                    下载签到信息
-                                </button>
-                                {% endif %}
-                                <!-- -------------------------- end summary photo -------------------------- -->
-
-                                <!-- --------------------------- begin settings ---------------------------- -->
-                                {% if status == "审核中" or status == "报名中" or status == "等待中" %}
-                                <form method="POST">
-                                    <input type="hidden" name="option" value="edit">
-                                    <button class="btn btn-primary btn-block mb-4 mr-2">修改信息</button>
-                                </form>
-                                <form method="POST">
-                                    <input type="hidden" name="option" value="cancel">
-                                    <button class="btn btn-danger btn-block mb-4 mr-2">取消活动</button>
-                                </form>
-                                {% endif %}
-                                <!-- ---------------------------- end settings ----------------------------- -->
->>>>>>> 20a28f53
 
                 </div>
                 <!--  END ORGANIZATION  -->
