{% extends "base.html" %}

{% load static %}

{% block mainpage %}

<!--  BEGIN CONTENT AREA  -->
<div id="content" class="main-content">

    {% if html_display.warn_code == 1 %}
    <div class="alert alert-warning  text-center">{{ html_display.warn_message }}</div>
    {% elif html_display.warn_code == 2 %}
    <div class="alert alert-success  text-center">{{ html_display.warn_message }}</div>
    {% endif %}

    <!--  BEGIN PHOTO SECTION  -->
    <div class="d-flex m-0 p-0 overflow-hidden" style="height: 35vh">
        <div class="d-flex w-100 align-self-center">
            {% if summary_photo_exists %}
            <img class="w-100" src={{ summary_photo }} alt="summary photo">
            {% else %}
            <img class="w-100" src={{ firstpic }} alt="first photo">
            {% endif %}
        </div>
        <div class="row m-0 w-100 position-absolute" style="height: 35vh;">
            <div class="w-100 h-100 m-0 p-0 position-absolute">
                <div class="row w-100 m-0" style="height: 60%"></div>
                <div class="row w-100 m-0"
                    style="height: 40%; background: -webkit-linear-gradient(top, #00000000 0%, #000000dd 100%);">
                </div>
            </div>

        </div>
    </div>
    <!--  END PHOTO SECTION  -->

<<<<<<< HEAD
                    <!--  想做一个类似Facebook的日历小标签，TODO  -->
                    <div class="col-4 mb-5">
                        <div style="position: relative; width: 150px; height: 150px;">
                            <div style="position: relative; width: 100%; height: 100%;">
                                <img src={% static "assets/img/calendaricon.png" %} style="width: 100%; height: 100%; position: relative; clear: both;" alt="">
                            </div>
                            <div class = "font-weight-bold text-center" 
                            style="position: relative;
                            font-size:50px;
                            font-family: 'Times New Roman', Times, serif; 
                            color: black; 
                            clear: both;
                            width: 100%;
                            top: -60%;
                            text-align: center;
                            vertical-align: middle;">{{start_THEDAY}}</div>
=======
    <!--  BEGIN ACTIVITY INFORMATION  -->
    <div class="row w-100 mx-0">

        <div class="col-12 w-100 px-0">
            <div class="statbox widget box box-shadow">

                <div class="widget-header">
                    <div class="row">
                        <div class="col-xl-12 col-md-12 col-sm-12 col-12">
                            <h4>活动详细介绍</h4>
>>>>>>> e4a23c6b
                        </div>
                    </div>
                </div>

                <div class="widget-content widget-content-area">

<<<<<<< HEAD
                        <div class="col-xl-8 col-lg-8 col-md-7 col-sm-12 layout-top-spacing">
    
                            <div class="col-lg-12 col-md-12 mb-5 p-0">
                                <div class="statbox widget box box-shadow">
    
                                    <div class="widget-header">
                                        <div class="row">
                                            <div class="col-xl-12 col-md-12 col-sm-12 col-12">
                                                <h4>活动详细介绍</h4>
                                            </div>
                                        </div>
                                    </div>
        
                                    <div class="widget-content widget-content-area  style-custom-1">
        
                                        <!--  活动信息  -->
                                        <div class="code-section-container show-code">
        
                                            <h4>{{title}}
                                                {% if status == "审核中" %}
                                                <span class="badge badge-pill badge-warning">审核中</span> 
                                                {% elif status == "等待中" %}
                                                <span class="badge badge-pill badge-info">等待中</span>
                                                {% elif status == "已取消" or status == "已结束" %}
                                                <span class="badge badge-pill badge-danger">{{status}}</span>
                                                {% else %}
                                                <span class="badge badge-pill badge-success">{{status}}</span>
                                                {% endif %}
                                            </h4>
                                            <p class="font-weight-light"><h5>{{org_name}}</h5></p><br/>
                                            <div class="media-body">
                                                <p class="meta-time">
                                                    <svg xmlns="http://www.w3.org/2000/svg" width="18" height="18"
                                                        viewBox="0 0 24 24" fill="none" stroke="currentColor"
                                                        stroke-width="2" stroke-linecap="round" stroke-linejoin="round"
                                                        class="feather feather-calendar">
                                                        <rect x="3" y="4" width="18" height="18" rx="2" ry="2"></rect>
                                                        <line x1="16" y1="2" x2="16" y2="6"></line>
                                                        <line x1="8" y1="2" x2="8" y2="6"></line>
                                                        <line x1="3" y1="10" x2="21" y2="10"></line>
                                                    </svg>
                                                    活动时间：{{start_time}} —— {{end_time}}
                                                </p>
                                                <p class="meta-time">
                                                    <svg viewBox="0 0 24 24" width="18" height="18" stroke="currentColor" stroke-width="2" fill="none" stroke-linecap="round" stroke-linejoin="round" class="css-i6dzq1"><path d="M21 10c0 7-9 13-9 13s-9-6-9-13a9 9 0 0 1 18 0z"></path><circle cx="12" cy="10" r="3"></circle></svg>
                                                    活动地点：{{activity.location}}
                                                </p>
                                                <p class="meta-time">
                                                    <svg xmlns="http://www.w3.org/2000/svg" width="18" height="18"
                                                        viewBox="0 0 24 24" fill="none" stroke="currentColor"
                                                        stroke-width="2" stroke-linecap="round" stroke-linejoin="round">
                                                        <path d="M18.36 6.64a9 9 0 1 1-12.73 0" />
                                                        <line x1="12" y1="2" x2="12" y2="12" />
                                                    </svg>
                                                    报名截止时间：{{apply_deadline}}
                                                </p>
                                                <p>
                                                    <svg viewBox="0 0 24 24" width="18" height="18" stroke="currentColor" stroke-width="2" fill="none" stroke-linecap="round" stroke-linejoin="round" class="css-i6dzq1"><path d="M20.24 12.24a6 6 0 0 0-8.49-8.49L5 10.5V19h8.5z"></path><line x1="16" y1="8" x2="2" y2="22"></line><line x1="17.5" y1="15" x2="9" y2="15"></line></svg>
                                                    报名方式：{{apply_manner}}
                                                </p>
                                                <p>
                                                    <svg xmlns="http://www.w3.org/2000/svg" width="18" height="18" viewBox="0 0 24 24"
                                                                fill="none" stroke="currentColor" stroke-width="2" stroke-linecap="round"
                                                                stroke-linejoin="round">
                                                                <line x1="12" y1="1" x2="12" y2="23" />
                                                                <path d="M17 5H9.5a3.5 3.5 0 0 0 0 7h5a3.5 3.5 0 0 1 0 7H6" />
                                                    </svg>
                                                    元气值定价：{{price}}
                                                </p>
                                               
                                                <p> 
                                                    <svg xmlns="http://www.w3.org/2000/svg" width="18" height="18"
                                                        viewBox="0 0 24 24" fill="none" stroke="currentColor"
                                                        stroke-width="2" stroke-linecap="round"stroke-linejoin="round">
                                                        <path d="M17 21v-2a4 4 0 0 0-4-4H5a4 4 0 0 0-4 4v2" />
                                                        <circle cx="9" cy="7" r="4" />
                                                        <path d="M23 21v-2a4 4 0 0 0-3-3.87" />
                                                        <path d="M16 3.13a4 4 0 0 1 0 7.75" />
                                                    </svg>
                                                    {% if not bidding %}
                                                    已报名/人数上限: {{current_participants}}/{{capacity}}
                                                    {% else %}
                                                    申请人数/人数上限: {{current_participants}}/{{capacity}}
                                                    {% endif %}
                                                </p>
                                                {% if show_url == True %}
                                                <p>
                                                    <svg xmlns="http://www.w3.org/2000/svg" width="18" height="18"
                                                        viewBox="0 0 24 24" fill="none" stroke="currentColor"
                                                        stroke-width="2" stroke-linecap="round" stroke-linejoin="round">
                                                        <circle cx="12" cy="12" r="10" />
                                                        <line x1="2" y1="12" x2="22" y2="12" />
                                                        <path d="M12 2a15.3 15.3 0 0 1 4 10 15.3 15.3 0 0 1-4 10 15.3 15.3 0 0 1-4-10 15.3 15.3 0 0 1 4-10z" />
                                                    </svg>
                                                    <a href="{{aURL}}"><abbr title = "link">跳转至活动链接</abbr></a>
                                                </p>
                                                {% endif %}
                                                <br/>
                                                <p>
                                                    {{introduction}}
                                                </p>
                                                <br/>
                                            </div>
        
                                            <!--  按钮部分  -->
                                            <div>

                                            {% if examine %}
                                            <button class="btn btn-primary btn-block mb-4 mr-2" data-toggle="collapse" data-target="#extend-area"
                                                    onclick="location='/examineActivity/{{aid}}'">
                                                    审批活动
                                            </button>
                                            {% endif %}
                                            {% if person %}
                                                {% if pStatus == "无记录" and status == "报名中" %}
                                                <form method="POST">
                                                    <input type="hidden" name="option" value="apply">
                                                    <button class="btn btn-primary btn-block mb-4 mr-2">立即报名</button>
                                                </form>
                                                {% elif pStatus == "无记录" and status != "审核中" %}
                                                    {% if status == "等待中" %}
                                                    <a href="javascript:void(0);" class="btn btn-danger btn-block mb-4 mr-2">报名截止</a>
                                                    {% endif %}
                                                {% elif pStatus == "申请中" %}
                                                <a href="javascript:void(0);" class="btn btn-secondary btn-block mb-4 mr-2">申请中</a>
                                                <form method="POST">
                                                    <input type="hidden" name="option" value="quit">
                                                    <button class="btn btn-danger btn-block mb-4 mr-2">退出活动</button>
                                                </form>
                                                {% elif pStatus == "申请失败" %}
                                                <a href="javascript:void(0);" class="btn btn-danger btn-block mb-4 mr-2">申请失败</a>
                                                {% elif pStatus == "已报名" %}
                                                <a href="javascript:void(0);" class="btn btn-primary btn-block mb-4 mr-2">已报名</a>
                                                <form method="POST">
                                                    <input type="hidden" name="option" value="quit">
                                                    <button class="btn btn-danger btn-block mb-4 mr-2">退出活动</button>
                                                </form>
                                                {% elif pStatus == "已参与" %}
                                                <a href="javascript:void(0);" class="btn btn-primary btn-block mb-4 mr-2">已参与</a>
                                                {% elif pStatus == "未参与" %}
                                                <a href="javascript:void(0);" class="btn btn-warning btn-block mb-4 mr-2">未参与</a>
                                                {% elif pStatus == "放弃" %}
                                                <a href="javascript:void(0);" class="btn btn-danger btn-block mb-4 mr-2">已退出</a>
                                                {% endif %}
                                            {% elif ownership %}
                                                {% if status == "已结束" %}
                                                    <button class="btn btn-success btn-block mb-4 mr-2" data-toggle="collapse" data-target="#summaryphoto">
                                                        上传总结照片
                                                    </button>
                                                    <!--  如果要上传照片，则展示下面的部分  -->
                                                    <form method="POST" enctype="multipart/form-data">
                                                        <div id="summaryphoto" class="collapse">
                                                            <div class="form-group">
                                                                <div class="col">
                                                                    <input onchange="showFilenameLocal(this.files)" type="file" 
                                                                           class="custom-file-input" id="images" name="images" 
                                                                           accept="image/*">
                                                                    <label id="upload_annouce_photo" name="upload_annouce_photo" class="custom-file-label" 
                                                                           for="customFile"> 请上传一张图片 </label>
                                                                </div>
                                                            </div>
                                                            <input type="hidden" name="option" value="submitphoto">
                                                            <button type="submit" class="btn btn-primary btn-block mb-4 mr-2">确认上传</button>
                                                        </div>
                                                    </form>
                                                    <form method="POST">
                                                        <input type="hidden" name="option" value="payment">
                                                        <button class="btn btn-primary btn-block mb-4 mr-2">申请报销</button>
                                                    </form>
                                                {% endif %}
                                                {% if status == "审核中" or status == "报名中" or status == "等待中" %}
                                                <form method="POST">
                                                    <input type="hidden" name="option" value="edit">
                                                    <button class="btn btn-primary btn-block mb-4 mr-2">修改信息</button>
                                                </form>
                                                <form method="POST">
                                                    <input type="hidden" name="option" value="cancel">
                                                    <button class="btn btn-danger btn-block mb-4 mr-2">取消活动</button>
                                                </form>
                                                {% endif %}
                                            {% endif %}
                                            </div>
                                        </div>
        
                                    </div>
                                </div>
                            </div>
    
                        </div>
                        
                        <!--  二维码展示模块  -->
                        {% if ownership and need_checkin and status == "报名中" %}
                        <div class="col-xl-4 col-lg-4 col-md-5 col-sm-12 layout-top-spacing">
                            <div class="container">
                                <div class="row col-lg-12 col-md-12 mb-5 p-0">
                                <div class="statbox widget box box-shadow">
                                    <div class="widget-header">
                                        <div class="row">
                                            <div class="col-xl-12 col-md-12 col-sm-12 col-12">
                                                <h4>签到二维码</h4>
                                            </div>
                                        </div>
                                    </div>
                                    <div class="widget-content widget-content-area">
                                        <img class="d-block w-100" id="qrcode" src="{{aQRcode}}" alt="Third slide">
                                    </div>
                                </div>
                                </div>
                            </div>
=======
                    <!--  活动信息  -->
                    <div class="code-section-container show-code mt-0">

                        <h1>
                            {{ title }}
                            {% if status == "审核中" %}
                            <span class="badge badge-pill badge-warning">审核中</span>
                            {% elif status == "等待中" %}
                            <span class="badge badge-pill badge-info">等待中</span>
                            {% elif status == "已取消" or status == "已结束" %}
                            <span class="badge badge-pill badge-danger">{{ status }}</span>
                            {% else %}
                            <span class="badge badge-pill badge-success">{{ status }}</span>
                            {% endif %}
                        </h1>

                        <h5 class="mb-5">
                            <u>
                                <a href="/orginfo/{{ org_name }}">
                                    {{ org_name }} - {{ org_type }}
                                </a>
                            </u>
                        </h5>

                        <div class="media-body">
                            <p class="meta-time">
                                <svg xmlns="http://www.w3.org/2000/svg" width="18" height="18" viewBox="0 0 24 24"
                                    fill="none" stroke="currentColor" stroke-width="2" stroke-linecap="round"
                                    stroke-linejoin="round" class="feather feather-calendar">
                                    <rect x="3" y="4" width="18" height="18" rx="2" ry="2"></rect>
                                    <line x1="16" y1="2" x2="16" y2="6"></line>
                                    <line x1="8" y1="2" x2="8" y2="6"></line>
                                    <line x1="3" y1="10" x2="21" y2="10"></line>
                                </svg>
                                <span class="ml-3">
                                    {{ start_time }} - {{ end_time }}
                                </span>
                            </p>

                            <p class="meta-time">
                                <svg viewBox="0 0 24 24" width="18" height="18" stroke="currentColor" stroke-width="2"
                                    fill="none" stroke-linecap="round" stroke-linejoin="round" class="css-i6dzq1">
                                    <path d="M21 10c0 7-9 13-9 13s-9-6-9-13a9 9 0 0 1 18 0z"></path>
                                    <circle cx="12" cy="10" r="3"></circle>
                                </svg>
                                <span class="ml-3">
                                    {{ activity.location }}
                                </span>
                            </p>

                            <p class="meta-time">
                                <svg xmlns="http://www.w3.org/2000/svg" width="18" height="18" viewBox="0 0 24 24"
                                    fill="none" stroke="currentColor" stroke-width="2" stroke-linecap="round"
                                    stroke-linejoin="round">
                                    <path d="M18.36 6.64a9 9 0 1 1-12.73 0" />
                                    <line x1="12" y1="2" x2="12" y2="12" />
                                </svg>
                                <span class="ml-3">
                                    {{ apply_deadline }}&nbsp;截止
                                </span>
                            </p>

                            <p>
                                <svg viewBox="0 0 24 24" width="18" height="18" stroke="currentColor" stroke-width="2"
                                    fill="none" stroke-linecap="round" stroke-linejoin="round" class="css-i6dzq1">
                                    <path d="M20.24 12.24a6 6 0 0 0-8.49-8.49L5 10.5V19h8.5z"></path>
                                    <line x1="16" y1="8" x2="2" y2="22"></line>
                                    <line x1="17.5" y1="15" x2="9" y2="15"></line>
                                </svg>
                                <span class="ml-3">
                                    {{ apply_manner }}
                                </span>
                            </p>

                            <p>
                                <svg xmlns="http://www.w3.org/2000/svg" width="18" height="18" viewBox="0 0 24 24"
                                    fill="none" stroke="currentColor" stroke-width="2" stroke-linecap="round"
                                    stroke-linejoin="round">
                                    <line x1="12" y1="1" x2="12" y2="23" />
                                    <path d="M17 5H9.5a3.5 3.5 0 0 0 0 7h5a3.5 3.5 0 0 1 0 7H6" />
                                </svg>
                                <span class="ml-3">
                                    {{ price }}&nbsp;元气值
                                </span>
                            </p>

                            <p>
                                <svg xmlns="http://www.w3.org/2000/svg" width="18" height="18" viewBox="0 0 24 24"
                                    fill="none" stroke="currentColor" stroke-width="2" stroke-linecap="round"
                                    stroke-linejoin="round">
                                    <path d="M17 21v-2a4 4 0 0 0-4-4H5a4 4 0 0 0-4 4v2" />
                                    <circle cx="9" cy="7" r="4" />
                                    <path d="M23 21v-2a4 4 0 0 0-3-3.87" />
                                    <path d="M16 3.13a4 4 0 0 1 0 7.75" />
                                </svg>
                                <span class="ml-3">
                                    {{ current_participants }} / {{ capacity }}&nbsp;报名
                                </span>
                            </p>

                            {% if show_url == True %}
                            <p>
                                <svg xmlns="http://www.w3.org/2000/svg" width="18" height="18" viewBox="0 0 24 24"
                                    fill="none" stroke="currentColor" stroke-width="2" stroke-linecap="round"
                                    stroke-linejoin="round">
                                    <circle cx="12" cy="12" r="10" />
                                    <line x1="2" y1="12" x2="22" y2="12" />
                                    <path
                                        d="M12 2a15.3 15.3 0 0 1 4 10 15.3 15.3 0 0 1-4 10 15.3 15.3 0 0 1-4-10 15.3 15.3 0 0 1 4-10z" />
                                </svg>
                                <span class="ml-3">
                                    <a href="{{aURL}}"><abbr title="link">跳转至活动链接</abbr></a>
                                </span>
                            </p>
                            {% endif %}
                            <br />
                            <p>
                                {{introduction}}
                            </p>
                            <br />
>>>>>>> e4a23c6b
                        </div>

                        <!--  按钮部分  -->
                        <div>

                            {% if examine %}
                            <button class="btn btn-primary btn-block mb-4 mr-2" data-toggle="collapse"
                                data-target="#extend-area" onclick="location='/examineActivity/{{aid}}'">
                                审批活动
                            </button>
                            {% endif %}
                            {% if person %}
                            {% if pStatus == "无记录" and status == "报名中" and bidding == True %}
                            <button class="btn btn-primary btn-block mb-4 mr-2" data-toggle="collapse"
                                data-target="#bidding">
                                立即报名
                            </button>
                            {% elif pStatus == "无记录" and status == "报名中" and bidding == False %}
                            <form method="POST">
                                <input type="hidden" name="option" value="apply">
                                <input type="hidden" name="aid" value={{aid}}>
                                <button class="btn btn-primary btn-block mb-4 mr-2">立即报名</button>
                            </form>
                            {% elif pStatus == "无记录" and status != "审核中" %}
                            {% if status == "等待中" %}
                            <a href="javascript:void(0);" class="btn btn-danger btn-block mb-4 mr-2">报名截止</a>
                            {% endif %}
                            {% elif pStatus == "申请中" %}
                            <a href="javascript:void(0);" class="btn btn-secondary btn-block mb-4 mr-2">申请中</a>
                            <form method="POST">
                                <input type="hidden" name="option" value="quit">
                                <button class="btn btn-danger btn-block mb-4 mr-2">退出活动</button>
                            </form>
                            {% elif pStatus == "申请失败" %}
                            <a href="javascript:void(0);" class="btn btn-danger btn-block mb-4 mr-2">申请失败</a>
                            {% elif pStatus == "已报名" %}
                            <a href="javascript:void(0);" class="btn btn-primary btn-block mb-4 mr-2">已报名</a>
                            <form method="POST">
                                <input type="hidden" name="option" value="quit">
                                <button class="btn btn-danger btn-block mb-4 mr-2">退出活动</button>
                            </form>
                            {% elif pStatus == "已参与" %}
                            <a href="javascript:void(0);" class="btn btn-primary btn-block mb-4 mr-2">已参与</a>
                            {% elif pStatus == "未参与" %}
                            <a href="javascript:void(0);" class="btn btn-warning btn-block mb-4 mr-2">未参与</a>
                            {% elif pStatus == "放弃" %}
                            <a href="javascript:void(0);" class="btn btn-danger btn-block mb-4 mr-2">已退出</a>
                            {% endif %}
                            {% elif ownership %}
                            {% if status == "已结束" %}
                            <button class="btn btn-success btn-block mb-4 mr-2" data-toggle="collapse"
                                data-target="#summaryphoto">
                                上传总结照片
                            </button>
                            <!--  如果要上传照片，则展示下面的部分  -->
                            <form method="POST" enctype="multipart/form-data">
                                <div id="summaryphoto" class="collapse">
                                    <div class="form-group">
                                        <div class="col">
                                            <input onchange="showFilenameLocal(this.files)" type="file"
                                                class="custom-file-input" id="images" name="images" accept="image/*">
                                            <label id="upload_annouce_photo" name="upload_annouce_photo"
                                                class="custom-file-label" for="customFile"> 请上传一张图片 </label>
                                        </div>
                                    </div>
                                    <input type="hidden" name="option" value="submitphoto">
                                    <button type="submit" class="btn btn-primary btn-block mb-4 mr-2">确认上传</button>
                                </div>
                            </form>
                            <form method="POST">
                                <input type="hidden" name="option" value="payment">
                                <button class="btn btn-primary btn-block mb-4 mr-2">申请报销</button>
                            </form>
                            {% endif %}
                            {% if status == "审核中" or status == "报名中" or status == "等待中" %}
                            <form method="POST">
                                <input type="hidden" name="option" value="edit">
                                <button class="btn btn-primary btn-block mb-4 mr-2">修改信息</button>
                            </form>
                            <form method="POST">
                                <input type="hidden" name="option" value="cancel">
                                <button class="btn btn-danger btn-block mb-4 mr-2">取消活动</button>
                            </form>
                            {% endif %}
                            {% endif %}
                        </div>
                    </div>

                </div>
            </div>
        </div>

    </div>
    <!--  END ACTIVITY INFORMATION  -->
</div>

<script type="text/javascript">
    function showFilenameLocal(files) {
        var text = "";
        for (i = 0; i < files.length; i++) {
            text += (" " + files[i].name);
        }
        if (text == "")
            text = "请上传一张图片";
        $("#upload_annouce_photo").html(text);
    }
</script>
<!--  END CONTENT AREA  -->

{% endblock %}<|MERGE_RESOLUTION|>--- conflicted
+++ resolved
@@ -34,24 +34,6 @@
     </div>
     <!--  END PHOTO SECTION  -->
 
-<<<<<<< HEAD
-                    <!--  想做一个类似Facebook的日历小标签，TODO  -->
-                    <div class="col-4 mb-5">
-                        <div style="position: relative; width: 150px; height: 150px;">
-                            <div style="position: relative; width: 100%; height: 100%;">
-                                <img src={% static "assets/img/calendaricon.png" %} style="width: 100%; height: 100%; position: relative; clear: both;" alt="">
-                            </div>
-                            <div class = "font-weight-bold text-center" 
-                            style="position: relative;
-                            font-size:50px;
-                            font-family: 'Times New Roman', Times, serif; 
-                            color: black; 
-                            clear: both;
-                            width: 100%;
-                            top: -60%;
-                            text-align: center;
-                            vertical-align: middle;">{{start_THEDAY}}</div>
-=======
     <!--  BEGIN ACTIVITY INFORMATION  -->
     <div class="row w-100 mx-0">
 
@@ -62,224 +44,12 @@
                     <div class="row">
                         <div class="col-xl-12 col-md-12 col-sm-12 col-12">
                             <h4>活动详细介绍</h4>
->>>>>>> e4a23c6b
                         </div>
                     </div>
                 </div>
 
                 <div class="widget-content widget-content-area">
 
-<<<<<<< HEAD
-                        <div class="col-xl-8 col-lg-8 col-md-7 col-sm-12 layout-top-spacing">
-    
-                            <div class="col-lg-12 col-md-12 mb-5 p-0">
-                                <div class="statbox widget box box-shadow">
-    
-                                    <div class="widget-header">
-                                        <div class="row">
-                                            <div class="col-xl-12 col-md-12 col-sm-12 col-12">
-                                                <h4>活动详细介绍</h4>
-                                            </div>
-                                        </div>
-                                    </div>
-        
-                                    <div class="widget-content widget-content-area  style-custom-1">
-        
-                                        <!--  活动信息  -->
-                                        <div class="code-section-container show-code">
-        
-                                            <h4>{{title}}
-                                                {% if status == "审核中" %}
-                                                <span class="badge badge-pill badge-warning">审核中</span> 
-                                                {% elif status == "等待中" %}
-                                                <span class="badge badge-pill badge-info">等待中</span>
-                                                {% elif status == "已取消" or status == "已结束" %}
-                                                <span class="badge badge-pill badge-danger">{{status}}</span>
-                                                {% else %}
-                                                <span class="badge badge-pill badge-success">{{status}}</span>
-                                                {% endif %}
-                                            </h4>
-                                            <p class="font-weight-light"><h5>{{org_name}}</h5></p><br/>
-                                            <div class="media-body">
-                                                <p class="meta-time">
-                                                    <svg xmlns="http://www.w3.org/2000/svg" width="18" height="18"
-                                                        viewBox="0 0 24 24" fill="none" stroke="currentColor"
-                                                        stroke-width="2" stroke-linecap="round" stroke-linejoin="round"
-                                                        class="feather feather-calendar">
-                                                        <rect x="3" y="4" width="18" height="18" rx="2" ry="2"></rect>
-                                                        <line x1="16" y1="2" x2="16" y2="6"></line>
-                                                        <line x1="8" y1="2" x2="8" y2="6"></line>
-                                                        <line x1="3" y1="10" x2="21" y2="10"></line>
-                                                    </svg>
-                                                    活动时间：{{start_time}} —— {{end_time}}
-                                                </p>
-                                                <p class="meta-time">
-                                                    <svg viewBox="0 0 24 24" width="18" height="18" stroke="currentColor" stroke-width="2" fill="none" stroke-linecap="round" stroke-linejoin="round" class="css-i6dzq1"><path d="M21 10c0 7-9 13-9 13s-9-6-9-13a9 9 0 0 1 18 0z"></path><circle cx="12" cy="10" r="3"></circle></svg>
-                                                    活动地点：{{activity.location}}
-                                                </p>
-                                                <p class="meta-time">
-                                                    <svg xmlns="http://www.w3.org/2000/svg" width="18" height="18"
-                                                        viewBox="0 0 24 24" fill="none" stroke="currentColor"
-                                                        stroke-width="2" stroke-linecap="round" stroke-linejoin="round">
-                                                        <path d="M18.36 6.64a9 9 0 1 1-12.73 0" />
-                                                        <line x1="12" y1="2" x2="12" y2="12" />
-                                                    </svg>
-                                                    报名截止时间：{{apply_deadline}}
-                                                </p>
-                                                <p>
-                                                    <svg viewBox="0 0 24 24" width="18" height="18" stroke="currentColor" stroke-width="2" fill="none" stroke-linecap="round" stroke-linejoin="round" class="css-i6dzq1"><path d="M20.24 12.24a6 6 0 0 0-8.49-8.49L5 10.5V19h8.5z"></path><line x1="16" y1="8" x2="2" y2="22"></line><line x1="17.5" y1="15" x2="9" y2="15"></line></svg>
-                                                    报名方式：{{apply_manner}}
-                                                </p>
-                                                <p>
-                                                    <svg xmlns="http://www.w3.org/2000/svg" width="18" height="18" viewBox="0 0 24 24"
-                                                                fill="none" stroke="currentColor" stroke-width="2" stroke-linecap="round"
-                                                                stroke-linejoin="round">
-                                                                <line x1="12" y1="1" x2="12" y2="23" />
-                                                                <path d="M17 5H9.5a3.5 3.5 0 0 0 0 7h5a3.5 3.5 0 0 1 0 7H6" />
-                                                    </svg>
-                                                    元气值定价：{{price}}
-                                                </p>
-                                               
-                                                <p> 
-                                                    <svg xmlns="http://www.w3.org/2000/svg" width="18" height="18"
-                                                        viewBox="0 0 24 24" fill="none" stroke="currentColor"
-                                                        stroke-width="2" stroke-linecap="round"stroke-linejoin="round">
-                                                        <path d="M17 21v-2a4 4 0 0 0-4-4H5a4 4 0 0 0-4 4v2" />
-                                                        <circle cx="9" cy="7" r="4" />
-                                                        <path d="M23 21v-2a4 4 0 0 0-3-3.87" />
-                                                        <path d="M16 3.13a4 4 0 0 1 0 7.75" />
-                                                    </svg>
-                                                    {% if not bidding %}
-                                                    已报名/人数上限: {{current_participants}}/{{capacity}}
-                                                    {% else %}
-                                                    申请人数/人数上限: {{current_participants}}/{{capacity}}
-                                                    {% endif %}
-                                                </p>
-                                                {% if show_url == True %}
-                                                <p>
-                                                    <svg xmlns="http://www.w3.org/2000/svg" width="18" height="18"
-                                                        viewBox="0 0 24 24" fill="none" stroke="currentColor"
-                                                        stroke-width="2" stroke-linecap="round" stroke-linejoin="round">
-                                                        <circle cx="12" cy="12" r="10" />
-                                                        <line x1="2" y1="12" x2="22" y2="12" />
-                                                        <path d="M12 2a15.3 15.3 0 0 1 4 10 15.3 15.3 0 0 1-4 10 15.3 15.3 0 0 1-4-10 15.3 15.3 0 0 1 4-10z" />
-                                                    </svg>
-                                                    <a href="{{aURL}}"><abbr title = "link">跳转至活动链接</abbr></a>
-                                                </p>
-                                                {% endif %}
-                                                <br/>
-                                                <p>
-                                                    {{introduction}}
-                                                </p>
-                                                <br/>
-                                            </div>
-        
-                                            <!--  按钮部分  -->
-                                            <div>
-
-                                            {% if examine %}
-                                            <button class="btn btn-primary btn-block mb-4 mr-2" data-toggle="collapse" data-target="#extend-area"
-                                                    onclick="location='/examineActivity/{{aid}}'">
-                                                    审批活动
-                                            </button>
-                                            {% endif %}
-                                            {% if person %}
-                                                {% if pStatus == "无记录" and status == "报名中" %}
-                                                <form method="POST">
-                                                    <input type="hidden" name="option" value="apply">
-                                                    <button class="btn btn-primary btn-block mb-4 mr-2">立即报名</button>
-                                                </form>
-                                                {% elif pStatus == "无记录" and status != "审核中" %}
-                                                    {% if status == "等待中" %}
-                                                    <a href="javascript:void(0);" class="btn btn-danger btn-block mb-4 mr-2">报名截止</a>
-                                                    {% endif %}
-                                                {% elif pStatus == "申请中" %}
-                                                <a href="javascript:void(0);" class="btn btn-secondary btn-block mb-4 mr-2">申请中</a>
-                                                <form method="POST">
-                                                    <input type="hidden" name="option" value="quit">
-                                                    <button class="btn btn-danger btn-block mb-4 mr-2">退出活动</button>
-                                                </form>
-                                                {% elif pStatus == "申请失败" %}
-                                                <a href="javascript:void(0);" class="btn btn-danger btn-block mb-4 mr-2">申请失败</a>
-                                                {% elif pStatus == "已报名" %}
-                                                <a href="javascript:void(0);" class="btn btn-primary btn-block mb-4 mr-2">已报名</a>
-                                                <form method="POST">
-                                                    <input type="hidden" name="option" value="quit">
-                                                    <button class="btn btn-danger btn-block mb-4 mr-2">退出活动</button>
-                                                </form>
-                                                {% elif pStatus == "已参与" %}
-                                                <a href="javascript:void(0);" class="btn btn-primary btn-block mb-4 mr-2">已参与</a>
-                                                {% elif pStatus == "未参与" %}
-                                                <a href="javascript:void(0);" class="btn btn-warning btn-block mb-4 mr-2">未参与</a>
-                                                {% elif pStatus == "放弃" %}
-                                                <a href="javascript:void(0);" class="btn btn-danger btn-block mb-4 mr-2">已退出</a>
-                                                {% endif %}
-                                            {% elif ownership %}
-                                                {% if status == "已结束" %}
-                                                    <button class="btn btn-success btn-block mb-4 mr-2" data-toggle="collapse" data-target="#summaryphoto">
-                                                        上传总结照片
-                                                    </button>
-                                                    <!--  如果要上传照片，则展示下面的部分  -->
-                                                    <form method="POST" enctype="multipart/form-data">
-                                                        <div id="summaryphoto" class="collapse">
-                                                            <div class="form-group">
-                                                                <div class="col">
-                                                                    <input onchange="showFilenameLocal(this.files)" type="file" 
-                                                                           class="custom-file-input" id="images" name="images" 
-                                                                           accept="image/*">
-                                                                    <label id="upload_annouce_photo" name="upload_annouce_photo" class="custom-file-label" 
-                                                                           for="customFile"> 请上传一张图片 </label>
-                                                                </div>
-                                                            </div>
-                                                            <input type="hidden" name="option" value="submitphoto">
-                                                            <button type="submit" class="btn btn-primary btn-block mb-4 mr-2">确认上传</button>
-                                                        </div>
-                                                    </form>
-                                                    <form method="POST">
-                                                        <input type="hidden" name="option" value="payment">
-                                                        <button class="btn btn-primary btn-block mb-4 mr-2">申请报销</button>
-                                                    </form>
-                                                {% endif %}
-                                                {% if status == "审核中" or status == "报名中" or status == "等待中" %}
-                                                <form method="POST">
-                                                    <input type="hidden" name="option" value="edit">
-                                                    <button class="btn btn-primary btn-block mb-4 mr-2">修改信息</button>
-                                                </form>
-                                                <form method="POST">
-                                                    <input type="hidden" name="option" value="cancel">
-                                                    <button class="btn btn-danger btn-block mb-4 mr-2">取消活动</button>
-                                                </form>
-                                                {% endif %}
-                                            {% endif %}
-                                            </div>
-                                        </div>
-        
-                                    </div>
-                                </div>
-                            </div>
-    
-                        </div>
-                        
-                        <!--  二维码展示模块  -->
-                        {% if ownership and need_checkin and status == "报名中" %}
-                        <div class="col-xl-4 col-lg-4 col-md-5 col-sm-12 layout-top-spacing">
-                            <div class="container">
-                                <div class="row col-lg-12 col-md-12 mb-5 p-0">
-                                <div class="statbox widget box box-shadow">
-                                    <div class="widget-header">
-                                        <div class="row">
-                                            <div class="col-xl-12 col-md-12 col-sm-12 col-12">
-                                                <h4>签到二维码</h4>
-                                            </div>
-                                        </div>
-                                    </div>
-                                    <div class="widget-content widget-content-area">
-                                        <img class="d-block w-100" id="qrcode" src="{{aQRcode}}" alt="Third slide">
-                                    </div>
-                                </div>
-                                </div>
-                            </div>
-=======
                     <!--  活动信息  -->
                     <div class="code-section-container show-code mt-0">
 
@@ -400,7 +170,6 @@
                                 {{introduction}}
                             </p>
                             <br />
->>>>>>> e4a23c6b
                         </div>
 
                         <!--  按钮部分  -->
@@ -493,6 +262,77 @@
             </div>
         </div>
 
+
+
+
+
+                        {% if ownership and need_checkin and status == "报名中" %}
+                        <div class="col-xl-4 col-lg-4 col-md-5 col-sm-12 layout-top-spacing">
+                            <div class="container">
+                                <div class="row col-lg-12 col-md-12 mb-5 p-0">
+                                <div class="statbox widget box box-shadow">
+                                    <div class="widget-header">
+                                        <div class="row">
+                                            <div class="col-xl-12 col-md-12 col-sm-12 col-12">
+                                                <h4>签到二维码</h4>
+                                            </div>
+                                        </div>
+                                    </div>
+                                    <div class="widget-content widget-content-area">
+                                        <img class="d-block w-100" id="qrcode" src="{{aQRcode}}" alt="Third slide">
+                                    </div>
+                                </div>
+                                </div>
+                            </div>
+                        </div>
+                        {% else %}
+                        <div class="col-xl-4 col-lg-4 col-md-5 col-sm-12 layout-top-spacing">
+                            <div class="row">
+                            <a href="/orginfo/{{org_name}}">
+                                <div class="statbox widget box box-shadow">
+                                    <div class="widget-header">
+                                        <div class="row">
+                                            <div class="col-xl-12 col-md-12 col-sm-12 col-12">
+                                                <h4>组织者</h4>
+                                            </div>
+                                        </div>
+                                    </div>
+                                    <div class="widget-content widget-content-area">
+                                        <div class="media">
+                                            <div class="media-body">
+                                                <h4>{{org_name}} - {{org_type}}</h4>
+                                                <p>{{org.introduction}}</p>      
+                                            </div>
+                                            <img src="{{org_avatar_path}}" height="60px" width="60px" alt="avatar">
+                                        </div>
+                                    </div>
+                                </div>
+                            </a>
+                            </div>
+                            <div class="row">
+                                <p></p>
+                            </div>
+                            {% if summary_photo_exists %}
+                            <div class="row">
+                                <div class="statbox widget box box-shadow">
+                                    <div class="widget-header">
+                                        <div class="row">
+                                            <div class="col-xl-12 col-md-12 col-sm-12 col-12">
+                                                <h4>总结照片</h4>
+                                            </div>
+                                        </div>
+                                    </div>
+                                    <img src="{{summary_photo}}" height="100%" width="100%" alt="avatar">
+                                </div>
+                            {% endif %}
+                            </div>
+                        </div>
+                        {% endif %}
+
+
+
+
+
     </div>
     <!--  END ACTIVITY INFORMATION  -->
 </div>
