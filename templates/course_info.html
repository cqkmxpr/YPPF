{% extends "base.html" %}

{% block mainpage %}

<div id="content" class="main-content pb-3" style="overflow: hidden;">

    {% if html_display.warn_code == 2 %}
    <div class="alert alert-success text-center mb-0">{{html_display.warn_message}}</div>
    {% elif html_display.warn_code == 1 %}
    <div class="alert alert-warning text-center mb-0">{{html_display.warn_message}}</div>
    {% endif %}

    {% with course_display.0 as course %}
<<<<<<< HEAD
     <!--  BEGIN UPPER SECTION  -->
    <div class="d-flex m-0 p-0 overflow-hidden">

         <!--  BEGIN BLURRED BG  -->
         <div class="w-100" id="bg" style="background-image: url({{ course.photo_path }}); filter: blur(20px); -webkit-filter: blur(20px); background-position: center; background-repeat: no-repeat; background-size: cover;">
         
             <div class="w-100 h-100 m-0 p-0">
                 <div class="row w-100 m-0" style="height: 40%;"></div>
                 <div class="row w-100 m-0" style="height: 40%; background: -webkit-linear-gradient(top, #ffffff00 0%, #ffffffaa 100%);"></div>
                 <div class="row w-100 m-0" style="height: 20%; background-color: #ffffff;"></div>
             </div>
         </div>
         <!--  END BLURRED BG  -->

         <!--  BEGIN FRONT SCENE  -->
        <div style="position: absolute; width: 100%; top: -8px;">  <!--  hide the top corner  -->


            <!--  BEGIN PHOTO  -->
            <div id="front-photo" style="position: absolute; width: 66%; height: 30vh; margin-left: 17%; margin-right: 17%; padding-left: 80px; padding-right: 80px;">
                <div id="style1" class="carousel slide style-custom-1 h-100" data-ride="carousel">
                    <div class="h-100 carousel-item active">
                        <img class="d-block w-100 slide-image" style="width: 100%; height: 100%; object-fit: cover;" src={{ course.photo_path }}></img>
                    </div>
                    <!-- {% if summary_photo_exists %} -->
                            <!-- {%for summary_photo in summary_photos.all %} -->
                            <div class="h-100 carousel-item">
                                <img class="d-block w-100 slide-image" style="width: 100%; height: 100%; object-fit: cover;" src="/media/1.jpg"></img>
                            </div>
                            
                            <!-- {%endfor%}
                    {% endif %} -->
               </div>
            </div>
            <!--  END PHOTO  -->
            
            <div id="front-scene" style="width: 66%; height: 80%; margin: auto;">
                <div id="front-photo-place-holder" style="height: 30vh;"></div>


                <!--  BEGIN HEADING  -->
                <div style="width: 100%; height: max-content; margin-top: 10px;">
                    <!-- -------------------------------- time --------------------------------- -->
                    <!-- <b class="text-danger">{{ activity.start }} - {{ activity.end }}</b> -->

                    <!-- -------------------------------- title -------------------------------- -->
                    <div class="flex d-flex justify-content-start">
                        <img src={{ course.avatar_path }} width="30" height="30" alt="avatar">
                        <h3 class="flex text-dark" style="font-weight: bolder;"> {{course.name}}</h3>
                    </div>
                    
                    <!-- --------------------------- org and status ---------------------------- -->
                    <div class="d-flex justify-content-between" style="margin-top: -8px; font-size: small; color:gray;">
                        <div class="flex">
                            <b>{{ org_name }}</b>
                        </div>
                    </div>
                </div>
                <!--  END HEADING  -->

                <!-- ------------------------------ div line ------------------------------- -->
                <div id="div-line" style="width: 100%; height: 1px; margin: auto; margin-top: 5px; background-color:rgba(0, 0, 0, 0.2)"></div>

            </div>

            <!-- ----------------------------- adapt width ----------------------------- -->
            <script type="text/javascript">
                setTimeout(resizeWidth, 0);
                window.addEventListener(`load`, resizeWidth);
                window.addEventListener(`resize`, resizeWidth);

                const front_scene = document.querySelector(`#front-scene`);
                const fron_photo = document.querySelector(`#front-photo`);
                const fron_photo_ph = document.querySelector(`#front-photo-place-holder`);
                const fron_img = fron_photo.querySelector(`img`);
                const calendar = document.querySelector(`#calendar`);
                const cal_inn = calendar.querySelector(`div`);
                function resizeWidth(event) {
                    const lower = document.querySelector(`#lower`);
                    if (this.innerWidth <= 767) {
                        lower.style.width = `95%`;
                        front_scene.style.width = `83%`;
                        fron_photo.style.marginLeft = `0%`;
                        fron_photo.style.marginRight = `0%`;
                        fron_photo.style.paddingLeft = `0px`;
                        fron_photo.style.paddingRight = `0px`;
                        fron_photo.style.width = `100%`;
                        fron_photo_ph.style.marginBottom = `30px`;
                        fron_img.style.borderRadius = `0px`;
                        fron_img.style.boxShadow = `none`;
                        calendar.style.left = `8%`;
                        cal_inn.style.top = `-50px`;
                    } else {
                        lower.style.width = `70%`;
                        front_scene.style.width = `66%`;
                        fron_photo.style.marginLeft = `17%`;
                        fron_photo.style.marginRight = `17%`;
                        fron_photo.style.paddingLeft = `80px`;
                        fron_photo.style.paddingRight = `80px`;
                        fron_photo.style.width = `66%`;
                        fron_photo_ph.style.marginBottom = `0px`;
                        fron_img.style.borderRadius = `8px`;
                        fron_img.style.boxShadow = `1px 1px 16px 2px rgba(0, 0, 0, 0.12)`;
                        calendar.style.left = `17%`;
                        cal_inn.style.top = `-70px`;
                    }
                }
            </script>

            <!-- -------------------------- constrain height --------------------------- -->
            <script type="text/javascript">
                setTimeout(resizeHeight, 0);
                window.addEventListener(`load`, resizeHeight);
                window.addEventListener(`resize`, resizeHeight);

                const bg = document.querySelector(`#bg`);
                const div_line = document.querySelector(`#div-line`);
                function resizeHeight(event){
                    bg.style.height = `${div_line.offsetTop - 8}px`
                };
            </script>

=======
    <div style="text-align: center;">
        <br>
        <h4 class="text-primary">《{{course.name}}》书院课程详细信息</h4>
        <br>
    </div>
    <div class="container-fluid">
        <div class="statbox widget box box-shadow">
            <table class="table table-responsive-sm table-active" style="word-break:break-all" >
                <tbody class="table">
                   
                    <tr>
                        <th width="20%" style="text-align: center;background-color: rgb(192, 190, 190);"> 课程类型</th>
                        <td width="30%"> 
                            {{course.type}}
                        </td>
                        <th width="20%" style="text-align: center;background-color: rgb(192, 190, 190);"> 上课地点</th>
                        <td width="30%"> 
                            {{course.classroom}}
                        </td>
                    </tr>
                    <!--TODO : coursetodisplay字典里面加一个organization-->
                    <tr>
                        <th width="20%" style="text-align: center;background-color: rgb(192, 190, 190);"> 开课组织</th>
                        <td colspan="8"> 
                            <img src={{ course.avatar_path }} width="24" height="24" alt="avatar">
                            <a href="/orginfo/?name={{course.organization_name}}">
                                <u>{{course.organization_name}}</u>
                            </a>
                        </td>
                    </tr>
                    <tr>
                        <th width="20%" style="background-color: rgb(192, 190, 190); text-align: center;"> 上课地点</th>
                        <td colspan="8"> 
                            {{course.classroom}}
                        </td>
                    </tr>
                    <tr>
                        <th width="20%" style="background-color: rgb(192, 190, 190); text-align: center;"> 课程简介</th>
                        <td colspan="8"> 
                            {{course.introduction}}
                        </td>
                    </tr>
                    <tr>
                        <th width="20%" style="text-align: center;background-color: rgb(192, 190, 190);"> 教学计划</th>
                        <td colspan="8"> 
                            {{course.teaching_plan}}
                        </td>
                    </tr>
                    <tr>
                        <th width="20%" style="text-align: center;background-color: rgb(192, 190, 190);"> 学时计算方式</th>
                        <td colspan="8"> 
                            {{course.record_cal_method}}
                        </td>
                    </tr>
                    <tr>
                        <th width="20%" style="text-align: center;background-color: rgb(192, 190, 190);"> 宣传图片</th>
                        <td colspan="8"> 
                            <img width="80%" src={{ course.photo_path }}>
                        </td>
                    </tr>
                    {% if course.QRcode %}
                    <tr>
                        <th width="20%" style="text-align: center;background-color: rgb(192, 190, 190);"> 课程群二维码</th>
                        <td colspan="8"> 
                            <img width="40%" src={{ course.QRcode }}>
                        </td>
                    </tr>
                    {% endif%}
                  
                </tbody>
            </table>
>>>>>>> 64a20be8
        </div>
        <!--  END FRONT SCENE  -->

    </div>
    <!--  END UPPER SECTION  -->
    <div class="row m-0 mx-auto" id="lower" style="width: 70%;">
        <div class="col-md-9 col-sm-12 px-1">

            <div class="container w-100 px-0">
                <!--  BEGIN ACTIVITY INFORMATION  -->
                <div class="statbox widget box box-shadow layout-top-spacing">

                    <div class="widget-header">
                        <div class="d-flex justify-content-between">
                            <h4 style="padding-left: 12px;">课程信息</h4>
                        </div>
                    </div>

                    <div class="widget-content widget-content-area">

                        <!--  活动信息  -->
                        <div class="code-section-container show-code my-0">

                            <div class="media-body">

                                <p class="meta-time">
                                    <svg xmlns="http://www.w3.org/2000/svg" width="18" height="18" fill="currentColor" class="bi bi-activity" viewBox="0 0 16 16">
                                        <path fill-rule="evenodd" d="M6 2a.5.5 0 0 1 .47.33L10 12.036l1.53-4.208A.5.5 0 0 1 12 7.5h3.5a.5.5 0 0 1 0 1h-3.15l-1.88 5.17a.5.5 0 0 1-.94 0L6 3.964 4.47 8.171A.5.5 0 0 1 4 8.5H.5a.5.5 0 0 1 0-1h3.15l1.88-5.17A.5.5 0 0 1 6 2Z"/>
                                    </svg>
                                    <span class="ml-3">
                                        <span style="font-weight:bold" >课程类型：</span>{{course.type}}
                                    </span>
                                </p>

                                <p class="meta-time">
                                    <svg viewBox="0 0 24 24" width="18" height="18" stroke="currentColor"
                                        stroke-width="2" fill="none" stroke-linecap="round" stroke-linejoin="round"
                                        class="css-i6dzq1">
                                        <circle cx="12" cy="12" r="10"></circle>
                                        <polyline points="12 6 12 12 16 14"></polyline>
                                    </svg>
                                    <span class="ml-3">
                                        <span style="font-weight:bold" >开课周数：</span>{{course.times}}
                                    </span>
                                </p>

                                <p class="meta-time">
                                    <svg xmlns="http://www.w3.org/2000/svg" width="18" height="18" fill="currentColor" class="bi bi-easel" viewBox="0 0 16 16">
                                        <path d="M8 0a.5.5 0 0 1 .473.337L9.046 2H14a1 1 0 0 1 1 1v7a1 1 0 0 1-1 1h-1.85l1.323 3.837a.5.5 0 1 1-.946.326L11.092 11H8.5v3a.5.5 0 0 1-1 0v-3H4.908l-1.435 4.163a.5.5 0 1 1-.946-.326L3.85 11H2a1 1 0 0 1-1-1V3a1 1 0 0 1 1-1h4.954L7.527.337A.5.5 0 0 1 8 0zM2 3v7h12V3H2z"/>
                                    </svg>
                                    <span class="ml-3">
                                        <span style="font-weight:bold" >课程简介：</span>
                                        <p>
                                            <svg viewBox="0 0 24 24" width="18" height="18">
                                                <line x1="16" y1="8" x2="2" y2="22"></line>
                                                <line x1="17.5" y1="15" x2="9" y2="15"></line>
                                            </svg>
                                            {{course.introduction}}
                                        </p>
                                    </span>
                                </p>

                                <p>
                                    <svg viewBox="0 0 24 24" width="18" height="18" stroke="currentColor"
                                        stroke-width="2" fill="none" stroke-linecap="round" stroke-linejoin="round"
                                        class="css-i6dzq1">
                                        <path d="M20.24 12.24a6 6 0 0 0-8.49-8.49L5 10.5V19h8.5z"></path>
                                        <line x1="16" y1="8" x2="2" y2="22"></line>
                                        <line x1="17.5" y1="15" x2="9" y2="15"></line>
                                    </svg>
                                    <span class="ml-3">
                                        <span style="font-weight:bold" >教学计划：</span>
                                        <p>
                                            <svg viewBox="0 0 24 24" width="18" height="18">
                                                <line x1="16" y1="8" x2="2" y2="22"></line>
                                                <line x1="17.5" y1="15" x2="9" y2="15"></line>
                                            </svg>
                                            {{course.teaching_plan}}
                                        </p>
                                    </span>
                                </p>

                                <!-- <p>
                                    <svg viewBox="0 0 24 24" width="18" height="18" stroke="currentColor" stroke-width="2" fill="none" stroke-linecap="round" stroke-linejoin="round" class="css-i6dzq1"><circle cx="12" cy="12" r="10"></circle><rect x="9" y="9" width="6" height="6"></rect></svg>
                                    <span class="ml-3">
                                        {{ price }}&nbsp;元气值
                                    </span>
                                </p> -->

                                <p>
                                    <svg xmlns="http://www.w3.org/2000/svg" width="18" height="18" fill="currentColor" class="bi bi-calculator" viewBox="0 0 16 16">
                                        <path d="M12 1a1 1 0 0 1 1 1v12a1 1 0 0 1-1 1H4a1 1 0 0 1-1-1V2a1 1 0 0 1 1-1h8zM4 0a2 2 0 0 0-2 2v12a2 2 0 0 0 2 2h8a2 2 0 0 0 2-2V2a2 2 0 0 0-2-2H4z"/>
                                        <path d="M4 2.5a.5.5 0 0 1 .5-.5h7a.5.5 0 0 1 .5.5v2a.5.5 0 0 1-.5.5h-7a.5.5 0 0 1-.5-.5v-2zm0 4a.5.5 0 0 1 .5-.5h1a.5.5 0 0 1 .5.5v1a.5.5 0 0 1-.5.5h-1a.5.5 0 0 1-.5-.5v-1zm0 3a.5.5 0 0 1 .5-.5h1a.5.5 0 0 1 .5.5v1a.5.5 0 0 1-.5.5h-1a.5.5 0 0 1-.5-.5v-1zm0 3a.5.5 0 0 1 .5-.5h1a.5.5 0 0 1 .5.5v1a.5.5 0 0 1-.5.5h-1a.5.5 0 0 1-.5-.5v-1zm3-6a.5.5 0 0 1 .5-.5h1a.5.5 0 0 1 .5.5v1a.5.5 0 0 1-.5.5h-1a.5.5 0 0 1-.5-.5v-1zm0 3a.5.5 0 0 1 .5-.5h1a.5.5 0 0 1 .5.5v1a.5.5 0 0 1-.5.5h-1a.5.5 0 0 1-.5-.5v-1zm0 3a.5.5 0 0 1 .5-.5h1a.5.5 0 0 1 .5.5v1a.5.5 0 0 1-.5.5h-1a.5.5 0 0 1-.5-.5v-1zm3-6a.5.5 0 0 1 .5-.5h1a.5.5 0 0 1 .5.5v1a.5.5 0 0 1-.5.5h-1a.5.5 0 0 1-.5-.5v-1zm0 3a.5.5 0 0 1 .5-.5h1a.5.5 0 0 1 .5.5v4a.5.5 0 0 1-.5.5h-1a.5.5 0 0 1-.5-.5v-4z"/>
                                      </svg>
                                    <span class="ml-3">
                                        <span style="font-weight:bold" >学时计算方式：</span>
                                        <p>
                                            <svg viewBox="0 0 24 24" width="18" height="18">
                                                <line x1="16" y1="8" x2="2" y2="22"></line>
                                                <line x1="17.5" y1="15" x2="9" y2="15"></line>
                                            </svg>
                                            {{course.record_cal_method}}
                                        </p>
                                    </span>
                                </p>

                            </div>

                        </div>

                    </div>
                </div>
                <!--  END ACTIVITY INFORMATION  -->

                <!--  BEGIN ORGANIZAOR & PARTICIPANTS  -->
                <div class="statbox widget box box-shadow layout-top-spacing">

                    <div class="widget-header">
                        <div class="row">
                            <div class="col-xl-12 col-md-12 col-sm-12 col-12">
                                <h4 style="padding-left: 12px;">人员信息</h4>
                            </div>
                        </div>
                    </div>


                    <div class="widget-content widget-content-area">

                        <h5>发起者</h5>
                        <div class="d-flex justify-content-start">
                            <div style="width: max-content; border-radius: 25px; ">
                                <img src={{ course.avatar_path }} width="24" height="24" alt="avatar">
                                <a href="/orginfo/?name={{course.organization_name}}">
                                    <u>{{course.organization_name}}</u>
                                </a>
                            </div>
                            <span class="flex flex-grow-1 mx-3">
                                <div class="d-flex justify-content-between">
                                    <a href='/orginfo/?name={{course.organization_name}}'><u><h5 class="flex" style="height: 21px;">{{ org_name }}</h5></u></a>
                                    <p class="mb-0" style="color: gray;">{{ course.organization_type }}</p>
                                </div>
                                <p class="mb-0" style="color: gray;">{{ course.organization.introduction }}</p>
                            </span>
                        </div>
    
                    </div>

                </div>
                <!--  END ORGANIZAOR & PARTICIPANTS  -->
            </div>
            {% if not course.QRcode is None %}
             <!--  BEGIN QR CODE  -->
             <div class="container w-100 px-0 layout-top-spacing">
                <div class="statbox widget box box-shadow">

                    <div class="widget-header">
                        <div class="row">
                            <div class="col-xl-12 col-md-12 col-sm-12 col-12">
                                <h4>签到二维码</h4>
                            </div>
                        </div>
                    </div>

                    <div class="widget-content widget-content-area">
                        <img style="width:200px; height: 200px;" id="qrcode" src="{{course.QRcode}}" alt="check-in QR code" class="mx-auto d-block">
                    </div>

                </div>
            </div>
            <!--  END QR CODE  -->
            {% else %}
                <p> 无二维码</p>
            {% endif %}
        </div>
    </div>
    {% endwith %}
</div>
{% endblock %}<|MERGE_RESOLUTION|>--- conflicted
+++ resolved
@@ -11,7 +11,6 @@
     {% endif %}
 
     {% with course_display.0 as course %}
-<<<<<<< HEAD
      <!--  BEGIN UPPER SECTION  -->
     <div class="d-flex m-0 p-0 overflow-hidden">
 
@@ -134,79 +133,6 @@
                 };
             </script>
 
-=======
-    <div style="text-align: center;">
-        <br>
-        <h4 class="text-primary">《{{course.name}}》书院课程详细信息</h4>
-        <br>
-    </div>
-    <div class="container-fluid">
-        <div class="statbox widget box box-shadow">
-            <table class="table table-responsive-sm table-active" style="word-break:break-all" >
-                <tbody class="table">
-                   
-                    <tr>
-                        <th width="20%" style="text-align: center;background-color: rgb(192, 190, 190);"> 课程类型</th>
-                        <td width="30%"> 
-                            {{course.type}}
-                        </td>
-                        <th width="20%" style="text-align: center;background-color: rgb(192, 190, 190);"> 上课地点</th>
-                        <td width="30%"> 
-                            {{course.classroom}}
-                        </td>
-                    </tr>
-                    <!--TODO : coursetodisplay字典里面加一个organization-->
-                    <tr>
-                        <th width="20%" style="text-align: center;background-color: rgb(192, 190, 190);"> 开课组织</th>
-                        <td colspan="8"> 
-                            <img src={{ course.avatar_path }} width="24" height="24" alt="avatar">
-                            <a href="/orginfo/?name={{course.organization_name}}">
-                                <u>{{course.organization_name}}</u>
-                            </a>
-                        </td>
-                    </tr>
-                    <tr>
-                        <th width="20%" style="background-color: rgb(192, 190, 190); text-align: center;"> 上课地点</th>
-                        <td colspan="8"> 
-                            {{course.classroom}}
-                        </td>
-                    </tr>
-                    <tr>
-                        <th width="20%" style="background-color: rgb(192, 190, 190); text-align: center;"> 课程简介</th>
-                        <td colspan="8"> 
-                            {{course.introduction}}
-                        </td>
-                    </tr>
-                    <tr>
-                        <th width="20%" style="text-align: center;background-color: rgb(192, 190, 190);"> 教学计划</th>
-                        <td colspan="8"> 
-                            {{course.teaching_plan}}
-                        </td>
-                    </tr>
-                    <tr>
-                        <th width="20%" style="text-align: center;background-color: rgb(192, 190, 190);"> 学时计算方式</th>
-                        <td colspan="8"> 
-                            {{course.record_cal_method}}
-                        </td>
-                    </tr>
-                    <tr>
-                        <th width="20%" style="text-align: center;background-color: rgb(192, 190, 190);"> 宣传图片</th>
-                        <td colspan="8"> 
-                            <img width="80%" src={{ course.photo_path }}>
-                        </td>
-                    </tr>
-                    {% if course.QRcode %}
-                    <tr>
-                        <th width="20%" style="text-align: center;background-color: rgb(192, 190, 190);"> 课程群二维码</th>
-                        <td colspan="8"> 
-                            <img width="40%" src={{ course.QRcode }}>
-                        </td>
-                    </tr>
-                    {% endif%}
-                  
-                </tbody>
-            </table>
->>>>>>> 64a20be8
         </div>
         <!--  END FRONT SCENE  -->
 
