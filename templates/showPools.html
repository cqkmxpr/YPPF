--- conflicted
+++ resolved
@@ -464,39 +464,22 @@
                                                 次数已用完
                                             </button>
                                         {% else %}
-<<<<<<< HEAD
                                             {% if pool.capacity > pool.records_num %}
-                                                <button class="btn btn-success w-50 px-1">
-                                                    {{ pool.ticket_price }} 元气值 / 次
-                                                </button>
                                                 <button type="submit" 
-                                                    class="btn btn-outline-success w-50 px-1" 
+                                                    class="btn btn-success w-50 px-1" 
                                                     form="getRandomForm" 
                                                     name="submit_random" 
                                                     value="{{ pool.id }}"
                                                     onclick="return confirm('确定要购买该盲盒吗？')"
                                                     >
-                                                    获取盲盒
+                                                    {{ pool.ticket_price }} 元气值 / 次
                                                 </button>
                                             {% else %}
-                                                <button class="btn btn-dark w-50 px-1">
-                                                    {{ pool.ticket_price }} 元气值 / 次
-                                                </button>
-                                                <button href="#" class="btn btn-light w-50 px-1 disabled">
+                                                <button href="#"
+                                                    class="btn btn-light w-50 px-1 disabled">
                                                     盲盒已售罄
                                                 </button>
                                             {% endif %}
-=======
-                                            <button type="submit" 
-                                                class="btn btn-success w-50 px-1" 
-                                                form="getRandomForm" 
-                                                name="submit_random" 
-                                                value="{{ pool.id }}"
-                                                onclick="return confirm('确定要购买该盲盒吗？')"
-                                                >
-                                                {{ pool.ticket_price }} 元气值 / 次
-                                            </button>
->>>>>>> d675d81c
                                         {% endif %}
                                     </div>
                                 </div>
