--- conflicted
+++ resolved
@@ -77,9 +77,6 @@
 
                         </svg>
                         <span class="badge "
-<<<<<<< HEAD
-                            style="background-color: black;color: currentColor;" id="mail_num" {% if not bar_display.mail_num %} hidden {%endif %}>{{bar_display.mail_num}}</span>
-=======
                             style="background-color: black;color: currentColor;padding-top:0px;{% if bar_display.mail_num >= 10 %} padding-left:{% if bar_display.mail_num >= 100 %}4{% else %}1{% endif %}px;{% endif %}">
                             {% if bar_display.mail_num >= 100 %}
                             ...
@@ -88,8 +85,6 @@
                             {% endif %}
                             </span>
                         {% endif %}
-
->>>>>>> 4812ed69
                     </a>
                 </li>
                 <!--
