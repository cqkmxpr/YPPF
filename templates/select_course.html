--- conflicted
+++ resolved
@@ -120,20 +120,13 @@
     
                                 <thead>
                                   <tr>
-<<<<<<< HEAD
+
                                     <th scope="col" width="25%" style="min-width: 160px;">课程名称</th>
                                     <th scope="col" width="25%" style="min-width: 160px;">上课时间</th>
                                     <th scope="col" width="10%" style="min-width: 80px;">课程类型</th>
-                                    <th scope="col" width="15%" style="min-width: 80px;">状态</th>
                                     <th scope="col" width="15%" style="min-width: 120px;">选课人数/容量</th>
                                     <th scope="col" style="min-width: 60px;" >操作</th>
-=======
-                                    <th scope="col" width="25%">课程名称</th>
-                                    <th scope="col" width="25%">上课时间</th>
-                                    <th scope="col" width="10%">课程类型</th>
-                                    <th scope="col" width="15%">选课人数/容量</th>
-                                    <th scope="col" >操作</th>
->>>>>>> e0e1d926
+
                                   </tr>
                                 </thead>
             
