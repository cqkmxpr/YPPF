--- conflicted
+++ resolved
@@ -242,21 +242,7 @@
         if (success) {
             document.getElementById("undone="+String(this.id)).hidden = true;
             document.getElementById("done="+String(this.id)).hidden = false;
-<<<<<<< HEAD
             document.getElementById("mail_num").innerHTML = String(Number(document.getElementById("mail_num").innerHTML) - 1);
-=======
-            mail_num = mail_num - 1;
-            if(mail_num >= 100){
-                document.getElementById("mail_num").innerHTML = "...";
-            }
-            else if(mail_num > 0){
-                document.getElementById("mail_num").innerHTML = String(mail_num);
-            }
-            else{
-                document.getElementById("mail_num").hidden = true;
-            }
-
->>>>>>> 633eed74
         }
     }
     async function unread() {
@@ -264,21 +250,7 @@
         if (success) {
             document.getElementById("done="+String(this.id)).hidden = true;
             document.getElementById("undone="+String(this.id)).hidden = false;
-<<<<<<< HEAD
             document.getElementById("mail_num").innerHTML = String(Number(document.getElementById("mail_num").innerHTML) + 1);
-=======
-            mail_num = mail_num + 1
-            if(mail_num >= 100){
-                document.getElementById("mail_num").innerHTML = "...";
-            }
-            else if(mail_num > 0){
-                document.getElementById("mail_num").hidden = false;
-                document.getElementById("mail_num").innerHTML = String(mail_num);
-            }
-            else{
-                document.getElementById("mail_num").hidden = true;
-            }
->>>>>>> 633eed74
         }
     }
     async function cancel() {
