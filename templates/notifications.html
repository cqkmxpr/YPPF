{% extends "base.html" %}

{% block add_css_file %}
<<<<<<< HEAD
=======
<!-- 和搜索页面相同，在需要引入“使用帮助”的页面，也要在add_css_file中添加以下style -->
>>>>>>> 946fd441
<style class="text/css">
    [data-toggle="collapse"] .fa:before {
        font-family: 'FontAwesome';  
        content: "\f068";
        float: right; 
    }
<<<<<<< HEAD
=======

    [data-toggle="collapse"].collapsed .fa:before {
        content: "\f067"; 
    }
</style>
{% endblock %}

>>>>>>> 946fd441

    [data-toggle="collapse"].collapsed .fa:before {
        content: "\f067"; 
    }
</style>
{% endblock %}
{% block mainpage %}


<!--  BEGIN CONTENT AREA  -->
<div id="content" class="main-content">
    {% if html_display.warn_code == 1 %}
    <div class="alert alert-warning  text-center">{{ html_display.warn_message }}</div>
    {% elif html_display.warn_code == 2 %}
    <div class="alert alert-success  text-center">{{ html_display.warn_message }}</div>
    {% endif %}
    <div class="container">
        
        <div class="container">
            
            <div class="row layout-top-spacing">
                {% if bar_display.help_paragraphs %}
                    {% include 'help.html' %}
                {% endif %}
                <div class="col-lg-12 col-12 layout-top-spacing">
                    <div class="bio layout-spacing ">
                        <div class="widget-content widget-content-area">
                            <h3>通知信箱</h3>
                            <p>欢迎来到你的通知信箱！这里汇集了您在<strong>Yuanpei Profile</strong>中「已处理」和「未处理」的事务通知~</p>
                            <p>对于「知晓类」通知，点击「知道了」按钮，就可以将通知放入「已处理」信箱中啦！当然，你也可以将已读消息设置为未读。</p>
                            <p>对于需要您手动处理的事务，您可以通过点击<u>标题链接</u>到达相应页面进行事务的处理，处理完毕后，该通知会自动进入「已处理」信箱！</p>
                            </br>
                            <ul id="myTab" class="nav nav-tabs nav-tabs-solid nav-justified">
                                <li class="nav-item">
                                    <a class="nav-link active" href="#home" data-toggle="tab">
                                        <h5><i class="fa fa-envelope-o"></i> 待处理</h5>
                                    </a>
                                </li>

                                <li class="nav-item">
                                    <a class="nav-link" href="#done" data-toggle="tab">
                                        <h5><i class="fa fa-envelope-o"></i> 已处理</h5>
                                    </a>
                                </li>

                            </ul>

                            <div id="myTabContent" class="tab-content">
                                <div class="tab-pane fade in active show" id="home">
                                    {% if undone_list|length == 0 %}
                                    <br />
                                    <p></p>
                                    <p style="text-align: center;">您的信箱很干净！没有要处理的信息.</p>
                                    <br />
                                    {% else %}
                                    <div class="bio-skill-box">
                                        <div class="row">
                                            {% for note in undone_list %}
                                            <div class="col-12 col-xl-6 col-lg-12 mb-xl-4 mb-4 ">

                                                <div class=" b-skills">


                                                    <div class="d-flex justify-content-between">
                                                        <div>
                                                            <h5>
                                                                <a href={{note.URL}}><u>{{note.title}}</u></a><br />
                                                            </h5>
                                                        </div>
                                                        <div>
                                                            {% if note.type == "知晓类" %}
                                                            <form method="POST">
                                                                <h5>
                                                                    <button class="btn btn-primary" type="submit"
                                                                        name='post_button' value="{{note.id}}"
                                                                        onclick="window.location='/notifications/'">知道啦</button>
                                                                </h5>
                                                            </form>
                                                            {% else %}
                                                            <h5>
                                                                <a href="#" class="btn btn-primary" tabindex="-1"
                                                                    role="button"
                                                                    onclick="window.location='{{note.URL}}'">去处理</a>
                                                            </h5>
                                                            {% endif %}
                                                        </div>
                                                    </div>
                                                    <div class="d-flex justify-content-between">
                                                        <div>
                                                            <p style="color: rgb(66, 67, 68);"><i
                                                                    class="fa fa-calendar-o"></i>
                                                                收信时间：{{note.start_time}}</p>
                                                        </div>
                                                        <div>
                                                            <p style="color: rgb(66, 67, 68);"><i
                                                                    class="fa fa-address-book"></i> {{note.sender}}</p>
                                                        </div>
                                                    </div>

                                                    <p style="color: rgb(66, 67, 68);"><i class="fa fa-envelope-o"></i>
                                                        {{note.content}}</p>
                                                </div>
                                            </div>
                                            {% endfor %}
                                        </div>

                                    </div>

                                    {% endif %}
                                </div>
                                <div class="tab-pane fade" id="done">
                                    {% if done_list|length == 0 %}
                                    <br />
                                    <p></p>
                                    <p style="text-align: center;">没有已处理的消息记录.</p>
                                    <br />
                                    {% else %}
                                    <div class="bio-skill-box">
                                        <div class="row">
                                            {% for note in done_list %}
                                            <div class="col-12 col-xl-6 col-lg-12 mb-xl-4 mb-4 ">

                                                <div class=" b-skills">

                                                    <div class="d-flex justify-content-between">
                                                        <div>
                                                            <h5>
                                                                <a href='{{note.URL}}'><u>{{note.title}}</u></a>
                                                            </h5>
                                                        </div>
                                                        <div>
                                                            {% if note.type == "知晓类" %}
                                                            <div class="btn-group">
                                                                <form method="POST">
                                                                    <div style="margin-left: 8px; ">
                                                                        <div class="btn-group">
                                                                            <button type="button"
                                                                                class="btn btn-light dropdown-toggle dropdown-toggle-split"
                                                                                data-toggle="dropdown" style="display:block;white-space:nowrap;overflow:hidden; ">
                                                                                操作
                                                                            </button>
                                                                            <div class="dropdown-menu">
                                                                                <button class="dropdown-item"
                                                                                    type="submit" name='post_button'
                                                                                    value="{{note.id}}"
                                                                                >标记为未读</button>
                                                                                <button class="dropdown-item"
                                                                                    type="submit" name='post_button'
                                                                                    value="{{note.id}}+cancel"
                                                                                    onclick="return confirm('你确定要删除这条消息?')">删除</button>
                                                                            </div>
                                                                        </div>
                                                                    </div>
                                                                </form>
                                                            </div>
                                                            {% else %}
                                                            <div class="btn-group">
                                                                <form method="POST">
                                                                    <div style="margin-left: 8px; ">
                                                                        <div class="btn-group">
                                                                            <button type="button"
                                                                                class="btn btn-light dropdown-toggle dropdown-toggle-split"
                                                                                data-toggle="dropdown" style="display:block;white-space:nowrap;overflow:hidden; ">
                                                                                操作
                                                                            </button>
                                                                            <div class="dropdown-menu">
                                                                                <button class="dropdown-item"
                                                                                    type="submit" name='post_button'
                                                                                    value="{{note.id}}+cancel"
                                                                                    onclick="return confirm('你确定要删除这条消息?')">删除</button>
                                                                            </div>
                                                                        </div>
                                                                    </div>
                                                                </form>
                                                            </div>
                                                            {% endif %}
                                                        </div>
                                                    </div>
                                                    <div class="d-flex justify-content-between">
                                                        <div>
                                                            <p style="color: rgb(66, 67, 68);"><i
                                                                    class="fa fa-calendar-o"></i>
                                                                收信时间：{{note.start_time}}</p>
                                                        </div>
                                                    </div>
                                                    <div class="d-flex justify-content-between">
                                                        <div>
                                                            <p style="color: rgb(66, 67, 68);"><i
                                                                    class="fa fa-envelope-o"></i>
                                                                {{note.content}}</p>
                                                        </div>
                                                    </div>
                                                    <div class="d-flex justify-content-between">
                                                        <div>
                                                            <p style="color: rgb(66, 67, 68);"><i
                                                                    class='fa fa-check'></i>
                                                                处理时间：{{note.finish_time}}</p>
                                                        </div>
                                                        <div>
                                                            <p style="color: rgb(66, 67, 68);"><i
                                                                    class="fa fa-address-book"></i> {{note.sender}}</p>
                                                        </div>
                                                    </div>
                                                </div>


                                            </div>
                                            {% endfor %}
                                        </div>

                                    </div>
                                    {% endif %}
                                </div>
                            </div>
                        </div>
                    </div>

                    
                </div>

            </div>
            
        </div>
        
    </div>
</div>
<!--  END CONTENT AREA  -->


<script>
    $('.nav-tabs').on('shown.bs.tab', 'a', function (e) {
        if (e.relatedTarget) {
            $(e.relatedTarget).removeClass('active');
        }
    })
</script>

<script>
    $('.table').bootstrapTable({
        onLoadSuccess: function () {
            $('.table tr td').each(function () {

                $(this).attr("title", $(this).text());
                $(this).css("cursor", 'pointer');
            });

        }
    })
</script>
{% endblock %}<|MERGE_RESOLUTION|>--- conflicted
+++ resolved
@@ -1,18 +1,13 @@
 {% extends "base.html" %}
 
 {% block add_css_file %}
-<<<<<<< HEAD
-=======
 <!-- 和搜索页面相同，在需要引入“使用帮助”的页面，也要在add_css_file中添加以下style -->
->>>>>>> 946fd441
 <style class="text/css">
     [data-toggle="collapse"] .fa:before {
         font-family: 'FontAwesome';  
         content: "\f068";
         float: right; 
     }
-<<<<<<< HEAD
-=======
 
     [data-toggle="collapse"].collapsed .fa:before {
         content: "\f067"; 
@@ -20,7 +15,6 @@
 </style>
 {% endblock %}
 
->>>>>>> 946fd441
 
     [data-toggle="collapse"].collapsed .fa:before {
         content: "\f067"; 
