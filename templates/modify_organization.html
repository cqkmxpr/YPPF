
{% extends "base.html" %}

{% load static %}


{% block mainpage %}
<style>
    select[readonly] {
  background: #eee; /*Simular campo inativo - Sugestão @GabrielRodrigues*/
  pointer-events: none;
  touch-action: none;
}
</style>
    <!--  BEGIN CONTENT AREA  -->
    <div id="content" class="main-content">

        <!--  BEGIN CUSTOM STYLE FILE  -->
        <link rel="stylesheet" type="text/css" href="{% static "plugins/dropify/dropify.min.css" %}">
        <link href="{% static "assets/css/users/account-setting.css" %}" rel="stylesheet" type="text/css" />
        <!--  END CUSTOM STYLE FILE  -->
        
        <div class="container">
            <div class="container">
                {% if html_display.warn_code == 2 %}
                <div class="alert alert-success  text-center">{{html_display.warn_message}}</div>
                {% elif html_display.warn_code == 1%}
                <div class="alert alert-warning  text-center">{{html_display.warn_message}}</div>
                {% endif %}
                <div class="row layout-top-spacing">

                    <div class="col-lg-12 col-sm-12 col-12 layout-spacing">
                        <div class="row">
                            <div class="col-md-12 mb-4">
                                <div class="statbox widget box box-shadow">

                                    <!--  BEGIN HEADER AREA  -->
                                    <div class="widget-header">
                                        <div class="row">
                                            <div class="col-xl-12 col-md-12 col-sm-12 col-12">
                                                    <br>
                                                    <br>
                                                    <div align="center">
                                                    <h3>组织申请{% if not is_new_application %}
                                                        {% with application.get_status_display as status %}
<<<<<<< HEAD
                                                        {%if status == "处理中"%}
=======
                                                        {%if status == "审核中"%}
>>>>>>> 16804bf2
                                                        <span class="badge badge-primary">{{status}}</span>
                                                        {%elif status == "已通过"%}
                                                        <span class="badge badge-success">{{status}}</span>
                                                        {%elif status == "已取消"%}
                                                        <span class="badge badge-dark">{{status}}</span>
                                                        {%else%}
                                                        <span class="badge badge-danger">{{status}}</span>
                                                        {%endif%}
                                                        {%endwith%}
                                                        {% endif %}</h3>
                                                    </div>
                                                <br>
                                                    <div class="d-flex justify-content-between">
                                                        <div>
                                                            <h4></h4>
                                                        </div>
                                                    <div align="right">
                                                            <h4>
                                                            <img src={{ app_avatar_path }} width="24" height="24" alt="avatar">
                                                            <a href='/stuinfo/{{apply_person.name}}'>
                                                                <u>{{apply_person.name}}</u></a>
                                                            </h4>
                                                    </div>
                                                    </div>


                                            </div>
                                        </div>
                                    </div>
                                    <!--  BEGIN CONTENT AREA  -->
                                    <div class="widget-content widget-content-area">
                                        <form role="form" method="POST" enctype="multipart/form-data">
                                            
                                            {%if not is_new_application %}
                                                    <div class="form-group">
                                                        <label>组织图标</label>
                                                        <br>
                                                        {% if allow_form_edit %}
                                                        <input type="file" id="preavatar" class="dropify" name="avatar"
                                                           data-default-file="{{org_avatar_path}}"
                                                           data-max-file-size="512K"/>
                                                        {%else%}
                                                        <img src="{{org_avatar_path}}" width="200px" height="200px" alt="组织图标"/>
                                                        {%endif%}
                                                    </div>
                                            {%else%}
                                                <label>组织图标</label>
                                                <br>
                                                <div class="row">
                                                    <div class="upload m-auto">
                                                        <input type="file" id="avatar" class="dropify" name="avatar" 
                                                            data-default-file="{{former_img}}" data-max-file-size="512K" />
                                                    </div>
                                                </div>
                                            {%endif%}
                                            <hr>

                                            <div class="form-group">
                                                <label>组织名称</label>
                                                {%if not is_new_application %}
                                                <textarea type="text" name="oname" class="form-control"
                                                          aria-label="Default" placeholder="不超过32个字节"
                                                          {%if allow_form_edit == 0 %} disabled="disabled" {%endif%}>{{application.oname}}</textarea>

                                                {%else%}
                                                <input type="text" name="oname" class="form-control"
                                                       aria-label="Default" placeholder="不超过32个字节">
                                                {%endif%}
                                            </div>
                                            

                                            <div class="form-group">
                                                <label for="aintro">组织类型</label>
                                                <select class="form-control selectpicker" data-live-search = "true" id="otype" name="otype" {%if not allow_form_edit %} readonly="readonly"{%endif%}>
                                                    {% for key, value in org_type_list.items %}
                                                    {% if not value.disabled %}
                                                    <option value="{{value.display}}" {% if value.selected %} selected {% endif %} >
                                                        {{value.display}}
                                                    </option>
                                                    {% endif %}
                                                    {% endfor %}
                                                </select>
                                            </div>

                                            <div class="form-group">
                                                <label for="aintro">组织简介</label>
                                                <textarea name="introduction" class="form-control" rows="3"
                                                          placeholder="空" {%if allow_form_edit == 0 and is_new_application == 0 %} disabled="disabled" {%endif%}
                                                    >{%if not is_new_application %}{{application.introduction}}{%endif%}</textarea>
                                            </div>
                                            <div class="form-group">
                                                <label for="aintro">申请理由</label>
                                                <textarea name="application" class="form-control" rows="3" placeholder=
                                                        "申请理由不能为空"{%if allow_form_edit == 0 and is_new_application == 0 %} disabled="disabled" {%endif%}
                                                >{% if not is_new_application %}{{application.application}}{% endif %}</textarea>
                                            </div>


                                            {%if allow_form_edit %}
                                                {% if not is_new_application %}
                                                    <div align="center">
                                                        
                                                                <button type="submit" class="btn btn-primary btn-lg mb-4 mr-2"
                                                            value="modify_submit" name="post_type">修改申请</button>
                                                            
                                                                <button type="submit" class="btn btn-lg mb-4 mr-2"
                                                            value="cancel_submit" name="post_type">取消申请</button>
                                                            
                                                    </div>
                                                {%else%}
                                                <button type="submit" class="btn btn-primary btn-block mb-4 mr-2"
                                                        value="new_submit" name="post_type">
                                                    提交申请
                                                </button>
                                                {% endif %}
                                            {% elif allow_audit_submit %}
                                                <div align="center">
                                                    <table>
                                                        <tr>
                                                            <button type="submit" class="btn btn-primary btn-lg mb-4 mr-2"
                                                        value="accept_submit" name="post_type">通过申请</button>
                                                        </tr>
                                                        <tr>
                                                            <button type="submit" class="btn btn-lg mb-4 mr-2"
                                                        value="refuse_submit" name="post_type">拒绝申请</button>
                                                        </tr>
                                                    </table>
                                                </div>
                                            {% endif %}

                                            
                                        </form>
                                        <br>
                                        <hr>
                                    {% include 'comment.html' %}
                                    </div>

                                </div>
                            </div>
                        </div>
                    </div>
                </div>

            </div>
        </div>
    </div>
    <!--  END CONTENT AREA  -->


{% endblock %}

{% block add_js_file %}

{% endblock %}<|MERGE_RESOLUTION|>--- conflicted
+++ resolved
@@ -43,11 +43,7 @@
                                                     <div align="center">
                                                     <h3>组织申请{% if not is_new_application %}
                                                         {% with application.get_status_display as status %}
-<<<<<<< HEAD
-                                                        {%if status == "处理中"%}
-=======
                                                         {%if status == "审核中"%}
->>>>>>> 16804bf2
                                                         <span class="badge badge-primary">{{status}}</span>
                                                         {%elif status == "已通过"%}
                                                         <span class="badge badge-success">{{status}}</span>
