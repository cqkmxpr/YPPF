{% extends "base.html" %}

{% load static %}

{% block add_css_file %}
<style type="text/css">
.text-truncate-container {
    width: 100%;
}
.text-truncate-container p {
    -webkit-line-clamp: 3;
    display: -webkit-box;
    -webkit-box-orient: vertical;
    overflow: hidden;
    text-overflow: ellipsis;
}
.text-end {
    text-align: right!important;
}
</style>
<style>
    select[readonly] {
        background: #eee;
        /*Simular campo inativo - Sugestão @GabrielRodrigues*/
        pointer-events: none;
        touch-action: none;
    }
</style>
{% endblock %}

{% block mainpage %}

<!--  BEGIN CONTENT AREA  -->
<div id="content" class="main-content">
    <div class="container">
    {% if html_display.warn_code == 1 %}
    <div class="alert alert-warning  text-center">{{ html_display.warn_message }}</div>
    {% elif html_display.warn_code == 2 %}
    <div class="alert alert-success  text-center">{{ html_display.warn_message }}</div>
    {% endif %}
        <div class="row layout-top-spacing">
            
            {% if bar_display.help_paragraphs %}
            {% include 'help.html' %}
            {% endif %}
            <!-- 我要留言 -->
            <div class="col-12 layout-top-spacing">
                <div class="bio layout-spacing">
                    <div class="widget-content widget-content-area">
                        <div class="row">
                            <div class="col-lg-4 col-md-5 col-sm-12 pb-2">
                                <div class="pb-0" id="feedback-welcome" >
                                    <div class="border-right" id="border-right"
                                        style="border-color: lightgray!important; position: absolute; top: 16%; bottom: 20%; right: 0px;" ></div>
                                    <div class="border-bottom" id="border-bottom"
                                        style="border-color: lightgray!important; position: absolute; left: 20%; bottom: 0; right: 20%;" ></div>
                                    <div class="pricing-header px-3 py-3 pb-md-4 mx-auto">
                                        <!-- <h1 class="display-4 my-4 mb-4">元培生活</h1> -->
                                        <h4 class="text-center mb-4">
                                            问答反馈中心
                                            {% if is_person %}
                                            <a href="/modifyFeedback/"><i class="fa fa-plus-square" aria-hidden="true" style="color: #1b55e2;"></i></a>
                                            {% endif %} 
                                        </h4>
<<<<<<< HEAD
                                        <h6>欢迎你来到这里。</h6>
                                        <h6>这是元培同学权益反馈的集中地，也是学院、学生组织和学生之间沟通交流的便捷平台，在这里我们共同关心并搭建共同生活的家园。</h6>
=======
                                        <p style="text-indent:2em;">欢迎你来到这里。这是学生权益诉求的集中地，也是信息交流的便捷平台，在这里我们用共同关心搭建共同生活的家园。</p>
>>>>>>> d4ebee8e
                                        </br>
                                        <p style="text-indent:2em;">如果你在学习与生活中产生自己无法解答的困惑；对改善公共空间环境、改进学生组织工作有好的建议；或是有其他想要和组织迫切交流的观点；都可以<em><strong>点击上方的“+”向组织反馈！</strong></em></p>
                                        </br>
<<<<<<< HEAD
                                        <h6 class="my-0 mb-2">
                                            只要有需求，就能有回应。希望依靠互动交流，我们能为更好的元培助力，也让彼此和自己变得更好。
                                        </h6>
=======
                                        <p style="text-indent:2em;">您的反馈至始至终对组织匿名；欢迎公开您的反馈，为后来者提供帮助！</p>
>>>>>>> d4ebee8e
                                    </div>
                                    
                                </div>
                                
                            </div>
                            <div class="col-lg-8 col-md-7 col-12 pb-2">
                                <!-- 留言公开 -->
                                <!-- <h3>留言公开</h3> -->
                                <div id="publicFeedbackTab" class="tab-content">
                                    <div class="tab-pane fade in active show" id="right">
                                        <div class="bio-skill-box pb-0 align-items-center" style="overflow-y: scroll; overflow-x: hidden;" id="publicFeedbackBox">
                                            {% if public_feedback %}
                                            <div id="public-feedback" class="row">
                                                {% for feedback in public_feedback %}
                                                    <div class="col-12 col-xl-6 col-lg-6 mb-xl-4 mb-4 ">
                                                        <div class="b-skills">
                                                            <div class="d-flex justify-content">
                                                                <div>
                                                                    <h5>
                                                                    <a href='/viewFeedback/{{feedback.id}}'>{{feedback.title}}</a>
                                                                    {% if feedback.solve_status == 1 or feedback.solve_status == 3 %}
                                                                    
                                                                    {% if feedback.read_status == 1 %}
                                                                    <span class="badge badge-pill badge-danger"> {{feedback.get_read_status_display}} </span>
                                                                    {% elif feedback.solve_status == 3 %}
                                                                    <span class="badge badge-pill badge-primary">{{feedback.get_read_status_display}} </span>
                                                                    <span class="badge badge-pill badge-primary">---</span>
                                                                    {% else %}
                                                                    <span class="badge badge-pill badge-warning">{{feedback.get_read_status_display}} </span>
                                                                    <span class="badge badge-pill badge-warning">{{feedback.get_solve_status_display}}</span>
                                                                    {% endif %}
                                                                    
                                                                {% else %}
                                                                
                                                                    <span class="badge badge-pill 
                                                                    {% if feedback.solve_status == 0 %}
                                                                        badge-success"
                                                                    {% else %}
                                                                        badge-primary"
                                                                    {% endif %}>
                                                                    {{feedback.get_solve_status_display}} </span>
                                                                {% endif %}
                                                                    </h5>
                                                                </div>
                                                                <div class="ml-1">
                                                                    
                                                                </div>
                                                            </div>
                                                            <p style="color: rgb(66, 67, 68);">
                                                                <i class="fa fa-share-alt" style="width: 14px;"></i>
                                                                <span class="ml-1">反馈至 {{feedback.org.oname}}</span>
                                                            </p>
                                                            <p style="color: rgb(66, 67, 68);">
                                                                <i class="fa fa-bell" style="width: 14px;"></i>
                                                                <span class="ml-1">{{feedback.public_time}} 公开</span>
                                                            </p>
                                                            <p style="color: rgb(66, 67, 68); overflow: hidden; display: -webkit-box; -webkit-line-clamp: 2; -webkit-box-orient: vertical; ">
                                                                <i class="fa fa-envelope" style="width: 14px;"></i>
                                                                {{feedback.content}}
                                                            </p>
                                                        </div>
                                                    </div>
                                                {% endfor %}
                                            </div>
                                            {% else %}
                                            <div style="margin-top: 32%;" id="noPublicFeedback">
                                                <p style="text-align: center;">目前没有公开的权益反馈.</p>
                                                <br>
                                            </div>
                                            {% endif %}
                                        </div>
                                    </div>
                                </div>
                            </div>
                        </div>
                    </div>
                </div>
            </div>
            
        <!-- 让留言公开部分和我要留言一样长 -->
        <script type="text/javascript">
            const ref = document.getElementById("feedback-welcome");
            const publicBox = document.getElementById("publicFeedbackBox");
            const publicTab = document.getElementById("publicFeedbackTab");
            const hasPublicFeedback = (document.getElementById("public-feedback") !== null);
            /* ---------------- fit public tab according to screen height ---------------- */
            function fit() {
                if(this.innerWidth < 767) {
                    $("#border-right").hide();
                    document.querySelector("#border-bottom").classList.remove("fade");
                    if (hasPublicFeedback) {
                        const card = document.querySelector(".b-skills");
                        publicTab.style.height = publicBox.style.height = card.style.height;
                    }
                    else {
                        publicTab.style.height = publicBox.style.height = "100px";
                        document.getElementById("noPublicFeedback").style.marginTop = "10px";
                    }
                }
                else {
                    publicBox.style.height = (ref.offsetHeight - publicBox.offsetTop) + "px";
                    publicTab.style.height = (ref.offsetHeight - publicTab.offsetTop) + "px";
                }
                return;
            }
            window.addEventListener(`load`, fit);
            window.addEventListener(`resize`, fit);
            new ResizeObserver(fit).observe(ref);
            
        </script>
        </div>
        <div class="row layout-top-spacing mt-0">
            <!-- 审核界面 -->
            {% if is_teacher %}
            <div class="col-12 mb-4 layout-top-spacing">
                <div class="bio layout-spacing ">
                    <div class="widget-content widget-content-area mb-4">
                        <h3>审核页面</h3>
                            <ul id="myTab" class="nav nav-tabs nav-tabs-solid nav-justified">
                                <li class="nav-item">
                                    <a class="nav-link active" href="#wait" data-toggle="tab">
                                        <h5><i class="fa fa-envelope-o"></i> 待我审核</h5>
                                    </a>
                                </li>

                                <li class="nav-item">
                                    <a class="nav-link" href="#public" data-toggle="tab">
                                        <h5><i class="fa fa-envelope-o"></i> 我已公开</h5>
                                    </a>
                                </li>

                            </ul>

                            <div id="myTabContent" class="tab-content">
                                <div class="tab-pane fade in active show" id="wait">
                                    {% if my_wait_public %}
                                        <div class="bio-skill-box">
                                            <div id="undone-feedback" class="row">
                                                {% for feedback in my_wait_public %}
                                                    <div class="col-12 col-xl-6 col-lg-12 mb-xl-4 mb-4 ">
                                                        <div class=" b-skills">
                                                            <div class="d-flex justify-content-between">
                                                                <div>
                                                                    <h5>
                                                                        <a href='/viewFeedback/{{feedback.id}}'>{{feedback.title}}</a>
                                                                        {% if feedback.solve_status == 1 or feedback.solve_status == 3 %}
                                                                        {% if feedback.read_status == 1 %}
                                                                        <span class="badge badge-pill badge-danger"> {{feedback.get_read_status_display}} </span>
                                                                        {% elif feedback.solve_status == 3%}
                                                                        <span class="badge badge-pill badge-primary">{{feedback.get_read_status_display}} </span>
                                                                        <span class="badge badge-pill badge-primary">---</span>
                                                                        {% else %}
                                                                        <span class="badge badge-pill badge-warning">{{feedback.get_read_status_display}} </span>
                                                                        <span class="badge badge-pill badge-warning">{{feedback.get_solve_status_display}}</span>
                                                                        {% endif %}
                                                                   
                                                                        {% else %}
                                                                  
                                                                        <span class="badge badge-pill 
                                                                        {% if feedback.solve_status == 0 %}
                                                                            badge-success">
                                                                        {% else %}
                                                                            badge-primary">
                                                                        {% endif %}
                                                                        {{feedback.get_solve_status_display}} </span>
                                                                   
                                                                        {% endif %}
                                                                    </h5>
                                                                </div>
                                                            </div>
                                                    

                                                            <p style="color: rgb(66, 67, 68);">
                                                                <i class="fa fa-bookmark" style="width: 14px;"></i>
                                                                <span class="ml-1">{{feedback.type.name}}</span>
                                                            </p>

                                                            <p style="color: rgb(66, 67, 68);">
                                                                <i class="fa fa-share-alt" style="width: 14px;"></i>
                                                                <span class="ml-1">反馈至 {{feedback.org.oname}}</span>
                                                            </p>

                                                            <p style="color: rgb(66, 67, 68);">
                                                                <i class="fa fa-bell" style="width: 14px;"></i>
                                                                <span class="ml-1">{{feedback.feedback_time}} 发出</span>
                                                            </p>

                                                            <p style="color: rgb(66, 67, 68); overflow: hidden; display: -webkit-box; -webkit-line-clamp: 2; -webkit-box-orient: vertical; ">
                                                                <i class="fa fa-envelope" style="width: 14px;"></i>
                                                                <span class="ml-1">{{feedback.content}}</span>
                                                            </p>
                                                        </div>
                                                    </div>
                                                {% endfor %}
                                            </div>
                                        </div>
                                    {% else %}
                                        <div style="margin-top: 40px; margin-bottom: -40px;">
                                            <p style="text-align: center;">没有待审核的反馈.</p>
                                            <br>
                                        </div>
                                    {% endif %}
                                </div>
                                <div class="tab-pane fade" id="public">
                                    {% if my_public_feedback %}
                                        <div class="bio-skill-box">
                                            <div class="row">
                                                {% for feedback in my_public_feedback %}
                                                    <div class="col-12 col-xl-6 col-lg-12 mb-xl-4 mb-4 ">
                                                        <div class=" b-skills">
                                                            <div class="d-flex justify-content-between">
                                                                <div>
                                                                    <h5>
                                                                        <a href='/viewFeedback/{{feedback.id}}'>{{feedback.title}}</a>
                                                                        {% if feedback.solve_status == 1 or feedback.solve_status == 3 %}
                                                                        {% if feedback.read_status == 1 %}
                                                                        <span class="badge badge-pill badge-danger"> {{feedback.get_read_status_display}} </span>
                                                                        {% elif feedback.solve_status == 3%}
                                                                        <span class="badge badge-pill badge-primary">{{feedback.get_read_status_display}} </span>
                                                                        <span class="badge badge-pill badge-primary">---</span>
                                                                        {% else %}
                                                                        <span class="badge badge-pill badge-warning">{{feedback.get_read_status_display}} </span>
                                                                        <span class="badge badge-pill badge-warning">{{feedback.get_solve_status_display}}</span>
                                                                        {% endif %}
                                                                        {% else %}
                                                                        <span class="badge badge-pill 
                                                                        {% if feedback.solve_status == 0 %}
                                                                            badge-success">
                                                                        {% else %}
                                                                            badge-primary">
                                                                        {% endif %}
                                                                        {{feedback.get_solve_status_display}} </span>
                                                                        {% endif %}
                                                                    </h5>
                                                                </div>
                                                            </div>
                                                            
                                                            <p style="color: rgb(66, 67, 68);">
                                                                <i class="fa fa-share-alt" style="width: 14px;"></i>
                                                                <span class="ml-1">反馈至 {{feedback.org.oname}}</span>
                                                            </p>

                                                            <p style="color: rgb(66, 67, 68);">
                                                                <i class="fa fa-bell" style="width: 14px;"></i>
                                                                <span class="ml-1">{{feedback.public_time}} 公开</span>
                                                            </p>

                                                            <p style="color: rgb(66, 67, 68); overflow: hidden; display: -webkit-box; -webkit-line-clamp: 2; -webkit-box-orient: vertical; ">
                                                                <i class="fa fa-envelope" style="width: 14px;"></i>
                                                                <span class="ml-1">{{feedback.content}}</span>
                                                            </p>
                                                        </div>
                                                    </div>
                                                {% endfor %}
                                            </div>
                                        </div>
                                    {% else %}
                                        <div style="margin-top: 40px; margin-bottom: -40px;">
                                            <p style="text-align: center;">目前没有公开的反馈.</p>
                                            <br>
                                        </div>
                                    {% endif %}

                                </div>
                            </div>
                    </div>
                </div>                
            </div>
            {% endif %}
            <!-- 反馈记录 -->
            <div class="col-12">
                <div class="bio layout-spacing mb-4">
                    <div class="widget-content widget-content-area">
                        <div>
                            <h3>我的反馈</h3>
                        </div>
                        
                        <ul id="myTab" class="nav nav-tabs nav-tabs-solid nav-justified" role="tablist">
                            {% if is_person %}
                            <li class="nav-item">
                                <a class="nav-link" href="#draft" role="tab" data-toggle="tab">
                                    <h5><i class="fa fa-envelope-o"></i> 草稿箱</h5>
                                </a>
                            </li>
                            {% endif %}
                            <li class="nav-item">
                                <a class="nav-link active" href="#home" role="tab" data-toggle="tab">
                                    <h5><i class="fa fa-envelope-o"></i> 进行中</h5>
                                </a>
                            </li>

                            <li class="nav-item">
                                <a class="nav-link" href="#done" role="tab" data-toggle="tab">
                                    <h5><i class="fa fa-envelope-o"></i> 已结束</h5>
                                </a>
                            </li>

                        </ul>

                        <div id="myTabContent" class="tab-content">
                            <!-- 草稿箱 -->
                            {% if is_person %}
                            <div class="tab-pane fade" id="draft" role="tabpanel">
                                {% if draft_feedback %}
                                <div class="bio-skill-box">
                                    <div id="undone-feedback" class="row">
                                        {% for feedback in draft_feedback %}
                                            <div class="col-12 col-xl-6 col-lg-12 mb-xl-4 mb-4 ">
                                                <div class="b-skills">
                                                    <div class="d-flex justify-content-between">
                                                        <div class="d-flex justify-content-start">
                                                            <h5>
                                                                {{feedback.title}}
                                                                <span class="badge badge-success">草稿</span> 
                                                            </h5> 
                                                        </div>
                                                        <div class="btn-group" role="group">
                                                                <form method="POST" id="delete_form">
                                                                    <a data-toggle="tooltip" title="删除" onclick="if(confirm('确认要删除反馈草稿吗？')){document.getElementById('delete_form').submit();}" type="submit">
                                                                    <input type="hidden" name="option" value="delete">
                                                                    <input type="hidden" name="id" value="{{feedback.id}}">
                                                                        <h5><i class="fa fa-trash-alt"></i></h5>
                                                                    </a>
                                                                </form>
                                                            &nbsp;&nbsp;&nbsp;&nbsp;
                                                            <a href="/modifyFeedback/?feedback_id={{feedback.id}}" data-toggle="tooltip" title="修改">
                                                                <h5>
                                                                    <i class="fa fa-pencil-alt"></i>
                                                                </h5>
                                                            </a>
                                                        </div>
                                                    </div>
                                                    <p style="color: rgb(66, 67, 68);">
                                                        <i class="fa fa-bookmark" style="width: 14px;"></i>
                                                        <span class="ml-1">{{feedback.type.name}}</span>
                                                    </p>

                                                    <p style="color: rgb(66, 67, 68);">
                                                        <i class="fa fa-share-alt" style="width: 14px;"></i>
                                                        <span class="ml-1">反馈至 {{feedback.org.oname}}</span>
                                                    </p>

                                                    <p style="color: rgb(66, 67, 68);">
                                                        <i class="fa fa-bell" style="width: 14px;"></i>
                                                        <span class="ml-1">{{feedback.feedback_time}} 保存</span>
                                                    </p>

                                                    <p style="color: rgb(66, 67, 68); overflow: hidden; display: -webkit-box; -webkit-line-clamp: 2; -webkit-box-orient: vertical; ">
                                                        <i class="fa fa-envelope" style="width: 14px;"></i>
                                                        <span class="ml-1">{{feedback.content}}</span>
                                                    </p>
                                                </div>
                                            </div>
                                        {% endfor %}
                                    </div>
                                </div>
                                {% else %}
<<<<<<< HEAD
                                <div style="margin-top: 40px; margin-bottom: -40px;">
                                    <p style="text-align: center;">您没有反馈草稿。</p>
                                    <br>
                                </div>
=======
                                    <div style="margin-top: 40px; margin-bottom: -40px;">
                                        <p style="text-align: center;">您没有反馈草稿。</p>
                                        <br>
                                    </div>
>>>>>>> d4ebee8e
                                {% endif %}
                            </div> 
                            {% endif %} 
                            <!-- 未完成 -->
                            <div class="tab-pane fade in active show" id="home" role="tabpanel">
                                {% if undone_feedback %}
                                <div class="bio-skill-box">
                                    <div id="undone-feedback" class="row">
                                        {% for feedback in undone_feedback %}
                                            <div class="col-12 col-xl-6 col-lg-12 mb-xl-4 mb-4 ">
                                                <div class=" b-skills">
                                                    <div class="d-flex justify-content-between">
                                                        <div class="d-flex justify-content-start">
                                                            <h5>
                                                                <a href='/viewFeedback/{{feedback.id}}'>{{feedback.title}}</a>
                                                                {% if feedback.read_status == 1 %}
                                                                    <span class="badge badge-pill badge-danger"> {{feedback.get_read_status_display}} </span>
                                                                {% elif feedback.solve_status == 3%}
                                                                    <span class="badge badge-pill badge-primary">{{feedback.get_read_status_display}} </span>
                                                                    <span class="badge badge-pill badge-primary">---</span>
                                                                {% else %}
                                                                    <span class="badge badge-pill badge-warning">{{feedback.get_read_status_display}} </span>
                                                                    <span class="badge badge-pill badge-warning">{{feedback.get_solve_status_display}}</span>
                                                                {% endif %}
                                                            </h5>
                                                        </div>
                                                        <div>
                                                            <div class="btn-group" role="group">
                                                                {% if is_person %}
                                                                <form method="POST" id="cancel_form">
                                                                    <a data-toggle="tooltip" title="撤回" type="button" 
                                                                        onclick="if(confirm('确认要撤回反馈吗？')){document.getElementById('cancel_form').submit();}">
                                                                        <input type="hidden" value="withdraw" name="option">
                                                                        <input type="hidden" name="id" value="{{feedback.id}}">
                                                                        <h5><i class="fa fa-undo"></i></h5>
                                                                    </a>
                                                                </form>
                                                                &nbsp;&nbsp;&nbsp;&nbsp;
                                                                {% endif %}
                                                                <a href="/viewFeedback/{{feedback.id}}" data-toggle="tooltip" title="查看">
                                                                    <h5><i class="fa fa-eye"></i></h5>
                                                                </a>
                                                            </div>
                                                        </div>
                                                    </div>

                                                    <p style="color: rgb(66, 67, 68);">
                                                        <i class="fa fa-bookmark" style="width: 14px;"></i>
                                                        <span class="ml-1">{{feedback.type.name}}</span>
                                                    </p>

                                                    <p style="color: rgb(66, 67, 68);">
                                                        <i class="fa fa-share-alt" style="width: 14px;"></i>
                                                        <span class="ml-1">反馈至 {{feedback.org.oname}}</span>
                                                    </p>

                                                    <p style="color: rgb(66, 67, 68);">
                                                        <i class="fa fa-bell" style="width: 14px;"></i>
                                                        <span class="ml-1">{{feedback.feedback_time}} 发出</span>
                                                    </p>

                                                    <p style="color: rgb(66, 67, 68); overflow: hidden; display: -webkit-box; -webkit-line-clamp: 2; -webkit-box-orient: vertical; ">
                                                        <i class="fa fa-envelope" style="width: 14px;"></i>
                                                        <span class="ml-1">{{feedback.content}}</span>
                                                    </p>
                                                </div>
                                            </div>
                                        {% endfor %}
                                        
                                    </div>
                                </div>
                                {% else %}
                                <div style="margin-top: 40px; margin-bottom: -40px;">
                                    <p style="text-align: center;">您没有在进行中的反馈。</p>
                                    <br>
                                </div>
                                {% endif %}
                            </div>
                            <!-- 已完成 -->
                            <div class="tab-pane fade" id="done" role="tabpanel">
                                {% if done_feedback %}
                                    <div class="bio-skill-box">
                                        <div class="row">
                                            {% for feedback in done_feedback %}
                                                <div class="col-12 col-xl-6 col-lg-12 mb-xl-4 mb-4 ">
                                                    <div class=" b-skills">
                                                        <div class="d-flex justify-content-between">
                                                            <div class="d-flex justify-content-start">
                                                                <h5>
                                                                    <a href='/viewFeedback/{{feedback.id}}'>{{feedback.title}}</a>
                                                                    
                                                                    {% if feedback.issue_status == 2 %}
                                                                    <span class="badge badge-pill badge-danger"> 已删除 </span>
                                                                    {% elif feedback.solve_status == 0 %}
                                                                    <span class="badge badge-pill badge-success"> {{feedback.get_solve_status_display}} </span>
                                                                    {% else %}
                                                                    <span class="badge badge-pill badge-primary"> {{feedback.get_solve_status_display}} </span>
                                                                    {% endif %}
                                                                </h5>
                                                            </div>
                                                            <div>
                                                                <a href="/viewFeedback/{{feedback.id}}" data-toggle="tooltip" title="查看">
                                                                    <h5><i class="fa fa-eye"></i></h5>
                                                                </a>
                                                            </div>
                                                        </div>

                                                        <p style="color: rgb(66, 67, 68);">
                                                            <i class="fa fa-bookmark" style="width: 14px;"></i>
                                                            <span class="ml-1">{{feedback.type.name}}</span>
                                                        </p>

                                                        <p style="color: rgb(66, 67, 68);">
                                                            <i class="fa fa-share-alt" style="width: 14px;"></i>
                                                            <span class="ml-1">反馈至 {{feedback.org.oname}}</span>
                                                        </p>

                                                        <p style="color: rgb(66, 67, 68);">
                                                            <i class="fa fa-bell" style="width: 14px;"></i>
                                                            <span class="ml-1">{{feedback.feedback_time}} 发出</span>
                                                        </p>

                                                        <p style="color: rgb(66, 67, 68); overflow: hidden; display: -webkit-box; -webkit-line-clamp: 2; -webkit-box-orient: vertical; ">
                                                            <i class="fa fa-envelope" style="width: 14px;"></i>
                                                            <span class="ml-1">{{feedback.content}}</span>
                                                    </div>
                                                </div>
                                            {% endfor %}
                                        </div>
                                    </div>
                                {% else %}
                                    <div style="margin-top: 40px; margin-bottom: -40px;">
                                        <p style="text-align: center;">您没有已完成的反馈。</p>
                                        <br>
                                    </div>
                                {% endif %}
                            </div>
                        </div>
                    </div>
                </div>
            </div>
        </div>
    </div>


</div>
<!--  END CONTENT AREA  -->

{% endblock %}

{% block add_js_file %}
<script src={% static "plugins/dropify/dropify.min.js" %}></script>
<script src={% static "assets/js/users/account-settings.js" %}></script>

{% endblock %}<|MERGE_RESOLUTION|>--- conflicted
+++ resolved
@@ -62,22 +62,11 @@
                                             <a href="/modifyFeedback/"><i class="fa fa-plus-square" aria-hidden="true" style="color: #1b55e2;"></i></a>
                                             {% endif %} 
                                         </h4>
-<<<<<<< HEAD
-                                        <h6>欢迎你来到这里。</h6>
-                                        <h6>这是元培同学权益反馈的集中地，也是学院、学生组织和学生之间沟通交流的便捷平台，在这里我们共同关心并搭建共同生活的家园。</h6>
-=======
                                         <p style="text-indent:2em;">欢迎你来到这里。这是学生权益诉求的集中地，也是信息交流的便捷平台，在这里我们用共同关心搭建共同生活的家园。</p>
->>>>>>> d4ebee8e
                                         </br>
                                         <p style="text-indent:2em;">如果你在学习与生活中产生自己无法解答的困惑；对改善公共空间环境、改进学生组织工作有好的建议；或是有其他想要和组织迫切交流的观点；都可以<em><strong>点击上方的“+”向组织反馈！</strong></em></p>
                                         </br>
-<<<<<<< HEAD
-                                        <h6 class="my-0 mb-2">
-                                            只要有需求，就能有回应。希望依靠互动交流，我们能为更好的元培助力，也让彼此和自己变得更好。
-                                        </h6>
-=======
                                         <p style="text-indent:2em;">您的反馈至始至终对组织匿名；欢迎公开您的反馈，为后来者提供帮助！</p>
->>>>>>> d4ebee8e
                                     </div>
                                     
                                 </div>
@@ -435,17 +424,10 @@
                                     </div>
                                 </div>
                                 {% else %}
-<<<<<<< HEAD
-                                <div style="margin-top: 40px; margin-bottom: -40px;">
-                                    <p style="text-align: center;">您没有反馈草稿。</p>
-                                    <br>
-                                </div>
-=======
                                     <div style="margin-top: 40px; margin-bottom: -40px;">
                                         <p style="text-align: center;">您没有反馈草稿。</p>
                                         <br>
                                     </div>
->>>>>>> d4ebee8e
                                 {% endif %}
                             </div> 
                             {% endif %} 
