{% extends "base.html" %}

{% load static %}

{% block add_css_file %}
<style type="text/css">
.text-truncate-container {
    width: 100%;
}
.text-truncate-container p {
    -webkit-line-clamp: 3;
    display: -webkit-box;
    -webkit-box-orient: vertical;
    overflow: hidden;
    text-overflow: ellipsis;
}
.text-end {
    text-align: right!important;
}
</style>
<style>
    select[readonly] {
        background: #eee;
        /*Simular campo inativo - Sugestão @GabrielRodrigues*/
        pointer-events: none;
        touch-action: none;
    }
</style>
{% endblock %}

{% block mainpage %}

<!--  BEGIN CONTENT AREA  -->
<div id="content" class="main-content">
    <div class="container">
    {% if html_display.warn_code == 1 %}
    <div class="alert alert-warning  text-center">{{ html_display.warn_message }}</div>
    {% elif html_display.warn_code == 2 %}
    <div class="alert alert-success  text-center">{{ html_display.warn_message }}</div>
    {% endif %}
        <div class="row layout-top-spacing">
            
            {% if bar_display.help_paragraphs %}
            {% include 'help.html' %}
            {% endif %}
            <!-- 我要留言 -->
            <div class="col-12 layout-top-spacing">
                <div class="bio layout-spacing">
                    <div class="widget-content widget-content-area">
                        <div class="row">
                            <div class="col-lg-4 col-md-5 col-sm-12 pb-2">
                                <div class="pb-0" id="feedback-welcome" >
                                    <div class="border-right" id="border-right"
                                        style="border-color: lightgray!important; position: absolute; top: 16%; bottom: 20%; right: 0px;" ></div>
                                    <div class="border-bottom" id="border-bottom"
                                        style="border-color: lightgray!important; position: absolute; left: 20%; bottom: 0; right: 20%;" ></div>
                                    <div class="pricing-header px-3 py-3 pb-md-4 mx-auto text-center">
                                        <!-- <h1 class="display-4 my-4 mb-4">元培生活</h1> -->
                                        <h4 class="text-center mb-4">
                                            问答反馈中心
                                            {% if is_person %}
                                            <a href="/modifyFeedback/"><i class="fa fa-plus-square" aria-hidden="true" style="color: #1b55e2;"></i></a>
                                            {% endif %} 
                                        </h4>
                                        <h6>欢迎你来到这里。</h6>
                                        <h6>这是元培同学权益反馈的集中地，也是学院、学生组织和学生之间沟通交流的便捷平台，在这里我们共同关心并搭建共同生活的家园。</h6>
                                        </br>
                                        <h6>如果你在学习与生活中产生自己无法解答的困惑；</h6>
                                        <h6>对改善公共空间环境、改进学生组织工作有好的建议；</h6>
<<<<<<< HEAD
                                        <h6>或是有其他想要和组织迫切交流的观点，</h6>
                                        <h6>都可以点击下方“我要留言”向组织反馈。</h6>
=======
                                        <h6>或是有其他想要和组织迫切交流的观点：</h6>
                                        <h6>都可以点击上方的“+”向组织反馈。</h6>
>>>>>>> 42085f0e
                                        </br>
                                        <h6 class="my-0 mb-2">
                                            只要有需求，就能有回应。希望依靠互动交流，我们能为更好的元培助力，也让彼此和自己变得更好。
                                        </h6>
                                    </div>
                                    
                                </div>
                                
                            </div>
                            <div class="col-lg-8 col-md-7 col-12 pb-2">
                                <!-- 留言公开 -->
                                <!-- <h3>留言公开</h3> -->
                                <div id="publicFeedbackTab" class="tab-content">
                                    <div class="tab-pane fade in active show" id="right">
                                        <div class="bio-skill-box pb-0 align-items-center" style="overflow-y: scroll; overflow-x: hidden;" id="publicFeedbackBox">
                                            {% if public_feedback %}
                                            <div id="public-feedback" class="row">
                                                {% for feedback in public_feedback %}
                                                    <div class="col-12 col-xl-6 col-lg-6 mb-xl-4 mb-4 ">
                                                        <div class="b-skills">
                                                            <div class="d-flex justify-content">
                                                                <div>
                                                                    <h5>
                                                                    <a href='/viewFeedback/{{feedback.id}}'>{{feedback.title}}</a>
                                                                    {% if feedback.solve_status == 1 or feedback.solve_status == 3 %}
                                                                    
                                                                    {% if feedback.read_status == 1 %}
                                                                    <span class="badge badge-pill badge-danger"> {{feedback.get_read_status_display}} </span>
                                                                    {% elif feedback.solve_status == 3 %}
                                                                    <span class="badge badge-pill badge-primary">{{feedback.get_read_status_display}} </span>
                                                                    <span class="badge badge-pill badge-primary">---</span>
                                                                    {% else %}
                                                                    <span class="badge badge-pill badge-warning">{{feedback.get_read_status_display}} </span>
                                                                    <span class="badge badge-pill badge-warning">{{feedback.get_solve_status_display}}</span>
                                                                    {% endif %}
                                                                    
                                                                {% else %}
                                                                
                                                                    <span class="badge badge-pill 
                                                                    {% if feedback.solve_status == 0 %}
                                                                        badge-success"
                                                                    {% else %}
                                                                        badge-primary"
                                                                    {% endif %}>
                                                                    {{feedback.get_solve_status_display}} </span>
                                                                {% endif %}
                                                                    </h5>
                                                                </div>
                                                                <div class="ml-1">
                                                                    
                                                                </div>
                                                            </div>
                                                            <p style="color: rgb(66, 67, 68);">
                                                                <i class="fa fa-share-alt" style="width: 14px;"></i>
                                                                <span class="ml-1">反馈至 {{feedback.org.oname}}</span>
                                                            </p>
                                                            <p style="color: rgb(66, 67, 68);">
                                                                <i class="fa fa-bell" style="width: 14px;"></i>
                                                                <span class="ml-1">{{feedback.public_time}} 公开</span>
                                                            </p>
                                                            <p style="color: rgb(66, 67, 68); overflow: hidden; display: -webkit-box; -webkit-line-clamp: 2; -webkit-box-orient: vertical; ">
                                                                <i class="fa fa-envelope" style="width: 14px;"></i>
                                                                {{feedback.content}}
                                                            </p>
                                                        </div>
                                                    </div>
                                                {% endfor %}
                                            </div>
                                            {% else %}
                                            <div style="margin-top: 32%;" id="noPublicFeedback">
                                                <p style="text-align: center;">目前没有公开的权益反馈.</p>
                                                <br>
                                            </div>
                                            {% endif %}
                                        </div>
                                    </div>
                                </div>
                            </div>
                        </div>
                    </div>
                </div>
            </div>
            
        <!-- 让留言公开部分和我要留言一样长 -->
        <script type="text/javascript">
            const ref = document.getElementById("feedback-welcome");
            const publicBox = document.getElementById("publicFeedbackBox");
            const publicTab = document.getElementById("publicFeedbackTab");
            const hasPublicFeedback = (document.getElementById("public-feedback") !== null);
            /* ---------------- fit public tab according to screen height ---------------- */
            function fit() {
                if(this.innerWidth < 767) {
                    $("#border-right").hide();
                    document.querySelector("#border-bottom").classList.remove("fade");
                    if (hasPublicFeedback) {
                        const card = document.querySelector(".b-skills");
                        publicTab.style.height = publicBox.style.height = card.style.height;
                    }
                    else {
                        publicTab.style.height = publicBox.style.height = "100px";
                        document.getElementById("noPublicFeedback").style.marginTop = "10px";
                    }
                }
                else {
                    publicBox.style.height = (ref.offsetHeight - publicBox.offsetTop) + "px";
                    publicTab.style.height = (ref.offsetHeight - publicTab.offsetTop) + "px";
                }
                return;
            }
            window.addEventListener(`load`, fit);
            window.addEventListener(`resize`, fit);
            new ResizeObserver(fit).observe(ref);
            
        </script>
        </div>
        <div class="row layout-top-spacing mt-0">
            <!-- 审核界面 -->
            {% if is_teacher %}
            <div class="col-12 mb-4 layout-top-spacing">
                <div class="bio layout-spacing ">
                    <div class="widget-content widget-content-area mb-4">
                        <h3>审核页面</h3>
                            <ul id="myTab" class="nav nav-tabs nav-tabs-solid nav-justified">
                                <li class="nav-item">
                                    <a class="nav-link active" href="#wait" data-toggle="tab">
                                        <h5><i class="fa fa-envelope-o"></i> 待审核</h5>
                                    </a>
                                </li>

                                <li class="nav-item">
                                    <a class="nav-link" href="#public" data-toggle="tab">
                                        <h5><i class="fa fa-envelope-o"></i> 已公开</h5>
                                    </a>
                                </li>

                            </ul>

                            <div id="myTabContent" class="tab-content">
                                <div class="tab-pane fade in active show" id="wait">
                                    {% if my_wait_public %}
                                        <div class="bio-skill-box">
                                            <div id="undone-feedback" class="row">
                                                {% for feedback in my_wait_public %}
                                                    <div class="col-12 col-xl-6 col-lg-12 mb-xl-4 mb-4 ">
                                                        <div class=" b-skills">
                                                            <div class="d-flex justify-content-between">
                                                                <div>
                                                                    <h5>
                                                                        <a href='/viewFeedback/{{feedback.id}}'>{{feedback.title}}</a>
                                                                        {% if feedback.solve_status == 1 or feedback.solve_status == 3 %}
                                                                        {% if feedback.read_status == 1 %}
                                                                        <span class="badge badge-pill badge-danger"> {{feedback.get_read_status_display}} </span>
                                                                        {% elif feedback.solve_status == 3%}
                                                                        <span class="badge badge-pill badge-primary">{{feedback.get_read_status_display}} </span>
                                                                        <span class="badge badge-pill badge-primary">---</span>
                                                                        {% else %}
                                                                        <span class="badge badge-pill badge-warning">{{feedback.get_read_status_display}} </span>
                                                                        <span class="badge badge-pill badge-warning">{{feedback.get_solve_status_display}}</span>
                                                                        {% endif %}
                                                                   
                                                                        {% else %}
                                                                  
                                                                        <span class="badge badge-pill 
                                                                        {% if feedback.solve_status == 0 %}
                                                                            badge-success">
                                                                        {% else %}
                                                                            badge-primary">
                                                                        {% endif %}
                                                                        {{feedback.get_solve_status_display}} </span>
                                                                   
                                                                        {% endif %}
                                                                    </h5>
                                                                </div>
                                                            </div>
                                                    

                                                            <p style="color: rgb(66, 67, 68);">
                                                                <i class="fa fa-bookmark" style="width: 14px;"></i>
                                                                <span class="ml-1">{{feedback.type.name}}</span>
                                                            </p>

                                                            <p style="color: rgb(66, 67, 68);">
                                                                <i class="fa fa-share-alt" style="width: 14px;"></i>
                                                                <span class="ml-1">反馈至 {{feedback.org.oname}}</span>
                                                            </p>

                                                            <p style="color: rgb(66, 67, 68);">
                                                                <i class="fa fa-bell" style="width: 14px;"></i>
                                                                <span class="ml-1">{{feedback.feedback_time}} 发出</span>
                                                            </p>

                                                            <p style="color: rgb(66, 67, 68); overflow: hidden; display: -webkit-box; -webkit-line-clamp: 2; -webkit-box-orient: vertical; ">
                                                                <i class="fa fa-envelope" style="width: 14px;"></i>
                                                                <span class="ml-1">{{feedback.content}}</span>
                                                            </p>
                                                        </div>
                                                    </div>
                                                {% endfor %}
                                            </div>
                                        </div>
                                    {% else %}
                                        <div style="margin-top: 40px; margin-bottom: -40px;">
                                            <p style="text-align: center;">没有待审核的反馈.</p>
                                            <br>
                                        </div>
                                    {% endif %}
                                </div>
                                <div class="tab-pane fade" id="public">
                                    {% if my_public_feedback %}
                                        <div class="bio-skill-box">
                                            <div class="row">
                                                {% for feedback in my_public_feedback %}
                                                    <div class="col-12 col-xl-6 col-lg-12 mb-xl-4 mb-4 ">
                                                        <div class=" b-skills">
                                                            <div class="d-flex justify-content-between">
                                                                <div>
                                                                    <h5>
                                                                        <a href='/viewFeedback/{{feedback.id}}'>{{feedback.title}}</a>
                                                                        {% if feedback.solve_status == 1 or feedback.solve_status == 3 %}
                                                                        {% if feedback.read_status == 1 %}
                                                                        <span class="badge badge-pill badge-danger"> {{feedback.get_read_status_display}} </span>
                                                                        {% elif feedback.solve_status == 3%}
                                                                        <span class="badge badge-pill badge-primary">{{feedback.get_read_status_display}} </span>
                                                                        <span class="badge badge-pill badge-primary">---</span>
                                                                        {% else %}
                                                                        <span class="badge badge-pill badge-warning">{{feedback.get_read_status_display}} </span>
                                                                        <span class="badge badge-pill badge-warning">{{feedback.get_solve_status_display}}</span>
                                                                        {% endif %}
                                                                        {% else %}
                                                                        <span class="badge badge-pill 
                                                                        {% if feedback.solve_status == 0 %}
                                                                            badge-success">
                                                                        {% else %}
                                                                            badge-primary">
                                                                        {% endif %}
                                                                        {{feedback.get_solve_status_display}} </span>
                                                                        {% endif %}
                                                                    </h5>
                                                                </div>
                                                            </div>
                                                            
                                                            <p style="color: rgb(66, 67, 68);">
                                                                <i class="fa fa-share-alt" style="width: 14px;"></i>
                                                                <span class="ml-1">反馈至 {{feedback.org.oname}}</span>
                                                            </p>

                                                            <p style="color: rgb(66, 67, 68);">
                                                                <i class="fa fa-bell" style="width: 14px;"></i>
                                                                <span class="ml-1">{{feedback.public_time}} 公开</span>
                                                            </p>

                                                            <p style="color: rgb(66, 67, 68); overflow: hidden; display: -webkit-box; -webkit-line-clamp: 2; -webkit-box-orient: vertical; ">
                                                                <i class="fa fa-envelope" style="width: 14px;"></i>
                                                                <span class="ml-1">{{feedback.content}}</span>
                                                            </p>
                                                        </div>
                                                    </div>
                                                {% endfor %}
                                            </div>
                                        </div>
                                    {% else %}
                                        <div style="margin-top: 40px; margin-bottom: -40px;">
                                            <p style="text-align: center;">目前没有公开的反馈.</p>
                                            <br>
                                        </div>
                                    {% endif %}

                                </div>
                            </div>
                    </div>
                </div>                
            </div>
            {% endif %}
            <!-- 反馈记录 -->
            <div class="col-12">
                <div class="bio layout-spacing mb-4">
                    <div class="widget-content widget-content-area">
                        <div>
                            <h3>我的反馈</h3>
                        </div>
                        
                        <ul id="myTab" class="nav nav-tabs nav-tabs-solid nav-justified" role="tablist">
                            {% if is_person %}
                            <li class="nav-item">
                                <a class="nav-link" href="#draft" role="tab" data-toggle="tab">
                                    <h5><i class="fa fa-envelope-o"></i> 草稿箱</h5>
                                </a>
                            </li>
                            {% endif %}
                            <li class="nav-item">
                                <a class="nav-link active" href="#home" role="tab" data-toggle="tab">
                                    <h5><i class="fa fa-envelope-o"></i> 进行中</h5>
                                </a>
                            </li>

                            <li class="nav-item">
                                <a class="nav-link" href="#done" role="tab" data-toggle="tab">
                                    <h5><i class="fa fa-envelope-o"></i> 已结束</h5>
                                </a>
                            </li>

                        </ul>

                        <div id="myTabContent" class="tab-content">
                            <!-- 草稿箱 -->
                            {% if is_person %}
                            <div class="tab-pane fade" id="draft" role="tabpanel">
                                {% if draft_feedback %}
                                <div class="bio-skill-box">
                                    <div id="undone-feedback" class="row">
                                        {% for feedback in draft_feedback %}
                                            <div class="col-12 col-xl-4 col-lg-6 mb-xl-4 col-md-6 mb-4">
                                                <div class="b-skills">
                                                    <div class="d-flex justify-content-between">
                                                        <div class="d-flex justify-content-start">
                                                            <h5>
                                                                {{feedback.title}}
                                                            </h5>
                                                            <!-- <span class="badge badge-success">草稿</span> -->  
                                                        </div>
                                                        <div class="btn-group" role="group">
                                                            <form method="POST">
                                                                <input type="hidden" name="option" value="delete">
                                                                <input type="hidden" name="id" value="{{feedback.id}}">
                                                                <button class="btn btn-outline" onclick="return confirm('确认要删除反馈草稿吗？')" type="submit">
                                                                    <i class="fa fa-trash-alt"></i>
                                                                </button>
                                                            </form>
                                                            <a href="/modifyFeedback/?feedback_id={{feedback.id}}">
                                                                <button class="btn btn-outline" onclick="">
                                                                    <i class="fa fa-pencil-alt"></i>
                                                                </button>
                                                            </a>
                                                        </div>
                                                    </div>

                                                    

                                                    <p style="color: rgb(66, 67, 68);">
                                                        <i class="fa fa-bookmark" style="width: 14px;"></i>
                                                        <span class="ml-1">{{feedback.type.name}}</span>
                                                    </p>

                                                    <p style="color: rgb(66, 67, 68);">
                                                        <i class="fa fa-share-alt" style="width: 14px;"></i>
                                                        <span class="ml-1">反馈至 {{feedback.org.oname}}</span>
                                                    </p>

                                                    <p style="color: rgb(66, 67, 68);">
                                                        <i class="fa fa-bell" style="width: 14px;"></i>
                                                        <span class="ml-1">{{feedback.feedback_time}} 保存</span>
                                                    </p>

                                                    <p style="color: rgb(66, 67, 68); overflow: hidden; display: -webkit-box; -webkit-line-clamp: 2; -webkit-box-orient: vertical; ">
                                                        <i class="fa fa-envelope" style="width: 14px;"></i>
                                                        <span class="ml-1">{{feedback.content}}</span>
                                                    </p>
                                                </div>
                                            </div>
                                        {% endfor %}
                                    </div>
                                </div>
                                {% else %}
                                <div style="margin-top: 40px; margin-bottom: -40px;">
                                    <p style="text-align: center;">您没有反馈草稿。</p>
                                    <br>
                                </div>
                                {% endif %}
                            </div> 
                            {% endif %} 
                            <!-- 未完成 -->
                            <div class="tab-pane fade in active show" id="home" role="tabpanel">
                                {% if undone_feedback %}
                                <div class="bio-skill-box">
                                    <div id="undone-feedback" class="row">
                                        {% for feedback in undone_feedback %}
                                            <div class="col-12 col-xl-4 col-lg-6 mb-xl-4 col-md-6 mb-4">
                                                <div class=" b-skills">
                                                    <div class="d-flex justify-content-between">
                                                        <div class="d-flex justify-content-start">
                                                            <h5>
                                                                <a href='/viewFeedback/{{feedback.id}}'>{{feedback.title}}</a>
                                                                {% if feedback.read_status == 1 %}
                                                                    <span class="badge badge-pill badge-danger"> {{feedback.get_read_status_display}} </span>
                                                                {% elif feedback.solve_status == 3%}
                                                                    <span class="badge badge-pill badge-primary">{{feedback.get_read_status_display}} </span>
                                                                    <span class="badge badge-pill badge-primary">---</span>
                                                                {% else %}
                                                                    <span class="badge badge-pill badge-warning">{{feedback.get_read_status_display}} </span>
                                                                    <span class="badge badge-pill badge-warning">{{feedback.get_solve_status_display}}</span>
                                                                {% endif %}
                                                            </h5>
                                                        </div>
                                                        <div>
                                                            <div class="btn-group" role="group">
                                                                <form method="POST">
                                                                    <button class="btn btn-outline" type="submit" 
                                                                        onclick="return confirm('确认要撤回反馈吗？')"
                                                                        {% if not is_person %} disabled {% endif %}>
                                                                        <input type="hidden" value="withdraw" name="option">
                                                                        <input type="hidden" name="id" value="{{feedback.id}}">
                                                                        <i class="fa fa-undo"></i>
                                                                    </button>
                                                                </form>
                                                                <a href="/viewFeedback/{{feedback.id}}">
                                                                    <button class="btn btn-outline">
                                                                        <i class="fa fa-eye"></i>
                                                                    </button>
                                                                </a>
                                                            </div>
                                                        </div>
                                                    </div>

                                                    <p style="color: rgb(66, 67, 68);">
                                                        <i class="fa fa-bookmark" style="width: 14px;"></i>
                                                        <span class="ml-1">{{feedback.type.name}}</span>
                                                    </p>

                                                    <p style="color: rgb(66, 67, 68);">
                                                        <i class="fa fa-share-alt" style="width: 14px;"></i>
                                                        <span class="ml-1">反馈至 {{feedback.org.oname}}</span>
                                                    </p>

                                                    <p style="color: rgb(66, 67, 68);">
                                                        <i class="fa fa-bell" style="width: 14px;"></i>
                                                        <span class="ml-1">{{feedback.feedback_time}} 发出</span>
                                                    </p>

                                                    <p style="color: rgb(66, 67, 68); overflow: hidden; display: -webkit-box; -webkit-line-clamp: 2; -webkit-box-orient: vertical; ">
                                                        <i class="fa fa-envelope" style="width: 14px;"></i>
                                                        <span class="ml-1">{{feedback.content}}</span>
                                                    </p>
                                                </div>
                                            </div>
                                        {% endfor %}
                                        
                                    </div>
                                </div>
                                {% else %}
                                <div style="margin-top: 40px; margin-bottom: -40px;">
                                    <p style="text-align: center;">您没有在进行中的反馈。</p>
                                    <br>
                                </div>
                                {% endif %}
                            </div>
                            <!-- 已完成 -->
                            <div class="tab-pane fade" id="done" role="tabpanel">
                                {% if done_feedback %}
                                    <div class="bio-skill-box">
                                        <div class="row">
                                            {% for feedback in done_feedback %}
                                                <div class="col-12 col-xl-4 col-lg-6 mb-xl-4 col-md-6 mb-4">
                                                    <div class=" b-skills">
                                                        <div class="d-flex justify-content-between">
                                                            <div class="d-flex justify-content-start">
                                                                <h5>
                                                                    <a href='/viewFeedback/{{feedback.id}}'>{{feedback.title}}</a>
                                                                    
                                                                    {% if feedback.issue_status == 2 %}
                                                                    <span class="badge badge-pill badge-danger"> 已删除 </span>
                                                                    {% elif feedback.solve_status == 0 %}
                                                                    <span class="badge badge-pill badge-success"> {{feedback.get_solve_status_display}} </span>
                                                                    {% else %}
                                                                    <span class="badge badge-pill badge-primary"> {{feedback.get_solve_status_display}} </span>
                                                                    {% endif %}
                                                                </h5>
                                                            </div>
                                                            <div>
                                                                <a href="/viewFeedback/{{feedback.id}}">
                                                                    <div class="btn-group" role="group">
                                                                        <button class="btn btn-outline">
                                                                            <i class="fa fa-eye"></i>
                                                                        </button>
                                                                    </div>  
                                                                </a>
                                                                
                                                            </div>
                                                        </div>
                                                        
                                                        

                                                        <p style="color: rgb(66, 67, 68);">
                                                            <i class="fa fa-bookmark" style="width: 14px;"></i>
                                                            <span class="ml-1">{{feedback.type.name}}</span>
                                                        </p>

                                                        <p style="color: rgb(66, 67, 68);">
                                                            <i class="fa fa-share-alt" style="width: 14px;"></i>
                                                            <span class="ml-1">反馈至 {{feedback.org.oname}}</span>
                                                        </p>

                                                        <p style="color: rgb(66, 67, 68);">
                                                            <i class="fa fa-bell" style="width: 14px;"></i>
                                                            <span class="ml-1">{{feedback.feedback_time}} 发出</span>
                                                        </p>

                                                        <p style="color: rgb(66, 67, 68); overflow: hidden; display: -webkit-box; -webkit-line-clamp: 2; -webkit-box-orient: vertical; ">
                                                            <i class="fa fa-envelope" style="width: 14px;"></i>
                                                            <span class="ml-1">{{feedback.content}}</span>
                                                    </div>
                                                </div>
                                            {% endfor %}
                                        </div>
                                    </div>
                                {% else %}
                                    <div style="margin-top: 40px; margin-bottom: -40px;">
                                        <p style="text-align: center;">您没有已完成的反馈。</p>
                                        <br>
                                    </div>
                                {% endif %}
                            </div>
                        </div>
                    </div>
                </div>
            </div>
        </div>
    </div>


</div>
<!--  END CONTENT AREA  -->

{% endblock %}

{% block add_js_file %}
<script src={% static "plugins/dropify/dropify.min.js" %}></script>
<script src={% static "assets/js/users/account-settings.js" %}></script>

{% endblock %}<|MERGE_RESOLUTION|>--- conflicted
+++ resolved
@@ -67,13 +67,8 @@
                                         </br>
                                         <h6>如果你在学习与生活中产生自己无法解答的困惑；</h6>
                                         <h6>对改善公共空间环境、改进学生组织工作有好的建议；</h6>
-<<<<<<< HEAD
-                                        <h6>或是有其他想要和组织迫切交流的观点，</h6>
-                                        <h6>都可以点击下方“我要留言”向组织反馈。</h6>
-=======
                                         <h6>或是有其他想要和组织迫切交流的观点：</h6>
                                         <h6>都可以点击上方的“+”向组织反馈。</h6>
->>>>>>> 42085f0e
                                         </br>
                                         <h6 class="my-0 mb-2">
                                             只要有需求，就能有回应。希望依靠互动交流，我们能为更好的元培助力，也让彼此和自己变得更好。
