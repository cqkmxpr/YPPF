{% extends "base.html" %}

{% block mainpage %}

<<<<<<< HEAD
    <!--  BEGIN MAIN CONTAINER  -->
    <div class="main-container" id="container">

        <div class="overlay"></div>
        <div class="search-overlay"></div>

        {% include 'org_left_narbar.html' %}

        <!--  BEGIN CONTENT AREA  -->
        <div id="content" class="main-content">
            <div class="layout-px-spacing">
                {% if html_display.warn_code == 2 %}
                    <div class="alert alert-success  text-center">{{html_display.warn_message}}</div>
                {% elif html_display.warn_code == 1%}
                    <div class="alert alert-warning  text-center">{{html_display.warn_message}}</div>
                {% endif %}

                <div class="tab-content">

                    <!--  组织信息选项卡  -->
                    <div id="d0"class="tab-pane active">
                        <div class="row layout-spacing">

                            <div class="col-xl-8 col-lg-6 col-md-7 col-sm-12 layout-top-spacing">
                                
                                <div class="user-profile layout-spacing">
                                    <div class="widget-content widget-content-area">
                                        
                                        <div class="d-flex justify-content-between">
                                            <h3 class="">Organization</h3>
                                            <br/><br/>
                                        </div>
        
                                        <div class="text-center user-info">
                                            <img src="{{org_avatar_path}}" height="90px" width="90px" alt="avatar">
                                            <p class="">{{organization_name}}</p>

                                            {% if show_subscribe %}
                                                <div class="custom-control custom-switch">
                                                    {% if subscribe_flag %}
                                                    <input type="checkbox" class="custom-control-input" id="switch button"
                                                        onclick="change_status.call(this);this.blur();" checked>
                                                    <label class="custom-control-label" for="switch button">
                                                        <font color="5F747B" id="subscribe">已订阅</font>
                                                    </label>
                                                    {% else %}
                                                    <input type="checkbox" class="custom-control-input" id="switch button"
                                                        onclick="change_status.call(this);this.blur();">
                                                    <label class="custom-control-label" for="switch button">
                                                        <font color="E1E1E1" id="subscribe">未订阅</font>
                                                    </label>
                                                    {% endif %}
                                                </div>
                                            {% endif %}
                                        </div>
        
                                        <div class="user-info-list">
        
                                            <div class="">
                                                <ul class="contacts-block list-unstyled">
                                                    <li class="contacts-block__item">
                                                        <svg xmlns="http://www.w3.org/2000/svg" width="24" height="24" viewBox="0 0 24 24" fill="none" stroke="currentColor" stroke-width="2" stroke-linecap="round" stroke-linejoin="round"> <rect x="2" y="7" width="20" height="14" rx="2" ry="2" /> <path d="M16 21V5a2 2 0 0 0-2-2h-4a2 2 0 0 0-2 2v16" /> </svg> {{organization_type_name}}
                                                    </li>
                                                    <li class="contacts-block__item">
                                                        <svg xmlns="http://www.w3.org/2000/svg" width="24" height="24" viewBox="0 0 24 24" fill="none" stroke="currentColor" stroke-width="2" stroke-linecap="round" stroke-linejoin="round"> <line x1="12" y1="1" x2="12" y2="23" /> <path d="M17 5H9.5a3.5 3.5 0 0 0 0 7h5a3.5 3.5 0 0 1 0 7H6" /></svg> 元气值{{org.YQPoint}} 
                                                    </li>
                                                    {% if html_display.is_myself == False %}
                                                    <li class="contacts-block__item"> 
                                                        <svg xmlns="http://www.w3.org/2000/svg" width="24" height="24" viewBox="0 0 24 24" fill="none" stroke="currentColor" stroke-width="2" stroke-linecap="round" stroke-linejoin="round"> <polyline points="20 12 20 22 4 22 4 12" />  <rect x="2" y="7" width="20" height="5" /> <line x1="12" y1="22" x2="12" y2="7" /><path d="M12 7H7.5a2.5 2.5 0 0 1 0-5C11 2 12 7 12 7z" /> <path d="M12 7h4.5a2.5 2.5 0 0 0 0-5C13 2 12 7 12 7z" /></svg> <a href="/transPage/{{html_display.org.organization_id_id}}">向ta转账</a>
                                                    </li>
                                                    {% endif %}
                                                </ul>
                                            </div>                                    
                                        </div>
                                        <div class="d-flex justify-content-between">
                                            <h3 class="">Intro</h3>
                                            <br/><br/>
                                        </div>
                                        <p>{{org.introduction}}</p>
                                        <br />
                                    </div>
                                </div>

                                <div class="education layout-spacing ">
                                    <div class="widget-content widget-content-area">

                                        <h3 class="">Monument</h3>
                                        <div class="timeline-alter">
                                            <div class="item-timeline">
                                                <div class="t-meta-date">
                                                    <p class="">04 Mar 2009</p>
                                                </div>
                                                <div class="t-dot" data-original-title="" title="">
                                                </div>
                                                <div class="t-text">
                                                    <p>Royal Collage of Art</p>
                                                    <p>Designer Illustrator</p>
                                                </div>
                                            </div>
                                            <div class="item-timeline">
                                                <div class="t-meta-date">
                                                    <p class="">25 Apr 2014</p>
                                                </div>
                                                <div class="t-dot" data-original-title="" title="">
                                                </div>
                                                <div class="t-text">
                                                    <p>Massachusetts Institute of Technology (MIT)</p>
                                                    <p>Designer Illustrator</p>
                                                </div>
                                            </div>
                                            <div class="item-timeline">
                                                <div class="t-meta-date">
                                                    <p class="">04 Apr 2018</p>
                                                </div>
                                                <div class="t-dot" data-original-title="" title="">
                                                </div>
                                                <div class="t-text">
                                                    <p>School of Art Institute of Chicago (SAIC)</p>
                                                    <p>Designer Illustrator</p>
                                                </div>
                                            </div>
=======
<!--  BEGIN MAIN CONTAINER  -->
<div class="main-container" id="container">

    <div class="overlay"></div>
    <div class="search-overlay"></div>

    {% include 'org_left_narbar.html' %}

    <!--  BEGIN CONTENT AREA  -->
    <div id="content" class="main-content">
        <div class="layout-px-spacing">
            {% if html_display.warn_code == 2 %}
            <div class="alert alert-success  text-center">{{html_display.warn_message}}</div>
            {% elif html_display.warn_code == 1%}
            <div class="alert alert-warning  text-center">{{html_display.warn_message}}</div>
            {% endif %}
            <div class="row layout-spacing">

                <!-- Content -->
                <div class="col-xl-8 col-lg-6 col-md-7 col-sm-12 layout-top-spacing">

                    <div class="user-profile layout-spacing">
                        <div class="widget-content widget-content-area">

                            <div class="d-flex justify-content-between">
                                <h3 class="">Organization</h3>
                            </div>

                            <div class="text-center user-info">
                                <img src="{{org_avatar_path}}" height="90px" width="90px" alt="avatar">
                                <p class="">{{organization_name}}</p>
                                {% if show_subscribe %}
                                <div class="custom-control custom-switch">
                                    {% if subscribe_flag %}
                                    <input type="checkbox" class="custom-control-input" id="switch button"
                                        onclick="change_status.call(this);this.blur();" checked>
                                    <label class="custom-control-label" for="switch button">
                                        <font color="5F747B" id="subscribe">已订阅</font>
                                    </label>
                                    {% else %}
                                    <input type="checkbox" class="custom-control-input" id="switch button"
                                        onclick="change_status.call(this);this.blur();">
                                    <label class="custom-control-label" for="switch button">
                                        <font color="E1E1E1" id="subscribe">未订阅</font>
                                    </label>
                                    {% endif %}
                                </div>
                                {% endif %}
                            </div>

                            <div class="user-info-list">
                                <div class="">
                                    <ul class="contacts-block list-unstyled">
                                        <li class="contacts-block__item">
                                            <svg xmlns="http://www.w3.org/2000/svg" width="24" height="24"
                                                viewBox="0 0 24 24" fill="none" stroke="currentColor" stroke-width="2"
                                                stroke-linecap="round" stroke-linejoin="round">
                                                <rect x="2" y="7" width="20" height="14" rx="2" ry="2" />
                                                <path d="M16 21V5a2 2 0 0 0-2-2h-4a2 2 0 0 0-2 2v16" />
                                            </svg> {{organization_type_name}}
                                        </li>
                                        <li class="contacts-block__item">
                                            <svg xmlns="http://www.w3.org/2000/svg" width="24" height="24"
                                                viewBox="0 0 24 24" fill="none" stroke="currentColor" stroke-width="2"
                                                stroke-linecap="round" stroke-linejoin="round">
                                                <polyline points="20 12 20 22 4 22 4 12" />
                                                <rect x="2" y="7" width="20" height="5" />
                                                <line x1="12" y1="22" x2="12" y2="7" />
                                                <path d="M12 7H7.5a2.5 2.5 0 0 1 0-5C11 2 12 7 12 7z" />
                                                <path d="M12 7h4.5a2.5 2.5 0 0 0 0-5C13 2 12 7 12 7z" />
                                            </svg>元气值{{org.YQPoint}}
                                        </li>

                                        <li class="contacts-block__item">
                                            <svg xmlns="http://www.w3.org/2000/svg" width="24" height="24"
                                                viewBox="0 0 24 24" fill="none" stroke="currentColor" stroke-width="2"
                                                stroke-linecap="round" stroke-linejoin="round">
                                                <polyline points="20 12 20 22 4 22 4 12" />
                                                <rect x="2" y="7" width="20" height="5" />
                                                <line x1="12" y1="22" x2="12" y2="7" />
                                                <path d="M12 7H7.5a2.5 2.5 0 0 1 0-5C11 2 12 7 12 7z" />
                                                <path d="M12 7h4.5a2.5 2.5 0 0 0 0-5C13 2 12 7 12 7z" />
                                            </svg> <a
                                                href="/transPage/{{html_display.org.organization_id_id}}">向ta转账</a>
                                        </li>

                                    </ul>
                                </div>
                            </div>

                        </div>
                    </div>

                    <div class="bio layout-spacing ">
                        <div class="widget-content widget-content-area">

                            <h3 class="">Intro</h3>
                            <p>{{org.introduction}}</p>

                            <div class="bio-skill-box">

                                <div class="row">

                                    <div class="col-12 col-xl-6 col-lg-12 mb-xl-5 mb-5 ">

                                        <div class="d-flex b-skills">
                                            <div>
                                            </div>
                                            <div class="">
                                                <h5>活动1</h5>
                                                <p>Duis aute irure dolor in reprehenderit in voluptate velit esse eu
                                                    fugiat nulla pariatur.</p>
                                            </div>
                                        </div>

                                    </div>

                                    <div class="col-12 col-xl-6 col-lg-12 mb-xl-5 mb-5 ">

                                        <div class="d-flex b-skills">
                                            <div>
                                            </div>
                                            <div class="">
                                                <h5>活动2</h5>
                                                <p>Ut enim ad minim veniam, quis nostrud exercitation aliquip ex ea
                                                    commodo consequat.</p>
                                            </div>
                                        </div>

                                    </div>

                                    <div class="col-12 col-xl-6 col-lg-12 mb-xl-5 mb-5 ">

                                        <div class="d-flex b-skills">
                                            <div>
                                            </div>
                                            <div class="">
                                                <h5>活动3</h5>
                                                <p>Duis aute irure dolor in reprehenderit in voluptate velit esse eu
                                                    fugiat nulla pariatur.</p>
                                            </div>
>>>>>>> 7cf868b0
                                        </div>

                                    </div>
<<<<<<< HEAD
                                </div>

                            </div>

                            <div class="col-xl-4 col-lg-6 col-md-5 col-sm-12 layout-top-spacing">
                                <div class="layout-spacing">
                                    <div class="widget-content widget-content-area">
                                        {% for member in member_list %}
                                            <div class="card">
                                                <a href="../../stuinfo/{{member.person.name}}+{{member.person.id}}" class = "card-body">
                                                    <div class="row">
                                                        <div class="col-xl-2 ">
                                                            <img class="avatar avatar-user" src= {{ html_display.avatar_path }} width="48" height="48" alt="avatar">
                                                        </div>
                                                        <div class="col-xl-10">
                                                            <h4 class="card-title">{{member.person.name}}</h4>
                                                            {% if member.person.show_nickname == True %}
                                                                <p> {{member.person.nickname}} </p>
                                                            {% endif %}
                                                            <p class="card-text"><svg xmlns="http://www.w3.org/2000/svg" width="20" height="20" viewBox="0 0 24 24" fill="none" stroke="currentColor" stroke-width="2" stroke-linecap="round" stroke-linejoin="round"> <circle cx="12" cy="8" r="7" /> <polyline points="8.21 13.89 7 23 12 20 17 23 15.79 13.88" /></svg>
                                                                {{member.job}} 
                                                            </p>
                                                            <p class="card-text"> {{member.person.biography}} </p>
                                                        </div>
                                                    </div>
                                                </a>
                                            </div>
                                        {% endfor %}
                                    </div>
                                </div>
=======

                                    <div class="col-12 col-xl-6 col-lg-12 mb-xl-0 mb-0 ">

                                        <div class="d-flex b-skills">
                                            <div>
                                            </div>
                                            <div class="">
                                                <h5>活动4</h5>
                                                <p>Lorem ipsum dolor sit amet, consectetur adipisicing elit, sed do
                                                    et dolore magna aliqua.</p>
                                            </div>
                                        </div>

                                    </div>
                                </div>

                            </div>

                        </div>
                    </div>

                </div>

                <div class="col-xl-4 col-lg-6 col-md-5 col-sm-12 layout-top-spacing">

                    <div class="user-profile layout-spacing">
                        <div class="widget-content widget-content-area">

                            <div class="d-flex justify-content-between">
                                <h3 class="">Manager</h3>
                            </div>

                            <div class="text-center user-info">
                                <img src="{{boss_display.avatar_path}}" height="90px" width="90px" alt="avatar">
                                <p class="">{{boss_display.bossname}}</p>
>>>>>>> 7cf868b0
                            </div>

                            <div class="user-info-list">

                                <div class="">
                                    <ul class="contacts-block list-unstyled">
                                        <li class="contacts-block__item">
                                            <svg xmlns="http://www.w3.org/2000/svg" width="24" height="24"
                                                viewBox="0 0 24 24" fill="none" stroke="currentColor" stroke-width="2"
                                                stroke-linecap="round" stroke-linejoin="round"
                                                class="feather feather-coffee">
                                                <path d="M18 8h1a4 4 0 0 1 0 8h-1"></path>
                                                <path d="M2 8h16v9a4 4 0 0 1-4 4H6a4 4 0 0 1-4-4V8z"></path>
                                                <line x1="6" y1="1" x2="6" y2="4"></line>
                                                <line x1="10" y1="1" x2="10" y2="4"></line>
                                                <line x1="14" y1="1" x2="14" y2="4"></line>
                                            </svg> {{boss_display.job}}
                                        </li>
                                        <li class="contacts-block__item">
                                            <svg xmlns="http://www.w3.org/2000/svg" width="24" height="24"
                                                viewBox="0 0 24 24" fill="none" stroke="currentColor" stroke-width="2"
                                                stroke-linecap="round" stroke-linejoin="round"
                                                class="feather feather-calendar">
                                                <rect x="3" y="4" width="18" height="18" rx="2" ry="2"></rect>
                                                <line x1="16" y1="2" x2="16" y2="6"></line>
                                                <line x1="8" y1="2" x2="8" y2="6"></line>
                                                <line x1="3" y1="10" x2="21" y2="10"></line>
                                            </svg>{{boss_display.year}}
                                        </li>
                                        <li class="contacts-block__item">
                                            <svg xmlns="http://www.w3.org/2000/svg" width="24" height="24"
                                                viewBox="0 0 24 24" fill="none" stroke="currentColor" stroke-width="2"
                                                stroke-linecap="round" stroke-linejoin="round"
                                                class="feather feather-map-pin">
                                                <path d="M21 10c0 7-9 13-9 13s-9-6-9-13a9 9 0 0 1 18 0z"></path>
                                                <circle cx="12" cy="10" r="3"></circle>
                                            </svg>{{boss_display.major}}
                                        </li>
                                        <li class="contacts-block__item">
                                            <a href="mailto:example@mail.com"><svg xmlns="http://www.w3.org/2000/svg"
                                                    width="24" height="24" viewBox="0 0 24 24" fill="none"
                                                    stroke="currentColor" stroke-width="2" stroke-linecap="round"
                                                    stroke-linejoin="round" class="feather feather-mail">
                                                    <path
                                                        d="M4 4h16c1.1 0 2 .9 2 2v12c0 1.1-.9 2-2 2H4c-1.1 0-2-.9-2-2V6c0-1.1.9-2 2-2z">
                                                    </path>
                                                    <polyline points="22,6 12,13 2,6"></polyline>
                                                </svg>{{boss_display.email}}</a>
                                        </li>
                                        <li class="contacts-block__item">
                                            <svg xmlns="http://www.w3.org/2000/svg" width="24" height="24"
                                                viewBox="0 0 24 24" fill="none" stroke="currentColor" stroke-width="2"
                                                stroke-linecap="round" stroke-linejoin="round"
                                                class="feather feather-phone">
                                                <path
                                                    d="M22 16.92v3a2 2 0 0 1-2.18 2 19.79 19.79 0 0 1-8.63-3.07 19.5 19.5 0 0 1-6-6 19.79 19.79 0 0 1-3.07-8.67A2 2 0 0 1 4.11 2h3a2 2 0 0 1 2 1.72 12.84 12.84 0 0 0 .7 2.81 2 2 0 0 1-.45 2.11L8.09 9.91a16 16 0 0 0 6 6l1.27-1.27a2 2 0 0 1 2.11-.45 12.84 12.84 0 0 0 2.81.7A2 2 0 0 1 22 16.92z">
                                                </path>
                                            </svg> {{boss_display.tel}}
                                        </li>

                                    </ul>
                                </div>
                            </div>

                        </div>
                    </div>

<<<<<<< HEAD
                    <!--  组织活动选项卡  -->
                    <div id="d1"class="tab-pane">               
                        <div class="bio layout-spacing ">
                            <div class="widget-content widget-content-area">

                                <h3 class="">Activities</h3>

                                <ul class="nav nav-tabs">
                                    <li class="nav-item">
                                      <a class="nav-link active" data-toggle="tab" href="#act0">未结束的</a>
                                    </li>
                                    <li class="nav-item">
                                      <a class="nav-link" data-toggle="tab" href="#act1">已结束的</a>
                                    </li>
                                </ul>
                                
                                <div class="tab-content">

                                    <div id="act0" class="tab-pane active">
                                        <div class="bio-skill-box">
                                            <div class="row">
                                                {% for rec in continuing_activity_list_participantrec %}
                                                <div class="col-12 col-xl-4 col-lg-6 mb-xl-5 mb-5 ">
                                                    <div class="d-flex b-skills">
                                                        <div class="">
                                                            <div class="d-flex justify-content-between">
                                                                <h5>{{rec.act.title}}
                                                                    <!--一个判断：
                                                                        进行中：
                                                                            组织：success
                                                                            个人：本身的状态/报名截止（primary/danger)
                                                                        报名中：
                                                                            组织：success
                                                                            个人：其他状态/未报名（primary/danger/secondary）
                                                                        等待中：
                                                                            组织：info
                                                                            个人：本身的状态/报名截止（primary/danger)
                                                                        审核中：都是warning
                                                                    -->

                                                                    {% if rec.act.status == "审核中" %}
                                                                        <span class="badge badge-pill badge-warning">{{rec.act.status}}</span>
                                                                    {% else %}
                                                                        {% if user_type == "Organization" %}
                                                                            {% if rec.act.status == "等待中" %}
                                                                                <span class="badge badge-pill badge-info">{{rec.act.status}}</span>
                                                                            {% else %}
                                                                                <span class="badge badge-pill badge-success">{{rec.act.status}}</span>
                                                                            {% endif %}
                                                                        {% else %}

                                                                            {% if rec.status == "无记录" %}
                                                                                {% if rec.act.status == "报名中" %}
                                                                                    <span class="badge badge-pill badge-secondary">未报名</span>
                                                                                {% else %}
                                                                                    <span class="badge badge-pill badge-danger">报名截止</span>
                                                                                {% endif %}
                                                                            {% elif rec.status == "申请失败" or rec.status == "未参与" or rec.status == "取消" %}
                                                                                <span class="badge badge-pill badge-primary">rec.status</span>
                                                                            {% else %}
                                                                                <span class="badge badge-pill badge-primary">rec.status</span>
                                                                            {% endif %}

                                                                        {% endif %}
                                                                    {% endif %}

                                                                </h5>
                                                            </div>
    
                                                            <p>{{rec.act.introduction}}</p>
                                                            <p>报名结束时间： 距活动开始{{rec.act.endbefore}}</p>
                                                            <p>活动开始时间： {{rec.act.start}}</p>
                                                            <p>已报名/最大人数：{{rec.act.current_participants}}/{{rec.act.capacity}}</p>
                                                            <div class="row">
                                                                <div class="col">
                                                                    <p>价格：{{rec.act.YQPoint}}</p>
                                                                </div>
                                                                <div class="col">
                                                                    <p>地点：{{rec.act.location}}</p>
                                                                </div>
                                                            </div>
                                                        </div>
                                                        {% if html_display.is_myself == True %}
                                                            <div class="text-right">
                                                                <a href="/welcome/" class="btn btn-primary btn-sm" role="button">管理</a>
                                                            </div>
                                                        {% elif user_type == "Person" %}
                                                            <div class="text-right">
                                                                {% if rec.act.status == "报名中" %}
                                                                    {% if rec.status == "申请中" or rec.status == "已报名" or rec.status == "已参加" %}
                                                                        <a href="/welcome/" class="btn btn-primary btn-sm" role="button">退出</a>
                                                                    {% elif rec.status == "无记录" %}
                                                                        <a href="/welcome/" class="btn btn-primary btn-sm" role="button">加入</a>
                                                                    {% endif %}
                                                                {% elif rec.act.status != "审核中" %}
                                                                    {% if rec.status == "申请中" or rec.status == "已报名" or rec.status == "已参加" %}
                                                                        <a href="/welcome/" class="btn btn-primary btn-sm" role="button">退出</a>
                                                                    {% endif %}
                                                                {% endif %}
                                                            </div>
                                                        {% endif %}
                                                    </div>
                                                </div>
                                                {% endfor %}
                                            </div>
                                        </div>
                                    </div>
                                    <div id="act1" class="tab-pane fade">
                                        <div class = "bio-skill-box ">
                                            <div class="row">
                                                {% for act in ended_activity_list %}
                                                <div class="col-12 col-xl-4 col-lg-6 mb-xl-5 mb-5 ">
                                                    <div class="d-flex b-skills">
                                                        <div class="">
                                                            <div class="d-flex justify-content-between">
                                                                <h5>{{act.topic}}
                                                                    <span class="badge badge-pill badge-danger">{{act.status}}</span>
                                                                </h5>
                                                            </div>
    
                                                            <p>{{rec.act.introduction}}</p>
                                                            <p>报名结束时间： 距活动开始{{rec.act.endbefore}}</p>
                                                            <p>活动开始时间： {{rec.act.start}}</p>
                                                            <p>已报名/最大人数：{{rec.act.current_participants}}/{{rec.act.capacity}}</p>
                                                            <div class="row">
                                                                <div class="col">
                                                                    <p>价格：{{rec.act.YQPoint}}</p>
                                                                </div>
                                                                <div class="col">
                                                                    <p>地点：{{rec.act.location}}</p>
                                                                </div>
                                                            </div>
                                                        </div>
                                                    </div>
                                                </div>
                                                {% endfor %}
                                            </div>
                                        </div>
                                    </div>
                                </div>
                            </div>                                
                        </div>
                    </div>

                    <!-- 
                    组织成员选项卡
                    <div id="d2"class="tab-pane">
                        <div class="bio layout-spacing ">
                            <div class="widget-content widget-content-area">
                                nothing here.
                            </div>
                        </div>
                    </div>
                    组织动态选项卡
                    <div id="d3"class="tab-pane">
                        <div class="layout-top-spacing">
                            
                            <div class="education layout-spacing ">
                                <div class="widget-content widget-content-area">
                                    <h3 class="">Event</h3>
                                    <div class="timeline-alter">
                                        <div class="item-timeline">
                                            <div class="t-meta-date">
                                                <p class="">04 Mar 2009</p>
                                            </div>
                                            <div class="t-dot" data-original-title="" title="">
                                            </div>
                                            <div class="t-text">
                                                <p>Royal Collage of Art</p>
                                                <p>Designer Illustrator</p>
                                            </div>
                                        </div>
                                        <div class="item-timeline">
                                            <div class="t-meta-date">
                                                <p class="">25 Apr 2014</p>
                                            </div>
                                            <div class="t-dot" data-original-title="" title="">
                                            </div>
                                            <div class="t-text">
                                                <p>Massachusetts Institute of Technology (MIT)</p>
                                                <p>Designer Illustrator</p>
                                            </div>
                                        </div>
                                        <div class="item-timeline">
                                            <div class="t-meta-date">
                                                <p class="">04 Apr 2018</p>
                                            </div>
                                            <div class="t-dot" data-original-title="" title="">
                                            </div>
                                            <div class="t-text">
                                                <p>School of Art Institute of Chicago (SAIC)</p>
                                                <p>Designer Illustrator</p>
                                            </div>
                                        </div>
                                    </div>
                                </div>
                            </div>
    
                            <div class="activity layout-spacing ">
                                <div class="widget-content widget-content-area">
                                    <h3 class="">Activation</h3>
                                    <div class="progress br-30">
                                        <div class="progress-bar bg-primary" role="progressbar" style="width: 65%" aria-valuenow="25" aria-valuemin="0" aria-valuemax="100"><div class="progress-title"><span>Freshman</span> <span>65%</span> </div></div>
                                    </div>
                                    <div class="progress br-30">
                                        <div class="progress-bar bg-primary" role="progressbar" style="width: 50%" aria-valuenow="25" aria-valuemin="0" aria-valuemax="100"><div class="progress-title"><span>Sophomore</span> <span>50%</span> </div></div>
                                    </div>
                                    <div class="progress br-30">
                                        <div class="progress-bar bg-primary" role="progressbar" style="width: 70%" aria-valuenow="25" aria-valuemin="0" aria-valuemax="100"><div class="progress-title"><span>Junior</span> <span>70%</span> </div></div>
                                    </div>
                                    <div class="progress br-30">
                                        <div class="progress-bar bg-primary" role="progressbar" style="width: 60%" aria-valuenow="25" aria-valuemin="0" aria-valuemax="100"><div class="progress-title"><span>Senior</span> <span>60%</span> </div></div>
                                    </div>
    
                                </div>
                            </div>
                        </div>
                    </div>
                    -->
                </div>
=======
                    <div class="education layout-spacing ">
                        <div class="widget-content widget-content-area">
                            <h3 class="">Event</h3>
                            <div class="timeline-alter">
                                <div class="item-timeline">
                                    <div class="t-meta-date">
                                        <p class="">04 Mar 2009</p>
                                    </div>
                                    <div class="t-dot" data-original-title="" title="">
                                    </div>
                                    <div class="t-text">
                                        <p>Royal Collage of Art</p>
                                        <p>Designer Illustrator</p>
                                    </div>
                                </div>
                                <div class="item-timeline">
                                    <div class="t-meta-date">
                                        <p class="">25 Apr 2014</p>
                                    </div>
                                    <div class="t-dot" data-original-title="" title="">
                                    </div>
                                    <div class="t-text">
                                        <p>Massachusetts Institute of Technology (MIT)</p>
                                        <p>Designer Illustrator</p>
                                    </div>
                                </div>
                                <div class="item-timeline">
                                    <div class="t-meta-date">
                                        <p class="">04 Apr 2018</p>
                                    </div>
                                    <div class="t-dot" data-original-title="" title="">
                                    </div>
                                    <div class="t-text">
                                        <p>School of Art Institute of Chicago (SAIC)</p>
                                        <p>Designer Illustrator</p>
                                    </div>
                                </div>
                            </div>
                        </div>
                    </div>

                    <div class="activity layout-spacing ">
                        <div class="widget-content widget-content-area">
                            <h3 class="">Activation</h3>
                            <div class="progress br-30">
                                <div class="progress-bar bg-primary" role="progressbar" style="width: 65%"
                                    aria-valuenow="25" aria-valuemin="0" aria-valuemax="100">
                                    <div class="progress-title"><span>Freshman</span> <span>65%</span> </div>
                                </div>
                            </div>
                            <div class="progress br-30">
                                <div class="progress-bar bg-primary" role="progressbar" style="width: 50%"
                                    aria-valuenow="25" aria-valuemin="0" aria-valuemax="100">
                                    <div class="progress-title"><span>Sophomore</span> <span>50%</span> </div>
                                </div>
                            </div>
                            <div class="progress br-30">
                                <div class="progress-bar bg-primary" role="progressbar" style="width: 70%"
                                    aria-valuenow="25" aria-valuemin="0" aria-valuemax="100">
                                    <div class="progress-title"><span>Junior</span> <span>70%</span> </div>
                                </div>
                            </div>
                            <div class="progress br-30">
                                <div class="progress-bar bg-primary" role="progressbar" style="width: 60%"
                                    aria-valuenow="25" aria-valuemin="0" aria-valuemax="100">
                                    <div class="progress-title"><span>Senior</span> <span>60%</span> </div>
                                </div>
                            </div>

                        </div>
                    </div>

                </div>
                <!-- Content Ends -->

>>>>>>> 7cf868b0
            </div>
        </div>


    </div>
<<<<<<< HEAD
    <!-- END MAIN CONTAINER -->
    
{% endblock %}

=======
    <!--  END CONTENT AREA  -->

</div>
<!-- END MAIN CONTAINER -->

{% endblock %}
>>>>>>> 7cf868b0

{% block add_js_file %}
<script>
    async function change_status() {
        if (!this.checked) {
            const success = await save_subscribe_status.call(this, false);
            if (success) {
                document.getElementById(`subscribe`).color = "E1E1E1";
                document.getElementById(`subscribe`).innerHTML = "未订阅";
            }
            else this.checked = true;
        } else {
            const success = await save_subscribe_status.call(this, true);
            if (success) {
                document.getElementById(`subscribe`).color = "5F747B";
                document.getElementById(`subscribe`).innerHTML = "已订阅";
            }
            else this.checked = false;
        }
    }
    async function save_subscribe_status(status) {
        const { success } = await fetch(`/save_subscribe_status`, {
            headers: { "Content-Type": `text/plain` },
            method: `POST`,
            body: JSON.stringify({ id: '{{org.organization_id.username}}', status }),
        })
            .then((res) => res.json())
            .catch(() => { success: false });
        return success;
    }
</script>
{% endblock %}<|MERGE_RESOLUTION|>--- conflicted
+++ resolved
@@ -2,7 +2,6 @@
 
 {% block mainpage %}
 
-<<<<<<< HEAD
     <!--  BEGIN MAIN CONTAINER  -->
     <div class="main-container" id="container">
 
@@ -124,153 +123,8 @@
                                                     <p>Designer Illustrator</p>
                                                 </div>
                                             </div>
-=======
-<!--  BEGIN MAIN CONTAINER  -->
-<div class="main-container" id="container">
-
-    <div class="overlay"></div>
-    <div class="search-overlay"></div>
-
-    {% include 'org_left_narbar.html' %}
-
-    <!--  BEGIN CONTENT AREA  -->
-    <div id="content" class="main-content">
-        <div class="layout-px-spacing">
-            {% if html_display.warn_code == 2 %}
-            <div class="alert alert-success  text-center">{{html_display.warn_message}}</div>
-            {% elif html_display.warn_code == 1%}
-            <div class="alert alert-warning  text-center">{{html_display.warn_message}}</div>
-            {% endif %}
-            <div class="row layout-spacing">
-
-                <!-- Content -->
-                <div class="col-xl-8 col-lg-6 col-md-7 col-sm-12 layout-top-spacing">
-
-                    <div class="user-profile layout-spacing">
-                        <div class="widget-content widget-content-area">
-
-                            <div class="d-flex justify-content-between">
-                                <h3 class="">Organization</h3>
-                            </div>
-
-                            <div class="text-center user-info">
-                                <img src="{{org_avatar_path}}" height="90px" width="90px" alt="avatar">
-                                <p class="">{{organization_name}}</p>
-                                {% if show_subscribe %}
-                                <div class="custom-control custom-switch">
-                                    {% if subscribe_flag %}
-                                    <input type="checkbox" class="custom-control-input" id="switch button"
-                                        onclick="change_status.call(this);this.blur();" checked>
-                                    <label class="custom-control-label" for="switch button">
-                                        <font color="5F747B" id="subscribe">已订阅</font>
-                                    </label>
-                                    {% else %}
-                                    <input type="checkbox" class="custom-control-input" id="switch button"
-                                        onclick="change_status.call(this);this.blur();">
-                                    <label class="custom-control-label" for="switch button">
-                                        <font color="E1E1E1" id="subscribe">未订阅</font>
-                                    </label>
-                                    {% endif %}
-                                </div>
-                                {% endif %}
-                            </div>
-
-                            <div class="user-info-list">
-                                <div class="">
-                                    <ul class="contacts-block list-unstyled">
-                                        <li class="contacts-block__item">
-                                            <svg xmlns="http://www.w3.org/2000/svg" width="24" height="24"
-                                                viewBox="0 0 24 24" fill="none" stroke="currentColor" stroke-width="2"
-                                                stroke-linecap="round" stroke-linejoin="round">
-                                                <rect x="2" y="7" width="20" height="14" rx="2" ry="2" />
-                                                <path d="M16 21V5a2 2 0 0 0-2-2h-4a2 2 0 0 0-2 2v16" />
-                                            </svg> {{organization_type_name}}
-                                        </li>
-                                        <li class="contacts-block__item">
-                                            <svg xmlns="http://www.w3.org/2000/svg" width="24" height="24"
-                                                viewBox="0 0 24 24" fill="none" stroke="currentColor" stroke-width="2"
-                                                stroke-linecap="round" stroke-linejoin="round">
-                                                <polyline points="20 12 20 22 4 22 4 12" />
-                                                <rect x="2" y="7" width="20" height="5" />
-                                                <line x1="12" y1="22" x2="12" y2="7" />
-                                                <path d="M12 7H7.5a2.5 2.5 0 0 1 0-5C11 2 12 7 12 7z" />
-                                                <path d="M12 7h4.5a2.5 2.5 0 0 0 0-5C13 2 12 7 12 7z" />
-                                            </svg>元气值{{org.YQPoint}}
-                                        </li>
-
-                                        <li class="contacts-block__item">
-                                            <svg xmlns="http://www.w3.org/2000/svg" width="24" height="24"
-                                                viewBox="0 0 24 24" fill="none" stroke="currentColor" stroke-width="2"
-                                                stroke-linecap="round" stroke-linejoin="round">
-                                                <polyline points="20 12 20 22 4 22 4 12" />
-                                                <rect x="2" y="7" width="20" height="5" />
-                                                <line x1="12" y1="22" x2="12" y2="7" />
-                                                <path d="M12 7H7.5a2.5 2.5 0 0 1 0-5C11 2 12 7 12 7z" />
-                                                <path d="M12 7h4.5a2.5 2.5 0 0 0 0-5C13 2 12 7 12 7z" />
-                                            </svg> <a
-                                                href="/transPage/{{html_display.org.organization_id_id}}">向ta转账</a>
-                                        </li>
-
-                                    </ul>
-                                </div>
-                            </div>
-
-                        </div>
-                    </div>
-
-                    <div class="bio layout-spacing ">
-                        <div class="widget-content widget-content-area">
-
-                            <h3 class="">Intro</h3>
-                            <p>{{org.introduction}}</p>
-
-                            <div class="bio-skill-box">
-
-                                <div class="row">
-
-                                    <div class="col-12 col-xl-6 col-lg-12 mb-xl-5 mb-5 ">
-
-                                        <div class="d-flex b-skills">
-                                            <div>
-                                            </div>
-                                            <div class="">
-                                                <h5>活动1</h5>
-                                                <p>Duis aute irure dolor in reprehenderit in voluptate velit esse eu
-                                                    fugiat nulla pariatur.</p>
-                                            </div>
-                                        </div>
-
-                                    </div>
-
-                                    <div class="col-12 col-xl-6 col-lg-12 mb-xl-5 mb-5 ">
-
-                                        <div class="d-flex b-skills">
-                                            <div>
-                                            </div>
-                                            <div class="">
-                                                <h5>活动2</h5>
-                                                <p>Ut enim ad minim veniam, quis nostrud exercitation aliquip ex ea
-                                                    commodo consequat.</p>
-                                            </div>
-                                        </div>
-
-                                    </div>
-
-                                    <div class="col-12 col-xl-6 col-lg-12 mb-xl-5 mb-5 ">
-
-                                        <div class="d-flex b-skills">
-                                            <div>
-                                            </div>
-                                            <div class="">
-                                                <h5>活动3</h5>
-                                                <p>Duis aute irure dolor in reprehenderit in voluptate velit esse eu
-                                                    fugiat nulla pariatur.</p>
-                                            </div>
->>>>>>> 7cf868b0
-                                        </div>
-
-                                    </div>
-<<<<<<< HEAD
+                                        </div>
+                                    </div>
                                 </div>
 
                             </div>
@@ -301,111 +155,10 @@
                                         {% endfor %}
                                     </div>
                                 </div>
-=======
-
-                                    <div class="col-12 col-xl-6 col-lg-12 mb-xl-0 mb-0 ">
-
-                                        <div class="d-flex b-skills">
-                                            <div>
-                                            </div>
-                                            <div class="">
-                                                <h5>活动4</h5>
-                                                <p>Lorem ipsum dolor sit amet, consectetur adipisicing elit, sed do
-                                                    et dolore magna aliqua.</p>
-                                            </div>
-                                        </div>
-
-                                    </div>
-                                </div>
-
                             </div>
-
                         </div>
                     </div>
 
-                </div>
-
-                <div class="col-xl-4 col-lg-6 col-md-5 col-sm-12 layout-top-spacing">
-
-                    <div class="user-profile layout-spacing">
-                        <div class="widget-content widget-content-area">
-
-                            <div class="d-flex justify-content-between">
-                                <h3 class="">Manager</h3>
-                            </div>
-
-                            <div class="text-center user-info">
-                                <img src="{{boss_display.avatar_path}}" height="90px" width="90px" alt="avatar">
-                                <p class="">{{boss_display.bossname}}</p>
->>>>>>> 7cf868b0
-                            </div>
-
-                            <div class="user-info-list">
-
-                                <div class="">
-                                    <ul class="contacts-block list-unstyled">
-                                        <li class="contacts-block__item">
-                                            <svg xmlns="http://www.w3.org/2000/svg" width="24" height="24"
-                                                viewBox="0 0 24 24" fill="none" stroke="currentColor" stroke-width="2"
-                                                stroke-linecap="round" stroke-linejoin="round"
-                                                class="feather feather-coffee">
-                                                <path d="M18 8h1a4 4 0 0 1 0 8h-1"></path>
-                                                <path d="M2 8h16v9a4 4 0 0 1-4 4H6a4 4 0 0 1-4-4V8z"></path>
-                                                <line x1="6" y1="1" x2="6" y2="4"></line>
-                                                <line x1="10" y1="1" x2="10" y2="4"></line>
-                                                <line x1="14" y1="1" x2="14" y2="4"></line>
-                                            </svg> {{boss_display.job}}
-                                        </li>
-                                        <li class="contacts-block__item">
-                                            <svg xmlns="http://www.w3.org/2000/svg" width="24" height="24"
-                                                viewBox="0 0 24 24" fill="none" stroke="currentColor" stroke-width="2"
-                                                stroke-linecap="round" stroke-linejoin="round"
-                                                class="feather feather-calendar">
-                                                <rect x="3" y="4" width="18" height="18" rx="2" ry="2"></rect>
-                                                <line x1="16" y1="2" x2="16" y2="6"></line>
-                                                <line x1="8" y1="2" x2="8" y2="6"></line>
-                                                <line x1="3" y1="10" x2="21" y2="10"></line>
-                                            </svg>{{boss_display.year}}
-                                        </li>
-                                        <li class="contacts-block__item">
-                                            <svg xmlns="http://www.w3.org/2000/svg" width="24" height="24"
-                                                viewBox="0 0 24 24" fill="none" stroke="currentColor" stroke-width="2"
-                                                stroke-linecap="round" stroke-linejoin="round"
-                                                class="feather feather-map-pin">
-                                                <path d="M21 10c0 7-9 13-9 13s-9-6-9-13a9 9 0 0 1 18 0z"></path>
-                                                <circle cx="12" cy="10" r="3"></circle>
-                                            </svg>{{boss_display.major}}
-                                        </li>
-                                        <li class="contacts-block__item">
-                                            <a href="mailto:example@mail.com"><svg xmlns="http://www.w3.org/2000/svg"
-                                                    width="24" height="24" viewBox="0 0 24 24" fill="none"
-                                                    stroke="currentColor" stroke-width="2" stroke-linecap="round"
-                                                    stroke-linejoin="round" class="feather feather-mail">
-                                                    <path
-                                                        d="M4 4h16c1.1 0 2 .9 2 2v12c0 1.1-.9 2-2 2H4c-1.1 0-2-.9-2-2V6c0-1.1.9-2 2-2z">
-                                                    </path>
-                                                    <polyline points="22,6 12,13 2,6"></polyline>
-                                                </svg>{{boss_display.email}}</a>
-                                        </li>
-                                        <li class="contacts-block__item">
-                                            <svg xmlns="http://www.w3.org/2000/svg" width="24" height="24"
-                                                viewBox="0 0 24 24" fill="none" stroke="currentColor" stroke-width="2"
-                                                stroke-linecap="round" stroke-linejoin="round"
-                                                class="feather feather-phone">
-                                                <path
-                                                    d="M22 16.92v3a2 2 0 0 1-2.18 2 19.79 19.79 0 0 1-8.63-3.07 19.5 19.5 0 0 1-6-6 19.79 19.79 0 0 1-3.07-8.67A2 2 0 0 1 4.11 2h3a2 2 0 0 1 2 1.72 12.84 12.84 0 0 0 .7 2.81 2 2 0 0 1-.45 2.11L8.09 9.91a16 16 0 0 0 6 6l1.27-1.27a2 2 0 0 1 2.11-.45 12.84 12.84 0 0 0 2.81.7A2 2 0 0 1 22 16.92z">
-                                                </path>
-                                            </svg> {{boss_display.tel}}
-                                        </li>
-
-                                    </ul>
-                                </div>
-                            </div>
-
-                        </div>
-                    </div>
-
-<<<<<<< HEAD
                     <!--  组织活动选项卡  -->
                     <div id="d1"class="tab-pane">               
                         <div class="bio layout-spacing ">
@@ -626,101 +379,14 @@
                     </div>
                     -->
                 </div>
-=======
-                    <div class="education layout-spacing ">
-                        <div class="widget-content widget-content-area">
-                            <h3 class="">Event</h3>
-                            <div class="timeline-alter">
-                                <div class="item-timeline">
-                                    <div class="t-meta-date">
-                                        <p class="">04 Mar 2009</p>
-                                    </div>
-                                    <div class="t-dot" data-original-title="" title="">
-                                    </div>
-                                    <div class="t-text">
-                                        <p>Royal Collage of Art</p>
-                                        <p>Designer Illustrator</p>
-                                    </div>
-                                </div>
-                                <div class="item-timeline">
-                                    <div class="t-meta-date">
-                                        <p class="">25 Apr 2014</p>
-                                    </div>
-                                    <div class="t-dot" data-original-title="" title="">
-                                    </div>
-                                    <div class="t-text">
-                                        <p>Massachusetts Institute of Technology (MIT)</p>
-                                        <p>Designer Illustrator</p>
-                                    </div>
-                                </div>
-                                <div class="item-timeline">
-                                    <div class="t-meta-date">
-                                        <p class="">04 Apr 2018</p>
-                                    </div>
-                                    <div class="t-dot" data-original-title="" title="">
-                                    </div>
-                                    <div class="t-text">
-                                        <p>School of Art Institute of Chicago (SAIC)</p>
-                                        <p>Designer Illustrator</p>
-                                    </div>
-                                </div>
-                            </div>
-                        </div>
-                    </div>
-
-                    <div class="activity layout-spacing ">
-                        <div class="widget-content widget-content-area">
-                            <h3 class="">Activation</h3>
-                            <div class="progress br-30">
-                                <div class="progress-bar bg-primary" role="progressbar" style="width: 65%"
-                                    aria-valuenow="25" aria-valuemin="0" aria-valuemax="100">
-                                    <div class="progress-title"><span>Freshman</span> <span>65%</span> </div>
-                                </div>
-                            </div>
-                            <div class="progress br-30">
-                                <div class="progress-bar bg-primary" role="progressbar" style="width: 50%"
-                                    aria-valuenow="25" aria-valuemin="0" aria-valuemax="100">
-                                    <div class="progress-title"><span>Sophomore</span> <span>50%</span> </div>
-                                </div>
-                            </div>
-                            <div class="progress br-30">
-                                <div class="progress-bar bg-primary" role="progressbar" style="width: 70%"
-                                    aria-valuenow="25" aria-valuemin="0" aria-valuemax="100">
-                                    <div class="progress-title"><span>Junior</span> <span>70%</span> </div>
-                                </div>
-                            </div>
-                            <div class="progress br-30">
-                                <div class="progress-bar bg-primary" role="progressbar" style="width: 60%"
-                                    aria-valuenow="25" aria-valuemin="0" aria-valuemax="100">
-                                    <div class="progress-title"><span>Senior</span> <span>60%</span> </div>
-                                </div>
-                            </div>
-
-                        </div>
-                    </div>
-
-                </div>
-                <!-- Content Ends -->
-
->>>>>>> 7cf868b0
             </div>
         </div>
-
+        <!--  END CONTENT AREA  -->
 
     </div>
-<<<<<<< HEAD
     <!-- END MAIN CONTAINER -->
     
 {% endblock %}
-
-=======
-    <!--  END CONTENT AREA  -->
-
-</div>
-<!-- END MAIN CONTAINER -->
-
-{% endblock %}
->>>>>>> 7cf868b0
 
 {% block add_js_file %}
 <script>
