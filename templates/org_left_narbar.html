--- conflicted
+++ resolved
@@ -28,33 +28,7 @@
                             
                             <li>
                                 <a href="{{html_display.underground_url}}"> 地下室预约 </a>
-<<<<<<< HEAD
                             </li>
-=======
-                            </li>
-                            <li>
-                                <a href="/myYQPoint/"> 我的元气值 </a>
-                            </li>
-                            <li>
-                                <a href="/user_account_setting/"> 信息与隐私 </a>
-                            </li>
-                        </ul>
-                    </li>
-                    {% endif %}
-                    
-                    <!--
-                    <li class="menu">
-                        <a href="#dashboard" data-toggle="collapse" aria-expanded="false" class="dropdown-toggle">
-                            <div class="">
-                                <svg xmlns="http://www.w3.org/2000/svg" width="24" height="24" viewBox="0 0 24 24" fill="none" stroke="currentColor" stroke-width="2" stroke-linecap="round" stroke-linejoin="round" class="feather feather-home"><path d="M3 9l9-7 9 7v11a2 2 0 0 1-2 2H5a2 2 0 0 1-2-2z"></path><polyline points="9 22 9 12 15 12 15 22"></polyline></svg>
-                                <span>组织动态</span>
-                            </div>
-                            <div>
-                                <svg xmlns="http://www.w3.org/2000/svg" width="24" height="24" viewBox="0 0 24 24" fill="none" stroke="currentColor" stroke-width="2" stroke-linecap="round" stroke-linejoin="round" class="feather feather-chevron-right"><polyline points="9 18 15 12 9 6"></polyline></svg>
-                            </div>
-                        </a>
-                        <ul class="collapse submenu list-unstyled" id="dashboard" data-parent="#accordionExample">
->>>>>>> 47a5bc53
                             <li>
                                 <a href="/myYQPoint/"> 我的元气值 </a>
                             </li>
