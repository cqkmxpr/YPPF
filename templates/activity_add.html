--- conflicted
+++ resolved
@@ -352,13 +352,9 @@
                                             </button>
                                         </form>
                                         {% endif %}
-<<<<<<< HEAD
-                                        {% include 'comment.html' %}
-=======
                                         <div>
                                             {% include 'comment.html' %}
                                         </div>
->>>>>>> 2a9d45b4
                                     </div>
                                 </div>
                             </div>
